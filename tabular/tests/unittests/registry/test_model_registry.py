from __future__ import annotations

from types import MappingProxyType
from typing import Type

import pytest

from autogluon.core.models import (
    AbstractModel,
    DummyModel,
    GreedyWeightedEnsembleModel,
    SimpleWeightedEnsembleModel,
)
from autogluon.tabular.registry import ag_model_registry, ModelRegistry

from autogluon.tabular.models import (
    BoostedRulesModel,
    CatBoostModel,
    FastTextModel,
    FigsModel,
    FTTransformerModel,
    GreedyTreeModel,
    HSTreeModel,
    ImagePredictorModel,
    KNNModel,
    LGBModel,
    LinearModel,
    MultiModalPredictorModel,
    NNFastAiTabularModel,
    RealMLPModel,
    RFModel,
    RuleFitModel,
    TabICLModel,
    TabMModel,
    TabPFNMixModel,
<<<<<<< HEAD
    MitraModel,
    TabPFNModel,
=======
    TabPFNV2Model,
>>>>>>> fab3c4d7
    TabularNeuralNetTorchModel,
    TextPredictorModel,
    XGBoostModel,
    XTModel,
)


EXPECTED_MODEL_KEYS = {
    RFModel: "RF",
    XTModel: "XT",
    KNNModel: "KNN",
    LGBModel: "GBM",
    CatBoostModel: "CAT",
    XGBoostModel: "XGB",
    RealMLPModel: "REALMLP",
    TabularNeuralNetTorchModel: "NN_TORCH",
    LinearModel: "LR",
    NNFastAiTabularModel: "FASTAI",
    TextPredictorModel: "AG_TEXT_NN",
    ImagePredictorModel: "AG_IMAGE_NN",
    MultiModalPredictorModel: "AG_AUTOMM",
    FTTransformerModel: "FT_TRANSFORMER",
    TabICLModel: "TABICL",
    TabMModel: "TABM",
<<<<<<< HEAD
    TabPFNModel: "TABPFN",
=======
    TabPFNV2Model: "TABPFNV2",
>>>>>>> fab3c4d7
    TabPFNMixModel: "TABPFNMIX",
    MitraModel: "MITRA",
    FastTextModel: "FASTTEXT",
    GreedyWeightedEnsembleModel: "ENS_WEIGHTED",
    SimpleWeightedEnsembleModel: "SIMPLE_ENS_WEIGHTED",
    RuleFitModel: "IM_RULEFIT",
    GreedyTreeModel: "IM_GREEDYTREE",
    FigsModel: "IM_FIGS",
    HSTreeModel: "IM_HSTREE",
    BoostedRulesModel: "IM_BOOSTEDRULES",
    DummyModel: "DUMMY",
}

EXPECTED_MODEL_NAMES = {
    RFModel: "RandomForest",
    XTModel: "ExtraTrees",
    KNNModel: "KNeighbors",
    LGBModel: "LightGBM",
    CatBoostModel: "CatBoost",
    XGBoostModel: "XGBoost",
    RealMLPModel: "RealMLP",
    TabularNeuralNetTorchModel: "NeuralNetTorch",
    LinearModel: "LinearModel",
    NNFastAiTabularModel: "NeuralNetFastAI",
    TextPredictorModel: "TextPredictor",
    ImagePredictorModel: "ImagePredictor",
    MultiModalPredictorModel: "MultiModalPredictor",
    FTTransformerModel: "FTTransformer",
    TabICLModel: "TabICL",
    TabMModel: "TabM",
<<<<<<< HEAD
    TabPFNModel: "TabPFN",
=======
    TabPFNV2Model: "TabPFNv2",
>>>>>>> fab3c4d7
    TabPFNMixModel: "TabPFNMix",
    MitraModel: "Mitra",
    FastTextModel: "FastText",
    GreedyWeightedEnsembleModel: "WeightedEnsemble",
    SimpleWeightedEnsembleModel: "WeightedEnsemble",
    RuleFitModel: "RuleFit",
    GreedyTreeModel: "GreedyTree",
    FigsModel: "Figs",
    HSTreeModel: "HierarchicalShrinkageTree",
    BoostedRulesModel: "BoostedRules",
    DummyModel: "Dummy",
}

# Higher values indicate higher priority, priority dictates the order models are trained for a given level.
EXPECTED_MODEL_PRIORITY = {
    RFModel: 80,
    XTModel: 60,
    KNNModel: 100,
    LGBModel: 90,
    CatBoostModel: 70,
    XGBoostModel: 40,
    RealMLPModel: 75,
    TabularNeuralNetTorchModel: 25,
    LinearModel: 30,
    NNFastAiTabularModel: 50,
    TextPredictorModel: 0,
    ImagePredictorModel: 0,
    MultiModalPredictorModel: 0,
    FTTransformerModel: 0,
    TabICLModel: 65,
    TabMModel: 85,
<<<<<<< HEAD
    TabPFNModel: 110,
=======
    TabPFNV2Model: 105,
>>>>>>> fab3c4d7
    TabPFNMixModel: 45,
    MitraModel: 55,
    FastTextModel: 0,
    GreedyWeightedEnsembleModel: 0,
    SimpleWeightedEnsembleModel: 0,
    RuleFitModel: 0,
    GreedyTreeModel: 0,
    FigsModel: 0,
    HSTreeModel: 0,
    BoostedRulesModel: 0,
    DummyModel: 0,
}

EXPECTED_MODEL_PRIORITY_BY_PROBLEM_TYPE = {
    LGBModel: {
        "softclass": 100,
    },
    CatBoostModel: {
        "softclass": 60,
    },
    NNFastAiTabularModel: {
        "multiclass": 95,
    },
}

EXPECTED_REGISTERED_MODEL_CLS_LST = list(EXPECTED_MODEL_NAMES.keys())
REGISTERED_MODEL_CLS_LST = ag_model_registry.model_cls_list


@pytest.mark.parametrize(
    "model_cls",
    REGISTERED_MODEL_CLS_LST,
    ids=[c.__name__ for c in REGISTERED_MODEL_CLS_LST],
)  # noqa
def test_model_cls_key(model_cls: Type[AbstractModel]):
    expected_model_key = EXPECTED_MODEL_KEYS[model_cls]
    assert expected_model_key == model_cls.ag_key


def verify_registry(model_cls: Type[AbstractModel], model_registry: ModelRegistry):
    """
    Verifies that all methods work as intended in ModelRegistry, assuming `model_cls` is already registered.
    """
    assert model_registry.exists(model_cls)
    assert model_cls.ag_key == model_registry.key(model_cls)
    assert model_cls.ag_priority == model_registry.priority(model_cls)

    assert model_cls in model_registry.model_cls_list
    assert model_cls.ag_key in model_registry.keys

    assert model_cls == model_registry.key_to_cls(model_registry.key(model_cls))
    key_to_cls_map = model_registry.key_to_cls_map()
    assert model_cls == key_to_cls_map[model_cls.ag_key]

    name_map = model_registry.name_map()
    assert model_cls.ag_name == name_map[model_cls]
    assert model_cls.ag_name == model_registry.name(model_cls)

    priority_map = model_registry.priority_map()
    assert model_cls.ag_priority == priority_map[model_cls]
    for problem_type in model_cls.ag_priority_by_problem_type:
        priority_map_problem_type = model_registry.priority_map(problem_type=problem_type)
        assert model_cls.get_ag_priority(problem_type) == model_registry.priority(model_cls, problem_type=problem_type)
        assert model_cls.get_ag_priority(problem_type) == priority_map_problem_type[model_cls]


@pytest.mark.parametrize(
    "model_cls",
    REGISTERED_MODEL_CLS_LST,
    ids=[c.__name__ for c in REGISTERED_MODEL_CLS_LST],
)  # noqa
def test_model_registry(model_cls: Type[AbstractModel]):
    """
    Verifies that all methods work as intended in ModelRegistry.
    """
    verify_registry(model_cls=model_cls, model_registry=ag_model_registry)


def test_model_registry_new():
    """
    Verifies that all methods work as intended in a new ModelRegistry.
    """
    model_registry_new = ModelRegistry()

    assert not model_registry_new.exists(RFModel)
    assert model_registry_new.model_cls_list == []
    assert model_registry_new.keys == []
    assert model_registry_new.name_map() == {}
    assert model_registry_new.priority_map() == {}

    model_registry_new.add(RFModel)
    assert model_registry_new.model_cls_list == [RFModel]
    verify_registry(model_cls=RFModel, model_registry=model_registry_new)

    model_registry_new.remove(model_cls=RFModel)
    assert not model_registry_new.exists(RFModel)
    assert model_registry_new.model_cls_list == []
    assert model_registry_new.keys == []
    assert model_registry_new.name_map() == {}
    assert model_registry_new.priority_map() == {}


def test_no_unknown_model_cls_registered():
    assert set(ag_model_registry.model_cls_list) == set(EXPECTED_REGISTERED_MODEL_CLS_LST)


@pytest.mark.parametrize(
    "model_cls",
    REGISTERED_MODEL_CLS_LST,
    ids=[c.__name__ for c in REGISTERED_MODEL_CLS_LST],
)  # noqa
def test_model_cls_name(model_cls: Type[AbstractModel]):
    expected_model_name = EXPECTED_MODEL_NAMES[model_cls]
    assert expected_model_name == model_cls.ag_name


@pytest.mark.parametrize(
    "model_cls",
    REGISTERED_MODEL_CLS_LST,
    ids=[c.__name__ for c in REGISTERED_MODEL_CLS_LST],
)  # noqa
def test_model_cls_priority(model_cls: Type[AbstractModel]):
    expected_model_priority = EXPECTED_MODEL_PRIORITY[model_cls]
    assert expected_model_priority == model_cls.ag_priority


@pytest.mark.parametrize(
    "model_cls",
    REGISTERED_MODEL_CLS_LST,
    ids=[c.__name__ for c in REGISTERED_MODEL_CLS_LST],
)  # noqa
def test_model_cls_priority_by_problem_type(model_cls: Type[AbstractModel]):
    expected_model_priority_by_problem_type = EXPECTED_MODEL_PRIORITY_BY_PROBLEM_TYPE.get(model_cls, {})
    expected_model_priority_default = EXPECTED_MODEL_PRIORITY[model_cls]
    assert expected_model_priority_by_problem_type == model_cls.ag_priority_by_problem_type
    assert isinstance(model_cls.ag_priority_by_problem_type, MappingProxyType)
    for problem_type in ["binary", "multiclass", "regression", "quantile", "softclass"]:
        expected_model_priority = expected_model_priority_by_problem_type.get(problem_type, expected_model_priority_default)
        model_priority = model_cls.get_ag_priority(problem_type=problem_type)
        assert expected_model_priority == model_priority
    assert expected_model_priority_default == model_cls.get_ag_priority()


def test_model_cls_all_present():
    assert len(REGISTERED_MODEL_CLS_LST) == len(set(REGISTERED_MODEL_CLS_LST))
    assert set(EXPECTED_REGISTERED_MODEL_CLS_LST) == set(REGISTERED_MODEL_CLS_LST)


def test_model_cls_no_duplicate_keys():
    keys = set()
    for c in REGISTERED_MODEL_CLS_LST:
        if c.ag_key in keys:
            raise AssertionError(f"Two model classes cannot share the same key: {c.ag_key}")
        keys.add(c.ag_key)<|MERGE_RESOLUTION|>--- conflicted
+++ resolved
@@ -33,12 +33,8 @@
     TabICLModel,
     TabMModel,
     TabPFNMixModel,
-<<<<<<< HEAD
     MitraModel,
-    TabPFNModel,
-=======
     TabPFNV2Model,
->>>>>>> fab3c4d7
     TabularNeuralNetTorchModel,
     TextPredictorModel,
     XGBoostModel,
@@ -63,11 +59,7 @@
     FTTransformerModel: "FT_TRANSFORMER",
     TabICLModel: "TABICL",
     TabMModel: "TABM",
-<<<<<<< HEAD
-    TabPFNModel: "TABPFN",
-=======
     TabPFNV2Model: "TABPFNV2",
->>>>>>> fab3c4d7
     TabPFNMixModel: "TABPFNMIX",
     MitraModel: "MITRA",
     FastTextModel: "FASTTEXT",
@@ -98,11 +90,7 @@
     FTTransformerModel: "FTTransformer",
     TabICLModel: "TabICL",
     TabMModel: "TabM",
-<<<<<<< HEAD
-    TabPFNModel: "TabPFN",
-=======
     TabPFNV2Model: "TabPFNv2",
->>>>>>> fab3c4d7
     TabPFNMixModel: "TabPFNMix",
     MitraModel: "Mitra",
     FastTextModel: "FastText",
@@ -134,11 +122,7 @@
     FTTransformerModel: 0,
     TabICLModel: 65,
     TabMModel: 85,
-<<<<<<< HEAD
-    TabPFNModel: 110,
-=======
     TabPFNV2Model: 105,
->>>>>>> fab3c4d7
     TabPFNMixModel: 45,
     MitraModel: 55,
     FastTextModel: 0,
