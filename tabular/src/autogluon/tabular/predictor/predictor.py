--- conflicted
+++ resolved
@@ -10,13 +10,10 @@
 import networkx as nx
 import numpy as np
 import pandas as pd
-<<<<<<< HEAD
-from autogluon.core.constants import BINARY, MULTICLASS, REGRESSION, QUANTILE, AUTO_WEIGHT, BALANCE_WEIGHT
-=======
+
 from autogluon.core.calibrate.temperature_scaling import tune_temperature_scaling
 from autogluon.core.constants import BINARY, MULTICLASS, REGRESSION, QUANTILE, AUTO_WEIGHT, BALANCE_WEIGHT, \
     PSEUDO_MODEL_SUFFIX, PROBLEM_TYPES_CLASSIFICATION
->>>>>>> 2187f44f
 from autogluon.core.data.label_cleaner import LabelCleanerMulticlassToBinary
 from autogluon.core.dataset import TabularDataset
 from autogluon.core.pseudolabeling.pseudolabeling import filter_pseudo, filter_ensemble_pseudo
@@ -25,16 +22,12 @@
 from autogluon.core.utils import get_pred_from_proba_df, set_logger_verbosity
 from autogluon.core.utils import plot_performance_vs_trials, plot_summary_of_models, plot_tabular_models
 from autogluon.core.utils.decorators import apply_presets
-<<<<<<< HEAD
-from autogluon.core.utils.loaders import load_pkl
-from autogluon.core.utils.savers import save_pkl
-from autogluon.core.utils.utils import setup_outputdir, default_holdout_frac, get_approximate_df_mem_usage
 from autogluon.tabular.models import IModelsModel
-=======
+
 from autogluon.core.utils.loaders import load_pkl, load_str
 from autogluon.core.utils.savers import save_pkl, save_str
 from autogluon.core.utils.utils import setup_outputdir, default_holdout_frac, get_approximate_df_mem_usage
->>>>>>> 2187f44f
+
 
 from ..configs.feature_generator_presets import get_default_feature_generator
 from ..configs.hyperparameter_configs import get_hyperparameter_config
@@ -991,13 +984,11 @@
         # TODO: make core_kwargs a kwargs argument to predictor.fit, add aux_kwargs to predictor.fit
         core_kwargs = {'ag_args': ag_args, 'ag_args_ensemble': ag_args_ensemble, 'ag_args_fit': ag_args_fit,
                        'excluded_model_types': excluded_model_types}
-<<<<<<< HEAD
-=======
+
 
         if X_pseudo is not None and y_pseudo is not None:
             core_kwargs['X_pseudo'] = X_pseudo
             core_kwargs['y_pseudo'] = y_pseudo
->>>>>>> 2187f44f
 
         # TODO: Add special error message if called and training/val data was not cached.
         X, y, X_val, y_val = self._trainer.load_data()
@@ -1752,14 +1743,10 @@
                 labels_transformed = self._learner.label_cleaner.transform(y=labels)
         return labels_transformed
 
-<<<<<<< HEAD
-
-    def feature_importance(self, data=None, model=None, features=None, feature_stage='original', subsample_size=1000, time_limit=None, num_shuffle_sets=None, include_confidence_band=True, confidence_level=0.99, silent=False):
-=======
+
     def feature_importance(self, data=None, model=None, features=None, feature_stage='original', subsample_size=1000,
                            time_limit=None, num_shuffle_sets=None, include_confidence_band=True, confidence_level=0.99,
                            silent=False):
->>>>>>> 2187f44f
         """
         Calculates feature importance scores for the given model via permutation importance. Refer to https://explained.ai/rf-importance/ for an explanation of permutation importance.
         A feature's importance score represents the performance drop that results when the model makes predictions on a perturbed copy of the data where this feature's values have been randomly shuffled across rows.
@@ -2201,20 +2188,13 @@
                                    f'oof_pred = predictor.get_oof_pred(train_data=train_data)\n')
                 else:
                     missing_idx = list(train_data.index.difference(y_pred_proba_oof_transformed.index))
-<<<<<<< HEAD
-                    missing_idx_data = train_data.loc[missing_idx]
-                    missing_pred_proba = self.transform_features(data=missing_idx_data, base_models=[model],
-                                                                 return_original_features=False)
-                    y_pred_proba_oof_transformed = pd.concat([y_pred_proba_oof_transformed, missing_pred_proba])
-                    y_pred_proba_oof_transformed = y_pred_proba_oof_transformed.reindex(list(train_data.index))
-=======
+
                     if len(missing_idx) > 0:
                         missing_idx_data = train_data.loc[missing_idx]
                         missing_pred_proba = self.transform_features(data=missing_idx_data, base_models=[model],
                                                                      return_original_features=False)
                         y_pred_proba_oof_transformed = pd.concat([y_pred_proba_oof_transformed, missing_pred_proba])
                         y_pred_proba_oof_transformed = y_pred_proba_oof_transformed.reindex(list(train_data.index))
->>>>>>> 2187f44f
 
         if self.problem_type == MULTICLASS and self._learner.label_cleaner.problem_type_transform == MULTICLASS:
             y_pred_proba_oof_transformed.columns = copy.deepcopy(
@@ -2709,18 +2689,11 @@
         if version_load != version_init:
             logger.warning('')
             logger.warning('############################## WARNING ##############################')
-<<<<<<< HEAD
-            logger.warning(
-                'WARNING: AutoGluon version differs from the version used during the original model fit! This may lead to instability and it is highly recommended the model be loaded with the exact AutoGluon version it was fit with.')
-            logger.warning(f'\tFit Version:     {version_fit}')
-            logger.warning(f'\tCurrent Version: {version_inference}')
-=======
             logger.warning('WARNING: AutoGluon version differs from the version used to create the predictor! '
                            'This may lead to instability and it is highly recommended the predictor be loaded '
                            'with the exact AutoGluon version it was created with.')
             logger.warning(f'\tPredictor Version: {version_init}')
             logger.warning(f'\tCurrent Version:   {version_load}')
->>>>>>> 2187f44f
             logger.warning('############################## WARNING ##############################')
             logger.warning('')
             if require_version_match:
@@ -2898,20 +2871,12 @@
         if len(set(train_data.columns)) < len(train_data.columns):
             raise ValueError(
                 "Column names are not unique, please change duplicated column names (in pandas: train_data.rename(columns={'current_name':'new_name'})")
-<<<<<<< HEAD
-=======
-
-        self._validate_unique_indices(data=train_data, name='train_data')
-
->>>>>>> 2187f44f
         if tuning_data is not None:
             if not isinstance(tuning_data, pd.DataFrame):
                 raise AssertionError(
                     f'tuning_data is required to be a pandas DataFrame, but was instead: {type(tuning_data)}')
-<<<<<<< HEAD
-=======
+
             self._validate_unique_indices(data=tuning_data, name='tuning_data')
->>>>>>> 2187f44f
             train_features = [column for column in train_data.columns if column != self.label]
             tuning_features = [column for column in tuning_data.columns if column != self.label]
             train_features, tuning_features = self._prune_data_features(train_features=train_features,
@@ -2925,10 +2890,8 @@
             if not isinstance(unlabeled_data, pd.DataFrame):
                 raise AssertionError(
                     f'unlabeled_data is required to be a pandas DataFrame, but was instead: {type(unlabeled_data)}')
-<<<<<<< HEAD
-=======
+
             self._validate_unique_indices(data=unlabeled_data, name='unlabeled_data')
->>>>>>> 2187f44f
             train_features = [column for column in train_data.columns if column != self.label]
             unlabeled_features = [column for column in unlabeled_data.columns]
             train_features, unlabeled_features = self._prune_data_features(train_features=train_features,
