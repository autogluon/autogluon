--- conflicted
+++ resolved
@@ -525,12 +525,8 @@
                     'FASTAI' (neural network with FastAI backend)
                     'AG_AUTOMM' (`MultimodalPredictor` from `autogluon.multimodal`. Supports Tabular, Text, and Image modalities. GPU is required.)
                 Experimental model options include:
-<<<<<<< HEAD
                     'EBM' (Explainable Boosting Machine. New model type.)
-                    'FT_TRANSFORMER' (Tabular Transformer, GPU is recommended. Does not scale well to >100 features.)
-=======
                     'FT_TRANSFORMER' (Tabular Transformer, GPU is recommended. Does not scale well to >100 features. Recommended to use TabM instead.)
->>>>>>> 71360e1e
                     'FASTTEXT' (FastText. Note: Has not been tested for a long time.)
                     'AG_TEXT_NN' (Multimodal Text+Tabular model, GPU is required. Recommended to instead use its successor, 'AG_AUTOMM'.)
                     'AG_IMAGE_NN' (Image model, GPU is required. Recommended to instead use its successor, 'AG_AUTOMM'.)
