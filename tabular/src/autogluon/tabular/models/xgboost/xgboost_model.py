import time
import logging

from autogluon.common.features.types import R_BOOL, R_INT, R_FLOAT, R_CATEGORY
from autogluon.common.utils.lite import disable_if_lite_mode
from autogluon.common.utils.pandas_utils import get_approximate_df_mem_usage
from autogluon.core.constants import MULTICLASS, REGRESSION, SOFTCLASS, PROBLEM_TYPES_CLASSIFICATION
from autogluon.core.models import AbstractModel
from autogluon.core.models._utils import get_early_stopping_rounds
from autogluon.core.utils import ResourceManager
from autogluon.core.utils import try_import_xgboost
from autogluon.core.utils.exceptions import NotEnoughMemoryError

from . import xgboost_utils
from .hyperparameters.parameters import get_param_baseline
from .hyperparameters.searchspaces import get_default_searchspace

logger = logging.getLogger(__name__)


class XGBoostModel(AbstractModel):
    """
    XGBoost model: https://xgboost.readthedocs.io/en/latest/

    Hyperparameter options: https://xgboost.readthedocs.io/en/latest/parameter.html
    """
    def __init__(self, **kwargs):
        super().__init__(**kwargs)
        self._ohe_generator = None
        self._xgb_model_type = None

    def _set_default_params(self):
        default_params = get_param_baseline(problem_type=self.problem_type, num_classes=self.num_classes)
        for param, val in default_params.items():
            self._set_default_param_value(param, val)

    def _get_default_searchspace(self):
        return get_default_searchspace(problem_type=self.problem_type, num_classes=self.num_classes)

    def _get_default_auxiliary_params(self) -> dict:
        default_auxiliary_params = super()._get_default_auxiliary_params()
        extra_auxiliary_params = dict(
            valid_raw_types=[R_BOOL, R_INT, R_FLOAT, R_CATEGORY],
        )
        default_auxiliary_params.update(extra_auxiliary_params)
        return default_auxiliary_params

    # Use specialized XGBoost metric if available (fast), otherwise use custom func generator
    def get_eval_metric(self):
        eval_metric = xgboost_utils.convert_ag_metric_to_xgbm(ag_metric_name=self.stopping_metric.name, problem_type=self.problem_type)
        if eval_metric is None:
            eval_metric = xgboost_utils.func_generator(metric=self.stopping_metric, problem_type=self.problem_type)
        return eval_metric

    def _preprocess(self, X, is_train=False, max_category_levels=None, **kwargs):
        X = super()._preprocess(X=X, **kwargs)

        if self._ohe_generator is None:
            self._ohe_generator = xgboost_utils.OheFeatureGenerator(max_levels=max_category_levels)

        if is_train:
            self._ohe_generator.fit(X)

        X = self._ohe_generator.transform(X)

        return X

    def _fit(self,
             X,
             y,
             X_val=None,
             y_val=None,
             time_limit=None,
             num_gpus=0,
             num_cpus=None,
             sample_weight=None,
             sample_weight_val=None,
             verbosity=2,
             **kwargs):
        # TODO: utilize sample_weight_val in early-stopping if provided
        start_time = time.time()
        ag_params = self._get_ag_params()
        params = self._get_model_params()
        if num_cpus:
            params['n_jobs'] = num_cpus
        max_category_levels = params.pop('proc.max_category_levels', 100)

        if verbosity <= 2:
            verbose = False
            log_period = None
        elif verbosity == 3:
            verbose = True
            log_period = 50
        else:
            verbose = True
            log_period = 1

        X = self.preprocess(X, is_train=True, max_category_levels=max_category_levels)
        num_rows_train = X.shape[0]

        eval_set = []
        if 'eval_metric' not in params:
            eval_metric = self.get_eval_metric()
            if eval_metric is not None:
                params['eval_metric'] = eval_metric

        if X_val is None:
            early_stopping_rounds = None
            eval_set = None
        else:
            X_val = self.preprocess(X_val, is_train=False)
            eval_set.append((X_val, y_val))
            early_stopping_rounds = ag_params.get('ag.early_stop', 'adaptive')
            if isinstance(early_stopping_rounds, (str, tuple, list)):
                early_stopping_rounds = self._get_early_stopping_rounds(num_rows_train=num_rows_train, strategy=early_stopping_rounds)

        if num_gpus != 0:
            params['tree_method'] = 'gpu_hist'
            if 'gpu_id' not in params:
                params['gpu_id'] = 0
        elif 'tree_method' not in params:
            params['tree_method'] = 'hist'

        try_import_xgboost()
        from .callbacks import EarlyStoppingCustom
        from xgboost.callback import EvaluationMonitor
        if eval_set is not None and 'callbacks' not in params:
            callbacks = []
            if log_period is not None:
                callbacks.append(EvaluationMonitor(period=log_period))
            callbacks.append(EarlyStoppingCustom(early_stopping_rounds, start_time=start_time, time_limit=time_limit, verbose=verbose))
            params['callbacks'] = callbacks

        import xgboost
        from xgboost import XGBClassifier, XGBRegressor
        model_type = XGBClassifier if self.problem_type in PROBLEM_TYPES_CLASSIFICATION else XGBRegressor
<<<<<<< HEAD
        if 'eval_metric' not in params and params.get('objective') == 'binary:logistic' and xgboost.__version__ == '1.3.0':
            # avoid unnecessary warning from XGBoost v1.3.0
            params['eval_metric'] = 'logloss'
=======
>>>>>>> 700726ad
        self.model = model_type(**params)
        self.model.fit(
            X=X,
            y=y,
            eval_set=eval_set,
            verbose=False,
            sample_weight=sample_weight
        )

        bst = self.model.get_booster()
        # TODO: Investigate speed-ups from GPU inference
        # bst.set_param({"predictor": "gpu_predictor"})

        self.params_trained['n_estimators'] = bst.best_ntree_limit
        # Don't save the callback or eval_metric objects
        self.model.set_params(callbacks=None, eval_metric=None)

    def _predict_proba(self, X, num_cpus=-1, **kwargs):
        X = self.preprocess(X, **kwargs)
        self.model.set_params(n_jobs=num_cpus)

        if self.problem_type == REGRESSION:
            return self.model.predict(X)

        y_pred_proba = self.model.predict_proba(X)
        return self._convert_proba_to_unified_form(y_pred_proba)

    def _get_early_stopping_rounds(self, num_rows_train, strategy='auto'):
        return get_early_stopping_rounds(num_rows_train=num_rows_train, strategy=strategy)

    def _get_num_classes(self, y):
        if self.problem_type == MULTICLASS:
            if self.num_classes is not None:
                num_classes = self.num_classes
            else:
                num_classes = 10  # Guess if not given, can do better by looking at y
        elif self.problem_type == SOFTCLASS:  # TODO: delete this elif if it's unnecessary.
            num_classes = y.shape[1]
        else:
            num_classes = 1
        return num_classes

    def _ag_params(self) -> set:
        return {'ag.early_stop'}

    def _estimate_memory_usage(self, X, **kwargs):
        num_classes = self.num_classes if self.num_classes else 1  # self.num_classes could be None after initialization if it's a regression problem
        data_mem_usage = get_approximate_df_mem_usage(X).sum()
        approx_mem_size_req = data_mem_usage * 7 + data_mem_usage / 4 * num_classes  # TODO: Extremely crude approximation, can be vastly improved
        return approx_mem_size_req

    @disable_if_lite_mode()
    def _validate_fit_memory_usage(self, **kwargs):
        import psutil
        max_memory_usage_ratio = self.params_aux['max_memory_usage_ratio']
        approx_mem_size_req = self.estimate_memory_usage(**kwargs)
        if approx_mem_size_req > 1e9:  # > 1 GB
            available_mem = psutil.virtual_memory().available
            ratio = approx_mem_size_req / available_mem
            if ratio > (1 * max_memory_usage_ratio):
                logger.warning('\tWarning: Not enough memory to safely train XGBoost model, roughly requires: %s GB, but only %s GB is available...' % (round(approx_mem_size_req / 1e9, 3), round(available_mem / 1e9, 3)))
                raise NotEnoughMemoryError
            elif ratio > (0.75 * max_memory_usage_ratio):
                logger.warning('\tWarning: Potentially not enough memory to safely train XGBoost model, roughly requires: %s GB, but only %s GB is available...' % (round(approx_mem_size_req / 1e9, 3), round(available_mem / 1e9, 3)))
                
    def get_minimum_resources(self, is_gpu_available=False):
        minimum_resources = {
            'num_cpus': 1,
        }
        if is_gpu_available:
            minimum_resources['num_gpus'] = 0.5
        return minimum_resources

    @disable_if_lite_mode(ret=(1, 0))
    def _get_default_resources(self):
        # logical=False is faster in training
        num_cpus = ResourceManager.get_cpu_count_psutil(logical=False)
        num_gpus = 0
        return num_cpus, num_gpus

    def save(self, path: str = None, verbose=True) -> str:
        _model = self.model
        self.model = None
        if _model is not None:
            self._xgb_model_type = _model.__class__
        path = super().save(path=path, verbose=verbose)
        if _model is not None:
            # Halves disk usage compared to .json / .pkl
            _model.save_model(path + 'xgb.ubj')
        self.model = _model
        return path

    @classmethod
    def load(cls, path: str, reset_paths=True, verbose=True):
        model = super().load(path=path, reset_paths=reset_paths, verbose=verbose)
        if model._xgb_model_type is not None:
            model.model = model._xgb_model_type()
            # Much faster to load using .ubj than .json (10x+ speedup)
            model.model.load_model(path + 'xgb.ubj')
            model._xgb_model_type = None
        return model

    def _more_tags(self):
        # `can_refit_full=True` because n_estimators is communicated at end of `_fit`:
        #  self.params_trained['n_estimators'] = bst.best_ntree_limit
        return {'can_refit_full': True}<|MERGE_RESOLUTION|>--- conflicted
+++ resolved
@@ -134,12 +134,6 @@
         import xgboost
         from xgboost import XGBClassifier, XGBRegressor
         model_type = XGBClassifier if self.problem_type in PROBLEM_TYPES_CLASSIFICATION else XGBRegressor
-<<<<<<< HEAD
-        if 'eval_metric' not in params and params.get('objective') == 'binary:logistic' and xgboost.__version__ == '1.3.0':
-            # avoid unnecessary warning from XGBoost v1.3.0
-            params['eval_metric'] = 'logloss'
-=======
->>>>>>> 700726ad
         self.model = model_type(**params)
         self.model.fit(
             X=X,
