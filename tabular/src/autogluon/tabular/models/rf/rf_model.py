import logging
import math
import pickle
import sys
import time

import numpy as np
import psutil
from sklearn.ensemble import RandomForestClassifier, RandomForestRegressor
from .rf_quantile import RandomForestQuantileRegressor

from autogluon.core.constants import BINARY, MULTICLASS, REGRESSION, SOFTCLASS, QUANTILE
from autogluon.core.utils.exceptions import NotEnoughMemoryError, TimeLimitExceeded
from autogluon.core.features.types import R_OBJECT

from autogluon.core.models.abstract.model_trial import skip_hpo
from autogluon.core.models import AbstractModel
from autogluon.features.generators import LabelEncoderFeatureGenerator

logger = logging.getLogger(__name__)


class RFModel(AbstractModel):
    """
    Random Forest model (scikit-learn): https://scikit-learn.org/stable/modules/generated/sklearn.ensemble.RandomForestClassifier.html
    """
    def __init__(self, **kwargs):
        super().__init__(**kwargs)
        self._feature_generator = None

    def _get_model_type(self):
        if self.problem_type in [REGRESSION, SOFTCLASS]:
            return RandomForestRegressor
        elif self.problem_type == QUANTILE:
<<<<<<< HEAD
            logger.warning('\tWarning: sklearn forest models are experimental for quantile regression. '
                           'They may change or be removed without warning in future releases.')
=======
>>>>>>> af84a5b3
            return RandomForestQuantileRegressor
        else:
            return RandomForestClassifier

    # TODO: X.fillna -inf? Add extra is_missing column?
    def _preprocess(self, X, **kwargs):
        X = super()._preprocess(X, **kwargs)
        if self._feature_generator is None:
            self._feature_generator = LabelEncoderFeatureGenerator(verbosity=0)
            self._feature_generator.fit(X=X)
        if self._feature_generator.features_in:
            X = X.copy()
            X[self._feature_generator.features_in] = self._feature_generator.transform(X=X)
        X = X.fillna(0).to_numpy(dtype=np.float32)
        return X

    def _set_default_params(self):
        default_params = {
            'n_estimators': 300,
            'n_jobs': -1,
            'random_state': 0,
        }
        for param, val in default_params.items():
            self._set_default_param_value(param, val)

    # TODO: Add in documentation that Categorical default is the first index
    # TODO: enable HPO for RF models
    def _get_default_searchspace(self):
        spaces = {
            # 'n_estimators': Int(lower=10, upper=1000, default=300),
            # 'max_features': Categorical(['auto', 0.5, 0.25]),
            # 'criterion': Categorical(['gini', 'entropy']),
        }
        return spaces

    def _fit(self,
             X,
             y,
             time_limit=None,
             sample_weight=None,
             **kwargs):
        time_start = time.time()
        max_memory_usage_ratio = self.params_aux['max_memory_usage_ratio']
        hyperparams = self.params.copy()
        n_estimators_final = hyperparams['n_estimators']

        n_estimators_minimum = min(40, n_estimators_final)
        n_estimators_test = min(4, max(1, math.floor(n_estimators_minimum/5)))

        X = self.preprocess(X)
        n_estimator_increments = [n_estimators_final]

        # Very rough guess to size of a single tree before training
        if self.problem_type in [MULTICLASS, SOFTCLASS]:
            if self.num_classes is None:
                num_trees_per_estimator = 10  # Guess since it wasn't passed in, could also check y for a better value
            else:
                num_trees_per_estimator = self.num_classes
        else:
            num_trees_per_estimator = 1
        bytes_per_estimator = num_trees_per_estimator * len(X) / 60000 * 1e6  # Underestimates by 3x on ExtraTrees
        available_mem = psutil.virtual_memory().available
        expected_memory_usage = bytes_per_estimator * n_estimators_final / available_mem
        expected_min_memory_usage = bytes_per_estimator * n_estimators_minimum / available_mem
        if expected_min_memory_usage > (0.5 * max_memory_usage_ratio):  # if minimum estimated size is greater than 50% memory
            logger.warning(f'\tWarning: Model is expected to require {round(expected_min_memory_usage * 100, 2)}% of available memory (Estimated before training)...')
            raise NotEnoughMemoryError

        if n_estimators_final > n_estimators_test * 2:
            if self.problem_type == MULTICLASS:
                n_estimator_increments = [n_estimators_test, n_estimators_final]
                hyperparams['warm_start'] = True
            else:
                if expected_memory_usage > (0.05 * max_memory_usage_ratio):  # Somewhat arbitrary, consider finding a better value, should it scale by cores?
                    # Causes ~10% training slowdown, so try to avoid if memory is not an issue
                    n_estimator_increments = [n_estimators_test, n_estimators_final]
                    hyperparams['warm_start'] = True

        hyperparams['n_estimators'] = n_estimator_increments[0]
        self.model = self._get_model_type()(**hyperparams)

        time_train_start = time.time()
        for i, n_estimators in enumerate(n_estimator_increments):
            if i != 0:
                self.model.n_estimators = n_estimators
            self.model = self.model.fit(X, y, sample_weight=sample_weight)
            if (i == 0) and (len(n_estimator_increments) > 1):
                time_elapsed = time.time() - time_train_start
                model_size_bytes = 0
                for estimator in self.model.estimators_:  # Uses far less memory than pickling the entire forest at once
                    model_size_bytes += sys.getsizeof(pickle.dumps(estimator))
                expected_final_model_size_bytes = model_size_bytes * (n_estimators_final / self.model.n_estimators)
                available_mem = psutil.virtual_memory().available
                model_memory_ratio = expected_final_model_size_bytes / available_mem

                ideal_memory_ratio = 0.15 * max_memory_usage_ratio
                n_estimators_ideal = min(n_estimators_final, math.floor(ideal_memory_ratio / model_memory_ratio * n_estimators_final))

                if n_estimators_final > n_estimators_ideal:
                    if n_estimators_ideal < n_estimators_minimum:
                        logger.warning(f'\tWarning: Model is expected to require {round(model_memory_ratio*100, 2)}% of available memory...')
                        raise NotEnoughMemoryError  # don't train full model to avoid OOM error
                    logger.warning(f'\tWarning: Reducing model \'n_estimators\' from {n_estimators_final} -> {n_estimators_ideal} due to low memory. Expected memory usage reduced from {round(model_memory_ratio*100, 2)}% -> {round(ideal_memory_ratio*100, 2)}% of available memory...')

                if time_limit is not None:
                    time_expected = time_train_start - time_start + (time_elapsed * n_estimators_ideal / n_estimators)
                    n_estimators_time = math.floor((time_limit - time_train_start + time_start) * n_estimators / time_elapsed)
                    if n_estimators_time < n_estimators_ideal:
                        if n_estimators_time < n_estimators_minimum:
                            logger.warning(f'\tWarning: Model is expected to require {round(time_expected, 1)}s to train, which exceeds the maximum time limit of {round(time_limit, 1)}s, skipping model...')
                            raise TimeLimitExceeded
                        logger.warning(f'\tWarning: Reducing model \'n_estimators\' from {n_estimators_ideal} -> {n_estimators_time} due to low time. Expected time usage reduced from {round(time_expected, 1)}s -> {round(time_limit, 1)}s...')
                        n_estimators_ideal = n_estimators_time

                for j in range(len(n_estimator_increments)):
                    if n_estimator_increments[j] > n_estimators_ideal:
                        n_estimator_increments[j] = n_estimators_ideal

        self.params_trained['n_estimators'] = self.model.n_estimators

    # TODO: Remove this after simplifying _predict_proba to reduce code duplication. This is only present for SOFTCLASS support.
    def _predict_proba(self, X, **kwargs):
        X = self.preprocess(X, **kwargs)

        if self.problem_type == REGRESSION:
            return self.model.predict(X)
        elif self.problem_type == SOFTCLASS:
            return self.model.predict(X)
        elif self.problem_type == QUANTILE:
            return self.model.predict(X, quantile_levels=self.quantile_levels)

        y_pred_proba = self.model.predict_proba(X)
        return self._convert_proba_to_unified_form(y_pred_proba)

    # TODO: Add HPO
    def _hyperparameter_tune(self, **kwargs):
        return skip_hpo(self, **kwargs)

    def get_model_feature_importance(self):
        if self.features is None:
            # TODO: Consider making this raise an exception
            logger.warning('Warning: get_model_feature_importance called when self.features is None!')
            return dict()
        return dict(zip(self.features, self.model.feature_importances_))

    def _get_default_auxiliary_params(self) -> dict:
        default_auxiliary_params = super()._get_default_auxiliary_params()
        extra_auxiliary_params = dict(
            ignored_type_group_raw=[R_OBJECT],
        )
        default_auxiliary_params.update(extra_auxiliary_params)
        return default_auxiliary_params<|MERGE_RESOLUTION|>--- conflicted
+++ resolved
@@ -32,11 +32,8 @@
         if self.problem_type in [REGRESSION, SOFTCLASS]:
             return RandomForestRegressor
         elif self.problem_type == QUANTILE:
-<<<<<<< HEAD
-            logger.warning('\tWarning: sklearn forest models are experimental for quantile regression. '
-                           'They may change or be removed without warning in future releases.')
-=======
->>>>>>> af84a5b3
+            # logger.warning('\tWarning: sklearn forest models are experimental for quantile regression. '
+            #                'They may change or be removed without warning in future releases.')
             return RandomForestQuantileRegressor
         else:
             return RandomForestClassifier
