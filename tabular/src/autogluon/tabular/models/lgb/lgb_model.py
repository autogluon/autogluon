--- conflicted
+++ resolved
@@ -24,6 +24,9 @@
 from ..abstract.abstract_model import AbstractModel
 from ..utils import fixedvals_from_searchspaces
 from ...features.feature_metadata import R_OBJECT
+from autogluon.core.utils.savers import save_pkl
+from autogluon.core.utils import try_import_lightgbm
+from autogluon.core import Int, Space
 
 warnings.filterwarnings("ignore", category=UserWarning, message="Starting from version")  # lightGBM brew libomp warning
 logger = logging.getLogger(__name__)
@@ -374,11 +377,8 @@
 
         epochs = kwargs.get("epochs", 1)
 
-<<<<<<< HEAD
         save_val_pred = kwargs.get('save_val_pred', False)
 
-=======
->>>>>>> f937dd38
         util_args = dict(
             dataset_train_pkl_filename=train_pkl_path,
             dataset_val_pkl_filename=val_pkl_path,
@@ -387,11 +387,7 @@
             time_start=time_start,
             time_limit=scheduler_options['time_out'],
             epochs=epochs,
-<<<<<<< HEAD
             save_val_pred = save_val_pred
-=======
-            report_probs = kwargs.get("report_probs", False)
->>>>>>> f937dd38
         )
         params_copy['epochs'] = epochs
 
@@ -413,11 +409,7 @@
         scheduler.join_jobs()
 
         hpo_models, hpo_model_performances, hpo_results = self._get_hpo_results(scheduler=scheduler, scheduler_options=scheduler_options, time_start=time_start)
-<<<<<<< HEAD
         if save_val_pred and hasattr(scheduler, "ensemble"):
-=======
-        if 'report_probs' in kwargs:
->>>>>>> f937dd38
             hpo_results['ensemble'] = scheduler.ensemble
         return hpo_models, hpo_model_performances, hpo_results
 
