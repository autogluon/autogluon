--- conflicted
+++ resolved
@@ -11,8 +11,6 @@
 
 from autogluon.common.features.types import R_BOOL, R_INT, R_FLOAT, R_CATEGORY
 from autogluon.common.utils.pandas_utils import get_approximate_df_mem_usage
-from autogluon.common.utils.utils import get_autogluon_metadata
-from autogluon.common.utils.lite import disable_if_lite_mode
 from autogluon.core.constants import BINARY, MULTICLASS, REGRESSION, SOFTCLASS
 from autogluon.core.models import AbstractModel
 from autogluon.core.models._utils import get_early_stopping_rounds
@@ -225,17 +223,8 @@
         # FIXME This is a HACK. Passing in value -1, 0, or None will only use 1 cores. Need to pass in a large number instead
         if num_cpus == 0:
             # TODO Avoid using psutil when lgb fixed the mem leak.
-<<<<<<< HEAD
-            # psutil.cpu_count() is faster in inference than psutil.cpu_count(logical=False)
-            if get_autogluon_metadata()["lite"]:
-                num_cpus = 1
-            else:
-                import psutil
-                num_cpus = psutil.cpu_count()
-=======
             # logical=True is faster in inference
             num_cpus = ResourceManager.get_cpu_count_psutil(logical=True)
->>>>>>> f91829a4
         if self.problem_type == REGRESSION:
             return self.model.predict(X, num_threads=num_cpus)
 
@@ -363,16 +352,9 @@
             minimum_resources['num_gpus'] = 0.5
         return minimum_resources
 
-    @disable_if_lite_mode(ret=(1, 0))
     def _get_default_resources(self):
-<<<<<<< HEAD
-        import psutil
-        # psutil.cpu_count(logical=False) is faster in training than psutil.cpu_count()
-        num_cpus = psutil.cpu_count(logical=False)
-=======
         # logical=False is faster in training
         num_cpus = ResourceManager.get_cpu_count_psutil(logical=False)
->>>>>>> f91829a4
         num_gpus = 0
         return num_cpus, num_gpus
 
