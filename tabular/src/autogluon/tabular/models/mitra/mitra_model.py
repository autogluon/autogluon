--- conflicted
+++ resolved
@@ -1,18 +1,10 @@
-<<<<<<< HEAD
-# TODO: To ensure deterministic operations we need to set torch.use_deterministic_algorithms(True) 
-=======
 # TODO: To ensure deterministic operations we need to set torch.use_deterministic_algorithms(True)
->>>>>>> 7f12d166
 # and os.environ['CUBLAS_WORKSPACE_CONFIG'] = ':4096:8'. The CUBLAS environment variable configures
 # the workspace size for certain CUBLAS operations to ensure reproducibility when using CUDA >= 10.2.
 # Both settings are required to ensure deterministic behavior in operations such as matrix multiplications.
 import os
-<<<<<<< HEAD
-os.environ['CUBLAS_WORKSPACE_CONFIG'] = ':4096:8'
-=======
 
 os.environ["CUBLAS_WORKSPACE_CONFIG"] = ":4096:8"
->>>>>>> 7f12d166
 
 import os
 from typing import List, Optional
@@ -74,10 +66,6 @@
         num_cpus: int = 1,
         **kwargs,
     ):
-<<<<<<< HEAD
-        
-=======
->>>>>>> 7f12d166
         # TODO: Reset the number of threads based on the specified num_cpus
         need_to_reset_torch_threads = False
         torch_threads_og = None
