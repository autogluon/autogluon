import json
import logging
import os
import random
import time
import warnings
import numpy as np
import pandas as pd

from autogluon.common.features.types import R_BOOL, R_INT, R_FLOAT, R_CATEGORY, S_TEXT_NGRAM, S_TEXT_AS_CATEGORY
<<<<<<< HEAD
from autogluon.common.utils.lite import disable_if_lite_mode
=======
from autogluon.common.utils.resource_utils import ResourceManager
>>>>>>> 526b8710
from autogluon.core.constants import BINARY, MULTICLASS, REGRESSION, SOFTCLASS, QUANTILE
from autogluon.core.hpo.constants import RAY_BACKEND
from autogluon.core.utils import try_import_torch
from autogluon.core.utils.exceptions import TimeLimitExceeded
from autogluon.core.models.abstract.abstract_nn_model import AbstractNeuralNetworkModel

from ..compilers.native import TabularNeuralNetTorchNativeCompiler
from ..compilers.onnx import TabularNeuralNetTorchOnnxCompiler
from ..hyperparameters.parameters import get_default_param
from ..hyperparameters.searchspaces import get_default_searchspace
from ..utils.data_preprocessor import create_preprocessor, get_feature_arraycol_map, get_feature_type_map
from ..utils.nn_architecture_utils import infer_y_range

logger = logging.getLogger(__name__)


# TODO: QuantileTransformer in pipelines accounts for majority of online inference time
class TabularNeuralNetTorchModel(AbstractNeuralNetworkModel):
    """
    PyTorch neural network models for classification/regression with tabular data.
    """

    # Constants used throughout this class:
    unique_category_str = np.nan  # string used to represent missing values and unknown categories for categorical features.
    params_file_name = 'net.params'  # Stores parameters of final network
    temp_file_name = 'temp_net.params'  # Stores temporary network parameters (eg. during the course of training)

    def __init__(self, **kwargs):
        super().__init__(**kwargs)
        self.feature_arraycol_map = None
        self.feature_type_map = None
        self.features_to_drop = []  # may change between different bagging folds. TODO: consider just removing these from self._features_internal
        self.processor = None  # data processor
        self.num_dataloading_workers = None
        self._architecture_desc = None
        self.optimizer = None
        self.device = None
        self.max_batch_size = None
        self._num_cpus_infer = None

    def _set_default_params(self):
        """ Specifies hyperparameter values to use by default """
        default_params = get_default_param(problem_type=self.problem_type, framework='pytorch')
        for param, val in default_params.items():
            self._set_default_param_value(param, val)

    def _get_default_auxiliary_params(self) -> dict:
        default_auxiliary_params = super()._get_default_auxiliary_params()
        extra_auxiliary_params = dict(
            valid_raw_types=[R_BOOL, R_INT, R_FLOAT, R_CATEGORY],
            ignored_type_group_special=[S_TEXT_NGRAM, S_TEXT_AS_CATEGORY],
        )
        default_auxiliary_params.update(extra_auxiliary_params)
        return default_auxiliary_params

    def _get_default_searchspace(self):
        return get_default_searchspace(problem_type=self.problem_type, framework='pytorch')

    def _get_num_net_outputs(self):
        if self.problem_type in [MULTICLASS, SOFTCLASS]:
            return self.num_classes
        elif self.problem_type == BINARY:
            return 2
        elif self.problem_type == REGRESSION:
            return 1
        elif self.problem_type == QUANTILE:
            return len(self.quantile_levels)
        else:
            raise ValueError(f'Unknown problem_type: {self.problem_type}')

    def _get_device(self, num_gpus):
        import torch
        if num_gpus is not None and num_gpus >= 1:
            if torch.cuda.is_available():
                device = torch.device("cuda")
                logger.log(15, "Training on GPU")
                if num_gpus > 1:
                    logger.warning(f"{self.__class__.__name__} not yet able to use more than 1 GPU. 'num_gpus' is set to >1, but we will be using only 1 GPU.")
            else:
                device = torch.device("cpu")
                logger.log(15, "Training on CPU")
        else:
            device = torch.device("cpu")
            logger.log(15, "Training on CPU")
        return device

    def _set_net_defaults(self, train_dataset, params):
        params = params.copy()
        y_range_extend = params.pop('y_range_extend', None)
        """ Sets dataset-adaptive default values to use for our neural network """
        if self.problem_type in [REGRESSION, QUANTILE]:
            if params['y_range'] is None:
                params['y_range'] = infer_y_range(y_vals=train_dataset.data_list[train_dataset.label_index], y_range_extend=y_range_extend)
        return params

    def _get_default_loss_function(self):
        import torch
        if self.problem_type == REGRESSION:
            return torch.nn.L1Loss()  # or torch.nn.MSELoss()
        elif self.problem_type in [BINARY, MULTICLASS]:
            return torch.nn.CrossEntropyLoss()
        elif self.problem_type == SOFTCLASS:
            return torch.nn.KLDivLoss()  # compares log-probability prediction vs probability target.

    @staticmethod
    def _prepare_params(params):
        params = params.copy()

        processor_param_keys = {'proc.embed_min_categories', 'proc.impute_strategy', 'proc.max_category_levels', 'proc.skew_threshold', 'use_ngram_features'}
        processor_kwargs = {k: v for k, v in params.items() if k in processor_param_keys}
        for key in processor_param_keys:
            params.pop(key, None)

        optimizer_param_keys = {'optimizer', 'learning_rate', 'weight_decay'}
        optimizer_kwargs = {k: v for k, v in params.items() if k in optimizer_param_keys}
        for key in optimizer_param_keys:
            params.pop(key, None)

        fit_param_keys = {'num_epochs', 'epochs_wo_improve'}
        fit_kwargs = {k: v for k, v in params.items() if k in fit_param_keys}
        for key in fit_param_keys:
            params.pop(key, None)

        loss_param_keys = {'loss_function', 'gamma'}
        loss_kwargs = {k: v for k, v in params.items() if k in loss_param_keys}
        for key in loss_param_keys:
            params.pop(key, None)

        return processor_kwargs, optimizer_kwargs, fit_kwargs, loss_kwargs, params

    def _fit(self, X, y, X_val=None, y_val=None,
             time_limit=None, sample_weight=None, num_cpus=1, num_gpus=0, reporter=None, verbosity=2, **kwargs):
        try_import_torch()
        import torch
        torch.set_num_threads(num_cpus)
        from .tabular_torch_dataset import TabularTorchDataset

        start_time = time.time()

        params = self._get_model_params()

        processor_kwargs, optimizer_kwargs, fit_kwargs, loss_kwargs, params = self._prepare_params(params=params)

        seed_value = params.pop('seed_value', 0)

        self._num_cpus_infer = params.pop('_num_cpus_infer', 1)
        if seed_value is not None:  # Set seeds
            random.seed(seed_value)
            np.random.seed(seed_value)
            torch.manual_seed(seed_value)

        if sample_weight is not None:  # TODO: support
            logger.log(15, f"sample_weight not yet supported for {self.__class__.__name__},"
                           " this model will ignore them in training.")

        if num_cpus is not None:
            self.num_dataloading_workers = max(1, int(num_cpus/2.0))
        else:
            self.num_dataloading_workers = 1
        if self.num_dataloading_workers == 1:
            self.num_dataloading_workers = 0  # TODO: verify 0 is typically faster and uses less memory than 1 in pytorch
        self.num_dataloading_workers = 0  # TODO: >0 crashes on MacOS
        self.max_batch_size = params.pop('max_batch_size', 512)
        batch_size = params.pop('batch_size', None)
        if batch_size is None:
            if isinstance(X, TabularTorchDataset):
                batch_size = min(int(2 ** (3 + np.floor(np.log10(len(X))))), self.max_batch_size)
            else:
                batch_size = min(int(2 ** (3 + np.floor(np.log10(X.shape[0])))), self.max_batch_size)

        train_dataset, val_dataset = self._generate_datasets(X=X, y=y, params=processor_kwargs, X_val=X_val, y_val=y_val)
        logger.log(15, f"Training data for {self.__class__.__name__} has: "
                       f"{train_dataset.num_examples} examples, {train_dataset.num_features} features "
                       f"({len(train_dataset.feature_groups['vector'])} vector, {len(train_dataset.feature_groups['embed'])} embedding)")

        self.device = self._get_device(num_gpus=num_gpus)

        self._get_net(train_dataset, params=params)
        self.optimizer = self._init_optimizer(**optimizer_kwargs)

        if time_limit is not None:
            time_elapsed = time.time() - start_time
            time_limit_orig = time_limit
            time_limit = time_limit - time_elapsed

            # if 60% of time was spent preprocessing, likely not enough time to train model
            if time_limit <= time_limit_orig * 0.4:
                raise TimeLimitExceeded

        # train network
        self._train_net(train_dataset=train_dataset,
                        loss_kwargs=loss_kwargs,
                        batch_size=batch_size,
                        val_dataset=val_dataset,
                        time_limit=time_limit,
                        reporter=reporter,
                        verbosity=verbosity,
                        **fit_kwargs)

    def _get_net(self, train_dataset, params):
        from .torch_network_modules import EmbedNet

        # set network params
        params = self._set_net_defaults(train_dataset, params)
        self.model = EmbedNet(problem_type=self.problem_type, num_net_outputs=self._get_num_net_outputs(), quantile_levels=self.quantile_levels,
                              train_dataset=train_dataset, device=self.device, **params)
        self.model = self.model.to(self.device)
        if not os.path.exists(self.path):
            os.makedirs(self.path)

    def _train_net(self,
                   train_dataset,
                   loss_kwargs,
                   batch_size,
                   num_epochs,
                   epochs_wo_improve,
                   val_dataset=None,
                   time_limit=None,
                   reporter=None,
                   verbosity=2):
        import torch
        start_time = time.time()
        logging.debug("initializing neural network...")
        self.model.init_params()
        logging.debug("initialized")
        train_dataloader = train_dataset.build_loader(batch_size, self.num_dataloading_workers, is_test=False)

        if isinstance(loss_kwargs.get('loss_function', 'auto'), str) and loss_kwargs.get('loss_function', 'auto') == 'auto':
            loss_kwargs['loss_function'] = self._get_default_loss_function()

        if val_dataset is not None:
            y_val = val_dataset.get_labels()
            if y_val.ndim == 2 and y_val.shape[1] == 1:
                y_val = y_val.flatten()
        else:
            y_val = None

        if verbosity <= 1:
            verbose_eval = False
        else:
            verbose_eval = True

        logger.log(15, "Neural network architecture:")
        logger.log(15, str(self.model))

        net_filename = os.path.join(self.path, self.temp_file_name)
        if num_epochs == 0:
            # use dummy training loop that stops immediately
            # useful for using NN just for data preprocessing / debugging
            logger.log(20, "Not training Tabular Neural Network since num_updates == 0")

            # for each batch
            for batch_idx, data_batch in enumerate(train_dataloader):
                if batch_idx > 0:
                    break
                loss = self.model.compute_loss(data_batch, **loss_kwargs)
                self.optimizer.zero_grad()
                loss.backward()
                self.optimizer.step()

            os.makedirs(os.path.dirname(self.path), exist_ok=True)
            torch.save(self.model, net_filename)
            logger.log(15, "Untrained Tabular Neural Network saved to file")
            return

        # start training loop:
        logger.log(15, f"Training tabular neural network for up to {num_epochs} epochs...")
        total_updates = 0
        num_updates_per_epoch = len(train_dataloader)
        update_to_check_time = min(10, max(1, int(num_updates_per_epoch/10)))
        do_update = True
        epoch = 0
        best_epoch = 0
        best_val_metric = -np.inf  # higher = better
        best_val_update = 0
        val_improve_epoch = 0  # most recent epoch where validation-score strictly improved
        start_fit_time = time.time()
        if time_limit is not None:
            time_limit = time_limit - (start_fit_time - start_time)
            if time_limit <= 0:
                raise TimeLimitExceeded
        while do_update:
            time_start_epoch = time.time()
            total_train_loss = 0.0
            total_train_size = 0.0
            for batch_idx, data_batch in enumerate(train_dataloader):
                # forward
                loss = self.model.compute_loss(data_batch, **loss_kwargs)
                total_train_loss += loss.item()
                total_train_size += 1

                # update
                self.optimizer.zero_grad()
                loss.backward()
                self.optimizer.step()
                total_updates += 1

                # time limit
                if time_limit is not None:
                    time_cur = time.time()
                    update_cur = batch_idx + 1
                    if epoch == 0 and update_cur == update_to_check_time:
                        time_elapsed_epoch = time_cur - time_start_epoch
                        estimated_time = time_elapsed_epoch / update_cur * num_updates_per_epoch
                        if estimated_time > time_limit:
                            logger.log(30, f"\tNot enough time to train first epoch. "
                                           f"(Time Required: {round(estimated_time, 2)}s, Time Left: {round(time_limit, 2)}s)")
                            raise TimeLimitExceeded
                    time_elapsed = time_cur - start_fit_time
                    if time_limit < time_elapsed:
                        logger.log(15, f"\tRan out of time, stopping training early. (Stopped on Update {total_updates} (Epoch {epoch}))")
                        do_update = False
                        break

            if not do_update:
                break

            epoch += 1

            # validation
            if val_dataset is not None:
                # compute validation score
                val_metric = self.score(X=val_dataset, y=y_val, metric=self.stopping_metric, _reset_threads=False)
                if np.isnan(val_metric):
                    if best_epoch == 0:
                        raise RuntimeError(f"NaNs encountered in {self.__class__.__name__} training. "
                                           "Features/labels may be improperly formatted, "
                                           "or NN weights may have diverged.")
                    else:
                        logger.warning(f"Warning: NaNs encountered in {self.__class__.__name__} training. "
                                       "Reverting model to last checkpoint without NaNs.")
                        break

                # update best validation
                if (val_metric >= best_val_metric) or best_epoch == 0:
                    if val_metric > best_val_metric:
                        val_improve_epoch = epoch
                    best_val_metric = val_metric
                    os.makedirs(os.path.dirname(self.path), exist_ok=True)
                    torch.save(self.model, net_filename)
                    best_epoch = epoch
                    best_val_update = total_updates
                if verbose_eval:
                    logger.log(15, f"Epoch {epoch} (Update {total_updates}).\t"
                                   f"Train loss: {round(total_train_loss / total_train_size, 4)}, "
                                   f"Val {self.stopping_metric.name}: {round(val_metric, 4)}, "
                                   f"Best Epoch: {best_epoch}")

                if reporter is not None:
                    reporter(epoch=total_updates,
                             validation_performance=val_metric,  # Higher val_metric = better
                             train_loss=total_train_loss / total_train_size,
                             eval_metric=self.eval_metric.name,
                             greater_is_better=self.eval_metric.greater_is_better)

                # no improvement
                if epoch - val_improve_epoch >= epochs_wo_improve:
                    break

            if epoch >= num_epochs:
                break

            if time_limit is not None:
                time_elapsed = time.time() - start_fit_time
                time_epoch_average = time_elapsed / (epoch+1)
                time_left = time_limit - time_elapsed
                if time_left < time_epoch_average:
                    logger.log(20, f"\tRan out of time, stopping training early. (Stopping on epoch {epoch})")
                    break

        if epoch == 0:
            raise AssertionError('0 epochs trained!')

        # revert back to best model
        if val_dataset is not None:
            logger.log(15, f"Best model found on Epoch {best_epoch} (Update {best_val_update}). Val {self.stopping_metric.name}: {best_val_metric}")
            try:
                self.model = torch.load(net_filename)
                os.remove(net_filename)
            except FileNotFoundError:
                pass
        else:
            logger.log(15, f"Best model found on Epoch {best_epoch} (Update {best_val_update}).")
        self.params_trained['batch_size'] = batch_size
        self.params_trained['num_epochs'] = best_epoch

    # FIXME: torch.set_num_threads(self._num_cpus_infer) is required because XGBoost<=1.5 mutates global OpenMP thread limit
    #  If this isn't here, inference speed is slowed down massively.
    #  Remove once upgraded to XGBoost>=1.6
    def _predict_proba(self, X, _reset_threads=True, **kwargs):
        if _reset_threads:
            from ..._utils.torch_utils import TorchThreadManager
            with TorchThreadManager(num_threads=self._num_cpus_infer):
                pred_proba = self._predict_proba_internal(X=X, **kwargs)
        else:
            pred_proba = self._predict_proba_internal(X=X, **kwargs)
        return pred_proba

    def _predict_proba_internal(self, X, **kwargs):
        """ To align predict with abstract_model API.
            Preprocess here only refers to feature processing steps done by all AbstractModel objects,
            not tabularNN-specific preprocessing steps.
            If X is not DataFrame but instead TabularNNDataset object, we can still produce predictions,
            but cannot use preprocess in this case (needs to be already processed).
        """
        from .tabular_torch_dataset import TabularTorchDataset
        if isinstance(X, TabularTorchDataset):
            return self._predict_tabular_data(new_data=X, process=False)
        elif isinstance(X, pd.DataFrame):
            X = self.preprocess(X, **kwargs)
            return self._predict_tabular_data(new_data=X, process=True)
        else:
            raise ValueError("X must be of type pd.DataFrame or TabularTorchDataset, not type: %s" % type(X))

    def _predict_tabular_data(self, new_data, process=True):
        from .tabular_torch_dataset import TabularTorchDataset
        if process:
            new_data = self._process_test_data(new_data)
        if not isinstance(new_data, TabularTorchDataset):
            raise ValueError("new_data must of of type TabularTorchDataset if process=False")
        val_dataloader = new_data.build_loader(self.max_batch_size, self.num_dataloading_workers, is_test=True)
        preds_dataset = []
        for data_batch in val_dataloader:
            preds_batch = self.model.predict(data_batch)
            preds_dataset.append(preds_batch)
        preds_dataset = np.concatenate(preds_dataset, 0)
        return preds_dataset

    def _generate_datasets(self, X, y, params, X_val=None, y_val=None):
        from .tabular_torch_dataset import TabularTorchDataset

        impute_strategy = params['proc.impute_strategy']
        max_category_levels = params['proc.max_category_levels']
        skew_threshold = params['proc.skew_threshold']
        embed_min_categories = params['proc.embed_min_categories']
        use_ngram_features = params['use_ngram_features']

        if isinstance(X, TabularTorchDataset):
            train_dataset = X
        else:
            X = self.preprocess(X)
            train_dataset = self._process_train_data(df=X, labels=y,
                                                     impute_strategy=impute_strategy,
                                                     max_category_levels=max_category_levels,
                                                     skew_threshold=skew_threshold,
                                                     embed_min_categories=embed_min_categories,
                                                     use_ngram_features=use_ngram_features)
        if X_val is not None:
            if isinstance(X_val, TabularTorchDataset):
                val_dataset = X_val
            else:
                X_val = self.preprocess(X_val)
                val_dataset = self._process_test_data(df=X_val, labels=y_val)
        else:
            val_dataset = None
        return train_dataset, val_dataset

    def _process_test_data(self, df, labels=None):
        """ Process train or test DataFrame into a form fit for neural network models.
            Args:
                df (pd.DataFrame): Data to be processed (X)
                labels (pd.Series): labels to be processed (y)
            Returns:
                Dataset object
        """
        from .tabular_torch_dataset import TabularTorchDataset

        # sklearn processing n_quantiles warning
        warnings.filterwarnings("ignore", module='sklearn.preprocessing')
        if labels is not None and len(labels) != len(df):
            raise ValueError("Number of examples in Dataframe does not match number of labels")
        if (self.processor is None or self._types_of_features is None
           or self.feature_arraycol_map is None or self.feature_type_map is None):
            raise ValueError("Need to process training data before test data")
        if self.features_to_drop:
            drop_cols = [col for col in df.columns if col in self.features_to_drop]
            if drop_cols:
                df = df.drop(columns=drop_cols)

        # self.feature_arraycol_map, self.feature_type_map have been previously set while processing training data.
        df = self.processor.transform(df)
        return TabularTorchDataset(df, self.feature_arraycol_map, self.feature_type_map, self.problem_type, labels)

    def _process_train_data(self, df, impute_strategy, max_category_levels, skew_threshold,
                            embed_min_categories, use_ngram_features, labels):
        from .tabular_torch_dataset import TabularTorchDataset

        # sklearn processing n_quantiles warning
        warnings.filterwarnings("ignore", module='sklearn.preprocessing')
        if labels is None:
            raise ValueError("Attempting process training data without labels")
        if len(labels) != len(df):
            raise ValueError("Number of examples in Dataframe does not match number of labels")

        # dict with keys: : 'continuous', 'skewed', 'onehot', 'embed', values = column-names of df
        self._types_of_features, df = self._get_types_of_features(df, skew_threshold=skew_threshold,
                                                                  embed_min_categories=embed_min_categories,
                                                                  use_ngram_features=use_ngram_features)
        logger.log(15, "Tabular Neural Network treats features as the following types:")
        logger.log(15, json.dumps(self._types_of_features, indent=4))
        logger.log(15, "\n")
        if self.processor is not None:
            Warning(f"Attempting to process training data for {self.__class__.__name__}, but previously already did this.")
        self.processor = create_preprocessor(
            impute_strategy=impute_strategy,
            max_category_levels=max_category_levels,
            unique_category_str=self.unique_category_str,
            continuous_features=self._types_of_features['continuous'],
            skewed_features=self._types_of_features['skewed'],
            onehot_features=self._types_of_features['onehot'],
            embed_features=self._types_of_features['embed'],
            bool_features=self._types_of_features['bool']
        )
        df = self.processor.fit_transform(df)
        # OrderedDict of feature-name -> list of column-indices in df corresponding to this feature
        self.feature_arraycol_map = get_feature_arraycol_map(processor=self.processor, max_category_levels=max_category_levels)
        num_array_cols = np.sum([len(self.feature_arraycol_map[key]) for key in self.feature_arraycol_map])  # should match number of columns in processed array
        if num_array_cols != df.shape[1]:
            raise ValueError("Error during one-hot encoding data processing for neural network. "
                             "Number of columns in df array does not match feature_arraycol_map.")

        # OrderedDict of feature-name -> feature_type string (options: 'vector', 'embed')
        self.feature_type_map = get_feature_type_map(feature_arraycol_map=self.feature_arraycol_map, types_of_features=self._types_of_features)
        return TabularTorchDataset(df, self.feature_arraycol_map, self.feature_type_map, self.problem_type, labels)

    def _init_optimizer(self, optimizer, learning_rate, weight_decay):
        """
        Set up optimizer needed for training.
        Network must first be initialized before this.
        """
        import torch

        if optimizer == 'sgd':
            optimizer = torch.optim.SGD(params=self.model.parameters(),
                                        lr=learning_rate,
                                        weight_decay=weight_decay)
        elif optimizer == 'adam':
            optimizer = torch.optim.Adam(params=self.model.parameters(),
                                         lr=learning_rate,
                                         weight_decay=weight_decay)
        else:
            raise ValueError(f"Unknown optimizer specified: {optimizer}")
        return optimizer

    def reduce_memory_size(self, remove_fit=True, requires_save=True, **kwargs):
        super().reduce_memory_size(remove_fit=remove_fit, requires_save=requires_save, **kwargs)
        if remove_fit and requires_save:
            self.optimizer = None

    def _get_default_stopping_metric(self):
        return self.eval_metric

    @disable_if_lite_mode(ret=(1, 0))
    def _get_default_resources(self):
        # logical=False is faster in training
        num_cpus = ResourceManager.get_cpu_count_psutil(logical=False)
        num_gpus = 0
        return num_cpus, num_gpus

    def save(self, path: str = None, verbose=True) -> str:
        temp_model = self.model
        self.model = None
        path_final = super().save(path=path, verbose=verbose)
        self.model = temp_model

        # Export model
        if self.model is not None:
            import torch

            params_filepath = path_final + self.params_file_name
            # TODO: Don't use os.makedirs here, have save_parameters function in tabular_nn_model that checks if local path or S3 path
            os.makedirs(os.path.dirname(path_final), exist_ok=True)
            torch.save(self.model, params_filepath)
        return path_final

    @classmethod
    def load(cls, path: str, reset_paths=True, verbose=True):
        model: TabularNeuralNetTorchModel = super().load(path=path, reset_paths=reset_paths, verbose=verbose)
        import torch
        model.model = torch.load(os.path.join(model.path, model.params_file_name))
        if hasattr(model, '_compiler') and model._compiler:
            model.model.eval()
            model.processor = model._compiler.load(path=model.path)
        return model
    
    def _get_hpo_backend(self):
        """Choose which backend(Ray or Custom) to use for hpo"""
        return RAY_BACKEND

    def get_minimum_resources(self, is_gpu_available=False):
        minimum_resources = {
            'num_cpus': 1,
        }
        if is_gpu_available:
            # Our custom implementation does not support partial GPU. No gpu usage according to nvidia-smi when the `num_gpus` passed to fit is fractional`
            minimum_resources['num_gpus'] = 1
        return minimum_resources

    def _more_tags(self):
        # `can_refit_full=True` because batch_size and num_epochs is communicated at end of `_fit`:
        #  self.params_trained['batch_size'] = batch_size
        #  self.params_trained['num_epochs'] = best_epoch
        return {'can_refit_full': True}

    def _valid_compilers(self):
        return [TabularNeuralNetTorchNativeCompiler,
                TabularNeuralNetTorchOnnxCompiler]

    def _default_compiler(self):
        return TabularNeuralNetTorchNativeCompiler

    def _get_input_types(self, batch_size=None):
        input_types = []
        for f in self._features:
            input_types.append((f, [batch_size, 1]))
        return input_types

    def compile(self, compiler_configs=None):
        """
        Compile the trained model for faster inference.

        This completely overrides the compile() in AbstractModel, since we won't
        overwrite self.model in the compilation process.
        Instead, self.processor would be converted from sklearn ColumnTransformer
        to its alternative counterpart.
        """
        assert self.is_fit(), "The model must be fit before calling the compile method."
        if compiler_configs is None:
            compiler_configs = {}
        # Take self.max_batch_size as default batch size, instead of None in AbstractModel
        batch_size = compiler_configs.get("batch_size", self.max_batch_size)
        compiler_configs.update(batch_size=batch_size)
        super().compile(compiler_configs)

    def _compile(self, **kwargs):
        """
        Take the compiler to perform actual compilation.

        This overrides the _compile() in AbstractModel, since we won't
        overwrite self.model in the compilation process.
        Instead, self.processor would be converted from sklearn ColumnTransformer
        to TabularNeuralNetTorchOnnxTransformer.
        """
        input_types = kwargs.get('input_types', self._get_input_types(batch_size=self.max_batch_size))
        self.processor = self._compiler.compile(model=(self.processor, self.model),
                                                path=self.path,
                                                input_types=input_types)<|MERGE_RESOLUTION|>--- conflicted
+++ resolved
@@ -8,11 +8,7 @@
 import pandas as pd
 
 from autogluon.common.features.types import R_BOOL, R_INT, R_FLOAT, R_CATEGORY, S_TEXT_NGRAM, S_TEXT_AS_CATEGORY
-<<<<<<< HEAD
-from autogluon.common.utils.lite import disable_if_lite_mode
-=======
 from autogluon.common.utils.resource_utils import ResourceManager
->>>>>>> 526b8710
 from autogluon.core.constants import BINARY, MULTICLASS, REGRESSION, SOFTCLASS, QUANTILE
 from autogluon.core.hpo.constants import RAY_BACKEND
 from autogluon.core.utils import try_import_torch
@@ -565,7 +561,6 @@
     def _get_default_stopping_metric(self):
         return self.eval_metric
 
-    @disable_if_lite_mode(ret=(1, 0))
     def _get_default_resources(self):
         # logical=False is faster in training
         num_cpus = ResourceManager.get_cpu_count_psutil(logical=False)
