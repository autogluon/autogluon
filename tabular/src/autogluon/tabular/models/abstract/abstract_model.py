--- conflicted
+++ resolved
@@ -108,13 +108,8 @@
         self.params_trained = dict()
 
         #for warm-starting with hyperband scheduler
-<<<<<<< HEAD
         self._prev_model = None #the reference to the current trained model, used as the starting point for incremental training
         self._early_stopped = False #whether incremental training stopped earlier than the specified number of iterations
-=======
-        self._prev_model = None
-        self._early_stopped = False
->>>>>>> f937dd38
 
     # Checks if model is capable of inference on new data (if normal model) or has produced out-of-fold predictions (if bagged model)
     def is_valid(self) -> bool:
@@ -609,11 +604,10 @@
 
         epochs = kwargs.get('epochs', 1)
 
-<<<<<<< HEAD
         save_val_pred = kwargs.get('save_val_pred', False)
 
-=======
->>>>>>> f937dd38
+        epochs = kwargs.get('epochs', 1)
+
         util_args = dict(
             dataset_train_filename=dataset_train_filename,
             dataset_val_filename=dataset_val_filename,
@@ -622,11 +616,7 @@
             time_start=time_start,
             time_limit=scheduler_options['time_out'],
             epochs=epochs,
-<<<<<<< HEAD
             save_val_pred=save_val_pred
-=======
-            report_probs=kwargs.get('report_probs', False)
->>>>>>> f937dd38
         )
 
         #epochs denotes number of times to invoke incremental training.
@@ -651,14 +641,10 @@
         scheduler.join_jobs()
 
         hpo_models, hpo_model_performances, hpo_results = self._get_hpo_results(scheduler=scheduler, scheduler_options=scheduler_options, time_start=time_start)
-<<<<<<< HEAD
 
         # this is for scheduler that allows hpo over ensemble, where the hpo process searches for trials to ensemble directly
         # the scheduler would report the ensemble
         if save_val_pred and hasattr(scheduler, "ensemble"):
-=======
-        if 'report_probs' in kwargs:
->>>>>>> f937dd38
             hpo_results['ensemble'] = scheduler.ensemble
         return hpo_models, hpo_model_performances, hpo_results
 
@@ -868,4 +854,4 @@
 
                 types_of_features.append({"name": feature, "type": feature_type})
 
-        return types_of_features, df+        return types_of_features, df
