--- conflicted
+++ resolved
@@ -25,11 +25,7 @@
 from .model_trial import model_trial
 from ...tuning.feature_pruner import FeaturePruner
 from ...utils import get_pred_from_proba, generate_train_test_split,  normalize_pred_probas, infer_eval_metric
-<<<<<<< HEAD
-from ...features.feature_metadata import FeatureMetadata
-=======
 from ...features.feature_metadata import FeatureMetadata, R_CATEGORY, R_OBJECT, R_FLOAT, R_INT
->>>>>>> d424c86e
 
 logger = logging.getLogger(__name__)
 
@@ -714,11 +710,7 @@
             'features': self.features,
             'feature_metadata': self.feature_metadata,
             # 'disk_size': self.get_disk_size(),
-<<<<<<< HEAD
-            # 'memory_size': self.get_memory_size(),  # Memory usage of model in bytes
-=======
             'memory_size': self.get_memory_size(),  # Memory usage of model in bytes
->>>>>>> d424c86e
         }
         return info
 
