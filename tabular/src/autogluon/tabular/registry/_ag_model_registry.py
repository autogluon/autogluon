from autogluon.core.models import (
    DummyModel,
    GreedyWeightedEnsembleModel,
    SimpleWeightedEnsembleModel,
)

from . import ModelRegistry
from ..models import (
    BoostedRulesModel,
    CatBoostModel,
    FastTextModel,
    FigsModel,
    FTTransformerModel,
    GreedyTreeModel,
    HSTreeModel,
    ImagePredictorModel,
    KNNModel,
    LGBModel,
    LinearModel,
    MultiModalPredictorModel,
    NNFastAiTabularModel,
    RealMLPModel,
    RFModel,
    RuleFitModel,
    TabICLModel,
    TabMModel,
    TabPFNMixModel,
<<<<<<< HEAD
    MitraModel,
    TabPFNModel,
=======
    TabPFNV2Model,
>>>>>>> fab3c4d7
    TabularNeuralNetTorchModel,
    TextPredictorModel,
    XGBoostModel,
    XTModel,
)


# When adding a new model officially to AutoGluon, the model class should be added to the bottom of this list.
REGISTERED_MODEL_CLS_LST = [
    RFModel,
    XTModel,
    KNNModel,
    LGBModel,
    CatBoostModel,
    XGBoostModel,
    RealMLPModel,
    TabularNeuralNetTorchModel,
    LinearModel,
    NNFastAiTabularModel,
    TextPredictorModel,
    ImagePredictorModel,
    MultiModalPredictorModel,
    FTTransformerModel,
    TabICLModel,
    TabMModel,
<<<<<<< HEAD
    TabPFNModel,
    TabPFNMixModel,
    MitraModel,
=======
    TabPFNMixModel,
    TabPFNV2Model,
>>>>>>> fab3c4d7
    FastTextModel,
    GreedyWeightedEnsembleModel,
    SimpleWeightedEnsembleModel,
    RuleFitModel,
    GreedyTreeModel,
    FigsModel,
    HSTreeModel,
    BoostedRulesModel,
    DummyModel,
]

# TODO: Replace logic in `autogluon.tabular.trainer.model_presets.presets` with `ag_model_registry`
ag_model_registry = ModelRegistry(model_cls_list=REGISTERED_MODEL_CLS_LST)<|MERGE_RESOLUTION|>--- conflicted
+++ resolved
@@ -25,12 +25,8 @@
     TabICLModel,
     TabMModel,
     TabPFNMixModel,
-<<<<<<< HEAD
     MitraModel,
-    TabPFNModel,
-=======
     TabPFNV2Model,
->>>>>>> fab3c4d7
     TabularNeuralNetTorchModel,
     TextPredictorModel,
     XGBoostModel,
@@ -56,14 +52,9 @@
     FTTransformerModel,
     TabICLModel,
     TabMModel,
-<<<<<<< HEAD
-    TabPFNModel,
-    TabPFNMixModel,
-    MitraModel,
-=======
     TabPFNMixModel,
     TabPFNV2Model,
->>>>>>> fab3c4d7
+    MitraModel,
     FastTextModel,
     GreedyWeightedEnsembleModel,
     SimpleWeightedEnsembleModel,
