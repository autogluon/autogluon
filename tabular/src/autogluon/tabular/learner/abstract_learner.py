--- conflicted
+++ resolved
@@ -55,11 +55,8 @@
         if isinstance(quantile_levels, float):
             quantile_levels = [quantile_levels]
         if isinstance(quantile_levels, Iterable):
-<<<<<<< HEAD
-            for quantile in quantile_levels:
-=======
+            # for quantile in quantile_levels:
             for i, quantile in enumerate(quantile_levels):
->>>>>>> af84a5b3
                 if quantile <= 0.0 or quantile >= 1.0:
                     raise ValueError("quantile values have to be non-negative and less than 1.0 (0.0 < q < 1.0). "
                                      "For example, 0.95 quantile = 95 percentile")
@@ -309,11 +306,9 @@
         if compute_oracle:
             pred_probas = list(model_pred_proba_dict.values())
             ensemble_selection = EnsembleSelection(ensemble_size=100, problem_type=trainer.problem_type, metric=self.eval_metric, quantile_levels=self.quantile_levels)
-<<<<<<< HEAD
-            ensemble_selection.fit(predictions=pred_probas, labels=y_internal, identifiers=None, sample_weight=w)  # TODO: Only fit non-nan
-=======
+            # ensemble_selection.fit(predictions=pred_probas, labels=y_internal, identifiers=None, sample_weight=w)  # TODO: Only fit non-nan
             ensemble_selection.fit(predictions=pred_probas, labels=y_internal, identifiers=None)  # TODO: Only fit non-nan
->>>>>>> af84a5b3
+
             oracle_weights = ensemble_selection.weights_
             oracle_pred_time_start = time.time()
             oracle_pred_proba_norm = [pred * weight for pred, weight in zip(pred_probas, oracle_weights)]
