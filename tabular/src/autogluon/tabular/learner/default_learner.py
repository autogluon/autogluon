import copy
import logging
import math
import time

import pandas as pd
from pandas import DataFrame

from autogluon.core.constants import BINARY, MULTICLASS, REGRESSION
from autogluon.core.utils.utils import augment_rare_classes

from .abstract_learner import AbstractLearner
from ..trainer.auto_trainer import AutoTrainer
from ..data.cleaner import Cleaner
from ..data.label_cleaner import LabelCleaner

logger = logging.getLogger(__name__)


# TODO: Add functionality for advanced feature generators such as gl_code_matrix_generator (inter-row dependencies, apply to train differently than test, etc., can only run after train/test split, rerun for each cv fold)
# TODO: - Differentiate between advanced generators that require fit (stateful, gl_code_matrix) and those that do not (bucket label averaging in SCOT GC 2019)
# TODO: - Those that do not could be added to preprocessing function of model, but would then have to be recomputed on each model.
# TODO: Add cv / OOF generator option, so that AutoGluon can be used as a base model in an ensemble stacker
# Learner encompasses full problem, loading initial data, feature generation, model training, model prediction
class DefaultLearner(AbstractLearner):
    def __init__(self, trainer_type=AutoTrainer, **kwargs):
        super().__init__(**kwargs)
        self.trainer_type = trainer_type

        self._time_fit_total = None
        self._time_fit_preprocessing = None
        self._time_fit_training = None
        self._time_limit = None

    # TODO: Add trainer_kwargs to simplify parameter count and extensibility

    def _fit(self, X: DataFrame, X_val: DataFrame = None, X_unlabeled: DataFrame = None, scheduler_options=None, hyperparameter_tune=False,
            feature_prune=False, holdout_frac=0.1, num_bagging_folds=0, num_bagging_sets=1, stack_ensemble_levels=0,
            hyperparameters=None, ag_args_fit=None, excluded_model_types=None, time_limit=None, save_data=False, save_bagged_folds=True, verbosity=2):
        """ Arguments:
                X (DataFrame): training data
                X_val (DataFrame): data used for hyperparameter tuning. Note: final model may be trained using this data as well as training data
                X_unlabeled (DataFrame): data used for pretraining a model. This is same data format as X, without label-column. This data is used for semi-supervised learning.
                hyperparameter_tune (bool): whether to tune hyperparameters or simply use default values
                feature_prune (bool): whether to perform feature selection
                scheduler_options (tuple: (search_strategy, dict): Options for scheduler
                holdout_frac (float): Fraction of data to hold out for evaluating validation performance (ignored if X_val != None, ignored if kfolds != 0)
                num_bagging_folds (int): kfolds used for bagging of models, roughly increases model training time by a factor of k (0: disabled)
                num_bagging_sets (int): number of repeats of kfold bagging to perform (values must be >= 1),
                    total number of models trained during bagging = num_bagging_folds * num_bagging_sets
                stack_ensemble_levels : (int) Number of stacking levels to use in ensemble stacking. Roughly increases model training time by factor of stack_levels+1 (0: disabled)
                    Default is 0 (disabled). Use values between 1-3 to improve model quality.
                    Ignored unless kfolds is also set >= 2
                hyperparameters (dict): keys = hyperparameters + search-spaces for each type of model we should train.
        """
        if hyperparameters is None:
            hyperparameters = {'NN': {}, 'GBM': {}}
        # TODO: if provided, feature_types in X, X_val are ignored right now, need to pass to Learner/trainer and update this documentation.
        self._time_limit = time_limit
        if time_limit:
            logger.log(20, f'Beginning AutoGluon training ... Time limit = {time_limit}s')
        else:
            logger.log(20, 'Beginning AutoGluon training ...')
        logger.log(20, f'AutoGluon will save models to {self.path}')
        logger.log(20, f'AutoGluon Version:  {self.version}')
        logger.log(20, f'Train Data Rows:    {len(X)}')
        logger.log(20, f'Train Data Columns: {len([column for column in X.columns if column != self.label])}')
        if X_val is not None:
            logger.log(20, f'Tuning Data Rows:    {len(X_val)}')
            logger.log(20, f'Tuning Data Columns: {len([column for column in X_val.columns if column != self.label])}')
        time_preprocessing_start = time.time()
        logger.log(20, 'Preprocessing data ...')
        X, y, X_val, y_val, X_unlabeled, holdout_frac, num_bagging_folds = self.general_data_processing(X, X_val, X_unlabeled, holdout_frac, num_bagging_folds)
        time_preprocessing_end = time.time()
        self._time_fit_preprocessing = time_preprocessing_end - time_preprocessing_start
        logger.log(20, f'Data preprocessing and feature engineering runtime = {round(self._time_fit_preprocessing, 2)}s ...')
        if time_limit:
            time_limit_trainer = time_limit - self._time_fit_preprocessing
        else:
            time_limit_trainer = None

        trainer = self.trainer_type(
            path=self.model_context,
            problem_type=self.label_cleaner.problem_type_transform,
            eval_metric=self.eval_metric,
            stopping_metric=self.stopping_metric,
            num_classes=self.label_cleaner.num_classes,
            feature_metadata=self.feature_generator.feature_metadata,
            low_memory=True,
            k_fold=num_bagging_folds,  # TODO: Consider moving to fit call
            n_repeats=num_bagging_sets,  # TODO: Consider moving to fit call
            stack_ensemble_levels=stack_ensemble_levels,  # TODO: Consider moving to fit call
            scheduler_options=scheduler_options,
            save_data=save_data,
            save_bagged_folds=save_bagged_folds,
            random_seed=self.random_seed,
            verbosity=verbosity
        )

        self.trainer_path = trainer.path
        if self.eval_metric is None:
            self.eval_metric = trainer.eval_metric
        if self.stopping_metric is None:
            self.stopping_metric = trainer.stopping_metric

        self.save()
        trainer.train(X, y, X_val, y_val, X_unlabeled=X_unlabeled, hyperparameter_tune=hyperparameter_tune, feature_prune=feature_prune, holdout_frac=holdout_frac,
                      hyperparameters=hyperparameters, ag_args_fit=ag_args_fit, excluded_model_types=excluded_model_types, time_limit=time_limit_trainer)
        self.save_trainer(trainer=trainer)
        time_end = time.time()
        self._time_fit_training = time_end - time_preprocessing_end
        self._time_fit_total = time_end - time_preprocessing_start
        logger.log(20, f'AutoGluon training complete, total runtime = {round(self._time_fit_total, 2)}s ...')

    # TODO: Add default values to X_val, X_unlabeled, holdout_frac, and num_bagging_folds
    def general_data_processing(self, X: DataFrame, X_val: DataFrame, X_unlabeled: DataFrame, holdout_frac: float, num_bagging_folds: int):
        """ General data processing steps used for all models. """
        X = copy.deepcopy(X)

        # TODO: We should probably uncomment the below lines, NaN label should be treated as just another value in multiclass classification -> We will have to remove missing, compute problem type, and add back missing if multiclass
        # if self.problem_type == MULTICLASS:
        #     X[self.label] = X[self.label].fillna('')

        # Remove all examples with missing labels from this dataset:
        missinglabel_inds = [index for index, x in X[self.label].isna().iteritems() if x]
        if len(missinglabel_inds) > 0:
            logger.warning(f"Warning: Ignoring {len(missinglabel_inds)} (out of {len(X)}) training examples for which the label value in column '{self.label}' is missing")
            X = X.drop(missinglabel_inds, axis=0)

        if self.problem_type is None:
            self.problem_type = self.infer_problem_type(X[self.label])

        if X_val is not None and self.label in X_val.columns:
            # TODO: This is not an ideal solution, instead check if bagging and X_val exists with label, then merge them prior to entering general data processing.
            #  This solution should handle virtually all cases correctly, only downside is it might cut more classes than it needs to.
            self.threshold, holdout_frac, num_bagging_folds = self.adjust_threshold_if_necessary(X[self.label], threshold=self.threshold, holdout_frac=1, num_bagging_folds=num_bagging_folds)
        else:
            self.threshold, holdout_frac, num_bagging_folds = self.adjust_threshold_if_necessary(X[self.label], threshold=self.threshold, holdout_frac=holdout_frac, num_bagging_folds=num_bagging_folds)

        if (self.eval_metric is not None) and (self.eval_metric.name in ['log_loss', 'pac_score']) and (self.problem_type == MULTICLASS):
            X = augment_rare_classes(X, self.label, self.threshold)

        # Gets labels prior to removal of infrequent classes
        y_uncleaned = X[self.label].copy()

        self.cleaner = Cleaner.construct(problem_type=self.problem_type, label=self.label, threshold=self.threshold)
        # TODO: What if all classes in X are low frequency in multiclass? Currently we would crash. Not certain how many problems actually have this property
        X = self.cleaner.fit_transform(X)  # TODO: Consider merging cleaner into label_cleaner
        X, y = self.extract_label(X)
        self.label_cleaner = LabelCleaner.construct(problem_type=self.problem_type, y=y, y_uncleaned=y_uncleaned)
        y = self.label_cleaner.transform(y)

        if self.label_cleaner.num_classes is not None and self.problem_type != BINARY:
            logger.log(20, f'Train Data Class Count: {self.label_cleaner.num_classes}')

        if X_val is not None and self.label in X_val.columns:
            X_val = self.cleaner.transform(X_val)
            if len(X_val) == 0:
                logger.warning('All X_val data contained low frequency classes, ignoring X_val and generating from subset of X')
                X_val = None
                y_val = None
            else:
                X_val, y_val = self.extract_label(X_val)
                y_val = self.label_cleaner.transform(y_val)
        else:
            y_val = None

        if self.id_columns:
            logger.log(20, f'Dropping ID columns: {self.id_columns}')
            X = X.drop(self.id_columns, axis=1, errors='ignore')
            if X_val is not None:
                X_val = X_val.drop(self.id_columns, axis=1, errors='ignore')
        # TODO: Move this up to top of data before removing data, this way our feature generator is better
        logger.log(20, f'Using Feature Generators to preprocess the data ...')
        if X_val is not None:
            # Do this if working with SKLearn models, otherwise categorical features may perform very badly on the test set
            logger.log(15, 'Performing general data preprocessing with merged train & validation data, so validation performance may not accurately reflect performance on new test data')
            X_super = pd.concat([X, X_val, X_unlabeled], ignore_index=True)
            if self.feature_generator.is_fit():
                logger.log(20, f'{self.feature_generator.__class__.__name__} is already fit, so the training data will be processed via .transform() instead of .fit_transform().')
                X_super = self.feature_generator.transform(X_super)
            else:
                X_super = self.feature_generator.fit_transform(X_super)
            self.feature_generator.print_feature_metadata_info()
            X = X_super.head(len(X)).set_index(X.index)

            X_val = X_super.head(len(X)+len(X_val)).tail(len(X_val)).set_index(X_val.index)

            if X_unlabeled is not None:
                X_unlabeled = X_super.tail(len(X_unlabeled)).set_index(X_unlabeled.index)
            del X_super
        else:
            X_super = pd.concat([X, X_unlabeled], ignore_index=True)
            if self.feature_generator.is_fit():
                logger.log(20, f'{self.feature_generator.__class__.__name__} is already fit, so the training data will be processed via .transform() instead of .fit_transform().')
                X_super = self.feature_generator.transform(X_super)
                self.feature_generator.print_feature_metadata_info()
            else:
<<<<<<< HEAD
                X = self.feature_generator.fit_transform(X)
        return X, y, X_val, y_val, holdout_frac, num_bagging_folds
=======
                X_super = self.feature_generator.fit_transform(X_super)

            X = X_super.head(len(X)).set_index(X.index)
            if X_unlabeled is not None:
                X_unlabeled = X_super.tail(len(X_unlabeled)).set_index(X_unlabeled.index)
            del X_super


        return X, y, X_val, y_val, X_unlabeled, holdout_frac, num_bagging_folds
>>>>>>> 130e4990

    def adjust_threshold_if_necessary(self, y, threshold, holdout_frac, num_bagging_folds):
        new_threshold, new_holdout_frac, new_num_bagging_folds = self._adjust_threshold_if_necessary(y, threshold, holdout_frac, num_bagging_folds)
        if new_threshold != threshold:
            if new_threshold < threshold:
                logger.warning(f'Warning: Updated label_count_threshold from {threshold} to {new_threshold} to avoid cutting too many classes.')
        if new_holdout_frac != holdout_frac:
            if new_holdout_frac > holdout_frac:
                logger.warning(f'Warning: Updated holdout_frac from {holdout_frac} to {new_holdout_frac} to avoid cutting too many classes.')
        if new_num_bagging_folds != num_bagging_folds:
            logger.warning(f'Warning: Updated num_bagging_folds from {num_bagging_folds} to {new_num_bagging_folds} to avoid cutting too many classes.')
        return new_threshold, new_holdout_frac, new_num_bagging_folds

    def _adjust_threshold_if_necessary(self, y, threshold, holdout_frac, num_bagging_folds):
        new_threshold = threshold
        if self.problem_type == REGRESSION:
            num_rows = len(y)
            holdout_frac = max(holdout_frac, 1 / num_rows + 0.001)
            num_bagging_folds = min(num_bagging_folds, num_rows)
            return new_threshold, holdout_frac, num_bagging_folds

        if num_bagging_folds < 2:
            minimum_safe_threshold = math.ceil(1 / holdout_frac)
        else:
            minimum_safe_threshold = num_bagging_folds

        if minimum_safe_threshold > new_threshold:
            new_threshold = minimum_safe_threshold

        class_counts = y.value_counts()
        total_rows = class_counts.sum()
        minimum_percent_to_keep = 0.975
        minimum_rows_to_keep = math.ceil(total_rows * minimum_percent_to_keep)
        minimum_class_to_keep = 2

        num_classes = len(class_counts)
        class_counts_valid = class_counts[class_counts >= new_threshold]
        num_rows_valid = class_counts_valid.sum()
        num_classes_valid = len(class_counts_valid)

        if (num_rows_valid >= minimum_rows_to_keep) and (num_classes_valid >= minimum_class_to_keep):
            return new_threshold, holdout_frac, num_bagging_folds

        num_classes_valid = 0
        num_rows_valid = 0
        new_threshold = None
        for i in range(num_classes):
            num_classes_valid += 1
            num_rows_valid += class_counts.iloc[i]
            new_threshold = class_counts.iloc[i]
            if (num_rows_valid >= minimum_rows_to_keep) and (num_classes_valid >= minimum_class_to_keep):
                break

        if new_threshold == 1:
            new_threshold = 2  # threshold=1 is invalid, can't perform any train/val split in this case.
        self.threshold = new_threshold

        if new_threshold < minimum_safe_threshold:
            if num_bagging_folds >= 2:
                if num_bagging_folds > new_threshold:
                    num_bagging_folds = new_threshold
            elif math.ceil(1 / holdout_frac) > new_threshold:
                holdout_frac = 1 / new_threshold + 0.001

        return new_threshold, holdout_frac, num_bagging_folds

    def get_info(self, include_model_info=False, **kwargs):
        learner_info = super().get_info(**kwargs)
        trainer = self.load_trainer()
        trainer_info = trainer.get_info(include_model_info=include_model_info)
        learner_info.update({
            'time_fit_preprocessing': self._time_fit_preprocessing,
            'time_fit_training': self._time_fit_training,
            'time_fit_total': self._time_fit_total,
            'time_limit': self._time_limit,
        })

        learner_info.update(trainer_info)
        return learner_info<|MERGE_RESOLUTION|>--- conflicted
+++ resolved
@@ -196,10 +196,6 @@
                 X_super = self.feature_generator.transform(X_super)
                 self.feature_generator.print_feature_metadata_info()
             else:
-<<<<<<< HEAD
-                X = self.feature_generator.fit_transform(X)
-        return X, y, X_val, y_val, holdout_frac, num_bagging_folds
-=======
                 X_super = self.feature_generator.fit_transform(X_super)
 
             X = X_super.head(len(X)).set_index(X.index)
@@ -209,7 +205,6 @@
 
 
         return X, y, X_val, y_val, X_unlabeled, holdout_frac, num_bagging_folds
->>>>>>> 130e4990
 
     def adjust_threshold_if_necessary(self, y, threshold, holdout_frac, num_bagging_folds):
         new_threshold, new_holdout_frac, new_num_bagging_folds = self._adjust_threshold_if_necessary(y, threshold, holdout_frac, num_bagging_folds)
