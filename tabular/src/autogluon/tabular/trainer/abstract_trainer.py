import copy, time, traceback, logging
import os
from typing import List, Union, Tuple

import networkx as nx
import numpy as np
import pandas as pd
import psutil
from collections import defaultdict

from autogluon.core.constants import AG_ARGS, AG_ARGS_FIT, BINARY, MULTICLASS, REGRESSION, QUANTILE, REFIT_FULL_NAME, REFIT_FULL_SUFFIX
from autogluon.core.models import AbstractModel, BaggedEnsembleModel, StackerEnsembleModel, WeightedEnsembleModel
from autogluon.core.features.feature_metadata import FeatureMetadata
from autogluon.core.scheduler.scheduler_factory import scheduler_factory
from autogluon.core.utils import default_holdout_frac, get_pred_from_proba, generate_train_test_split, infer_eval_metric, compute_permutation_feature_importance, extract_column, compute_weighted_metric
from autogluon.core.utils.exceptions import TimeLimitExceeded, NotEnoughMemoryError, NoValidFeatures, NoGPUError
from autogluon.core.utils.loaders import load_pkl
from autogluon.core.utils.savers import save_json, save_pkl

from .utils import process_hyperparameters
from ..augmentation.distill_utils import format_distillation_labels, augment_data

logger = logging.getLogger(__name__)


# FIXME: Below is major defect!
#  Weird interaction for metrics like AUC during bagging.
#  If kfold = 5, scores are 0.9, 0.85, 0.8, 0.75, and 0.7, the score is not 0.8! It is much lower because probs are combined together and AUC is recalculated
#  Do we want this to happen? Should we calculate score by 5 separate scores and then averaging instead?

# TODO: Dynamic model loading for ensemble models during prediction, only load more models if prediction is uncertain. This dynamically reduces inference time.
# TODO: Try midstack Semi-Supervised. Just take final models and re-train them, use bagged preds for SS rows. This would be very cheap and easy to try.
# TODO: Move to autogluon.core
class AbstractTrainer:
    trainer_file_name = 'trainer.pkl'
    trainer_info_name = 'info.pkl'
    trainer_info_json_name = 'info.json'
    distill_stackname = 'distill'  # name of stack-level for distilled student models

    def __init__(self, path: str, problem_type: str, eval_metric=None,
                 num_classes=None, quantile_levels=None, low_memory=False, feature_metadata=None, k_fold=0, n_repeats=1,
                 sample_weight=None, weight_evaluation=False, save_data=False, random_state=0, verbosity=2):
        self.path = path
        self.problem_type = problem_type
        self.feature_metadata = feature_metadata
        self.save_data = save_data
        self.random_state = random_state  # Integer value added to the stack level to get the random_state for kfold splits or the train/val split if bagging is disabled
        self.verbosity = verbosity
        self.sample_weight = sample_weight  # TODO: consider redesign where Trainer doesnt need sample_weight column name and weights are separate from X
        self.weight_evaluation = weight_evaluation
        if eval_metric is not None:
            self.eval_metric = eval_metric
        else:
            self.eval_metric = infer_eval_metric(problem_type=self.problem_type)

        logger.log(25, f"AutoGluon will gauge predictive performance using evaluation metric: '{self.eval_metric.name}'")
        if not (self.eval_metric.needs_pred or self.eval_metric.needs_quantile):
            logger.log(25, "\tThis metric expects predicted probabilities rather than predicted class labels, so you'll need to use predict_proba() instead of predict()")

        logger.log(20, "\tTo change this, specify the eval_metric argument of fit()")
        self.num_classes = num_classes
        self.quantile_levels = quantile_levels
        self.feature_prune = False  # will be set to True if feature-pruning is turned on.
        self.low_memory = low_memory
        self.bagged_mode = True if k_fold >= 2 else False
        if self.bagged_mode:
            self.k_fold = k_fold  # int number of folds to do model bagging, < 2 means disabled
            self.n_repeats = n_repeats
        else:
            self.k_fold = 0
            self.n_repeats = 1

        self.model_best = None

        self.models = {}  # Dict of model name -> model object. A key, value pair only exists if a model is persisted in memory.  # TODO: v0.1 Rename and consider making private
        self.model_graph = nx.DiGraph()  # Directed Acyclic Graph (DAG) of model interactions. Describes how certain models depend on the predictions of certain other models. Contains numerous metadata regarding each model.
        self.model_full_dict = {}  # Dict of normal model -> FULL model. FULL models are produced by self.refit_single_full() and self.refit_ensemble_full().
        self._model_full_dict_val_score = {}  # Dict of FULL model -> normal model validation score in case the normal model had been deleted.
        self.reset_paths = False

        self._time_limit = None  # Internal float of the total time limit allowed for a given fit call. Used in logging statements.
        self._time_train_start = None  # Internal timestamp of the time training started for a given fit call. Used in logging statements.

        self._num_rows_train = None
        self._num_cols_train = None

        self.is_data_saved = False
        self._X_saved = False
        self._y_saved = False
        self._X_val_saved = False
        self._y_val_saved = False

        self._regress_preds_asprobas = False  # whether to treat regression predictions as class-probabilities (during distillation)

        self._extra_banned_names = set()  # Names which are banned but are not used by a trained model.

        # self._exceptions_list = []  # TODO: Keep exceptions list for debugging during benchmarking.

    # path_root is the directory containing learner.pkl
    @property
    def path_root(self) -> str:
        return self.path.rsplit(os.path.sep, maxsplit=2)[0] + os.path.sep

    @property
    def path_utils(self) -> str:
        return self.path_root + 'utils' + os.path.sep

    @property
    def path_data(self) -> str:
        return self.path_utils + 'data' + os.path.sep

    def load_X(self):
        if self._X_saved:
            path = self.path_data + 'X.pkl'
            return load_pkl.load(path=path)
        return None

    def load_X_val(self):
        if self._X_val_saved:
            path = self.path_data + 'X_val.pkl'
            return load_pkl.load(path=path)
        return None

    def load_y(self):
        if self._y_saved:
            path = self.path_data + 'y.pkl'
            return load_pkl.load(path=path)
        return None

    def load_y_val(self):
        if self._y_val_saved:
            path = self.path_data + 'y_val.pkl'
            return load_pkl.load(path=path)
        return None

    def load_data(self):
        X = self.load_X()
        y = self.load_y()
        X_val = self.load_X_val()
        y_val = self.load_y_val()

        return X, y, X_val, y_val

    def save_X(self, X, verbose=True):
        path = self.path_data + 'X.pkl'
        save_pkl.save(path=path, object=X, verbose=verbose)
        self._X_saved = True

    def save_X_val(self, X, verbose=True):
        path = self.path_data + 'X_val.pkl'
        save_pkl.save(path=path, object=X, verbose=verbose)
        self._X_val_saved = True

    def save_y(self, y, verbose=True):
        path = self.path_data + 'y.pkl'
        save_pkl.save(path=path, object=y, verbose=verbose)
        self._y_saved = True

    def save_y_val(self, y, verbose=True):
        path = self.path_data + 'y_val.pkl'
        save_pkl.save(path=path, object=y, verbose=verbose)
        self._y_val_saved = True

    def get_model_names(self, stack_name: Union[List[str], str] = None, level: Union[List[int], int] = None, can_infer: bool = None, models: List[str] = None) -> List[str]:
        if models is None:
            models = list(self.model_graph.nodes)
        if stack_name is not None:
            if not isinstance(stack_name, list):
                stack_name = [stack_name]
            node_attributes: dict = self.get_models_attribute_dict(attribute='stack_name')
            models = [model_name for model_name in models if node_attributes[model_name] in stack_name]
        if level is not None:
            if not isinstance(level, list):
                level = [level]
            node_attributes: dict = self.get_models_attribute_dict(attribute='level')
            models = [model_name for model_name in models if node_attributes[model_name] in level]
        # TODO: can_infer is technically more complicated, if an ancestor can't infer then the model can't infer.
        if can_infer is not None:
            node_attributes = self.get_models_attribute_dict(attribute='can_infer')
            models = [model for model in models if node_attributes[model] == can_infer]
        return models

    def get_max_level(self, stack_name: str = None, models: List[str] = None) -> int:
        models = self.get_model_names(stack_name=stack_name, models=models)
        models_attribute_dict = self.get_models_attribute_dict(attribute='level', models=models)
        if models_attribute_dict:
            return max(list(models_attribute_dict.values()))
        else:
            return -1

    def construct_model_templates(self, hyperparameters: dict, **kwargs) -> Tuple[List[AbstractModel], dict]:
        """Constructs a list of unfit models based on the hyperparameters dict."""
        raise NotImplementedError

    def construct_model_templates_distillation(self, hyperparameters: dict, **kwargs) -> Tuple[List[AbstractModel], dict]:
        """Constructs a list of unfit models based on the hyperparameters dict for softclass distillation."""
        raise NotImplementedError

    def get_model_level(self, model_name: str) -> int:
        return self.get_model_attribute(model=model_name, attribute='level')

    def set_contexts(self, path_context):
        self.path, model_paths = self.create_contexts(path_context)
        for model, path in model_paths.items():
            self.set_model_attribute(model=model, attribute='path', val=path)

    def create_contexts(self, path_context: str) -> (str, dict):
        path = path_context
        model_paths = self.get_models_attribute_dict(attribute='path')
        for model, prev_path in model_paths.items():
            model_local_path = prev_path.split(self.path, 1)[1]
            new_path = path + model_local_path
            model_paths[model] = new_path

        return path, model_paths

    def fit(self, X, y, hyperparameters: dict, X_val=None, y_val=None, **kwargs):
        raise NotImplementedError

    # TODO: Enable easier re-mapping of trained models -> hyperparameters input (They don't share a key since name can change)
    def train_multi_levels(self, X, y, hyperparameters: dict, X_val=None, y_val=None, X_unlabeled=None, base_model_names: List[str] = None,
                           feature_prune=False, core_kwargs: dict = None, aux_kwargs: dict = None,
                           level_start=1, level_end=1, time_limit=None, name_suffix: str = None, relative_stack=True, level_time_modifier=0.333) -> List[str]:
        """
        Trains a multi-layer stack ensemble using the input data on the hyperparameters dict input.
            hyperparameters is used to determine the models used in each stack layer.
        If continuing a stack ensemble with level_start>1, ensure that base_model_names is set to the appropriate base models that will be used by the level_start level models.
        Trains both core and aux models.
            core models are standard models which are fit on the data features. Core models will also use model predictions if base_model_names was specified or if level != 1.
            aux models are ensemble models which only use the predictions of core models as features. These models never use the original features.

        level_time_modifier : float, default 0.333
            The amount of extra time given relatively to early stack levels compared to later stack levels.
            If 0, then all stack levels are given 100%/L of the time, where L is the number of stack levels.
            If 1, then all stack levels are given 100% of the time, meaning if the first level uses all of the time given to it, the other levels won't train.
            Time given to a level = remaining_time / remaining_levels * (1 + level_time_modifier), capped by total remaining time.

        Returns a list of the model names that were trained from this method call, in order of fit.
        """
        self._time_limit = time_limit
        self._time_train_start = time.time()
        time_train_start = self._time_train_start

        hyperparameters = self._process_hyperparameters(hyperparameters=hyperparameters)

        if relative_stack:
            if level_start != 1:
                raise AssertionError(f'level_start must be 1 when `relative_stack=True`. (level_start = {level_start})')
            level_add = 0
            if base_model_names:
                max_base_model_level = self.get_max_level(models=base_model_names)
                level_start = max_base_model_level + 1
                level_add = level_start - 1
                level_end += level_add
            if level_start != 1:
                hyperparameters_relative = {}
                for key in hyperparameters:
                    if isinstance(key, int):
                        hyperparameters_relative[key+level_add] = hyperparameters[key]
                    else:
                        hyperparameters_relative[key] = hyperparameters[key]
                hyperparameters = hyperparameters_relative

        core_kwargs = {} if core_kwargs is None else core_kwargs.copy()
        aux_kwargs = {} if aux_kwargs is None else aux_kwargs.copy()

        model_names_fit = []
        if level_start != level_end:
            logger.log(20, f'AutoGluon will fit {level_end - level_start + 1} stack levels (L{level_start} to L{level_end}) ...')
        for level in range(level_start, level_end + 1):
            core_kwargs_level = core_kwargs.copy()
            aux_kwargs_level = aux_kwargs.copy()
            if time_limit is not None:
                time_train_level_start = time.time()
                levels_left = level_end - level + 1
                time_left = time_limit - (time_train_level_start - time_train_start)
                time_limit_for_level = min(time_left / levels_left * (1 + level_time_modifier), time_left)
                time_limit_core = time_limit_for_level
                time_limit_aux = max(time_limit_for_level * 0.1, min(time_limit, 360))  # Allows aux to go over time_limit, but only by a small amount
                core_kwargs_level['time_limit'] = core_kwargs_level.get('time_limit', time_limit_core)
                aux_kwargs_level['time_limit'] = aux_kwargs_level.get('time_limit', time_limit_aux)
            if level != 1:
                feature_prune = False  # TODO: Enable feature prune on levels > 1
            base_model_names, aux_models = self.stack_new_level(
                X=X, y=y, X_val=X_val, y_val=y_val, X_unlabeled=X_unlabeled,
                models=hyperparameters, level=level, base_model_names=base_model_names,
                feature_prune=feature_prune,
                core_kwargs=core_kwargs_level, aux_kwargs=aux_kwargs_level, name_suffix=name_suffix,
            )
            model_names_fit += base_model_names + aux_models
        self._time_limit = None
        self.save()
        return model_names_fit

    def stack_new_level(self, X, y, models: Union[List[AbstractModel], dict], X_val=None, y_val=None, X_unlabeled=None, level=1, base_model_names: List[str] = None,
                        feature_prune=False, core_kwargs: dict = None, aux_kwargs: dict = None, name_suffix: str = None) -> (List[str], List[str]):
        """
        Similar to calling self.stack_new_level_core, except auxiliary models will also be trained via a call to self.stack_new_level_aux, with the models trained from self.stack_new_level_core used as base models.
        """
        if base_model_names is None:
            base_model_names = []
        if level < 1:
            raise AssertionError(f'Stack level must be >= 1, but level={level}.')
        elif not base_model_names and level > 1:
            logger.log(30, f'Warning: Training models at stack level {level}, but no base models were specified.')
        elif base_model_names and level == 1:
            raise AssertionError(f'Stack level 1 models cannot have base models, but base_model_names={base_model_names}.')
        core_kwargs = {} if core_kwargs is None else core_kwargs.copy()
        aux_kwargs = {} if aux_kwargs is None else aux_kwargs.copy()
        if name_suffix:
            core_kwargs['name_suffix'] = core_kwargs.get('name_suffix', '') + name_suffix
            aux_kwargs['name_suffix'] = aux_kwargs.get('name_suffix', '') + name_suffix
        core_models = self.stack_new_level_core(X=X, y=y, X_val=X_val, y_val=y_val, X_unlabeled=X_unlabeled, models=models,
                                                level=level, base_model_names=base_model_names, feature_prune=feature_prune, **core_kwargs)

        if X_val is None:
            aux_models = self.stack_new_level_aux(X=X, y=y, base_model_names=core_models, level=level+1, **aux_kwargs)
        else:
            aux_models = self.stack_new_level_aux(X=X_val, y=y_val, fit=False, base_model_names=core_models, level=level+1, **aux_kwargs)
        return core_models, aux_models

    def stack_new_level_core(self, X, y, models: Union[List[AbstractModel], dict], X_val=None, y_val=None, X_unlabeled=None,
                             level=1, base_model_names: List[str] = None, stack_name='core',
                             ag_args=None, ag_args_fit=None, ag_args_ensemble=None, excluded_model_types=None, ensemble_type=StackerEnsembleModel,
                             name_suffix: str = None, get_models_func=None, refit_full=False, **kwargs) -> List[str]:
        """
        Trains all models using the data provided.
        If level > 1, then the models will use base model predictions as additional features.
            The base models used can be specified via base_model_names.
        If self.bagged_mode, then models will be trained as StackerEnsembleModels.
        The data provided in this method should not contain stack features, as they will be automatically generated if necessary.
        """
        if get_models_func is None:
            get_models_func = self.construct_model_templates
        if base_model_names is None:
            base_model_names = []
        if not self.bagged_mode and level != 1:
            raise ValueError('Stack Ensembling is not valid for non-bagged mode.')

        if isinstance(models, dict):
            get_models_kwargs = dict(
                level=level,
                name_suffix=name_suffix,
                ag_args=ag_args,
                ag_args_fit=ag_args_fit,
                excluded_model_types=excluded_model_types,
            )

            if self.bagged_mode:
                if level == 1:
                    (base_model_names, base_model_paths, base_model_types) = (None, None, None)
                elif level > 1:
                    base_model_names, base_model_paths, base_model_types = self._get_models_load_info(model_names=base_model_names)
                    if len(base_model_names) == 0:
                        logger.log(20, 'No base models to train on, skipping stack level...')
                        return []
                else:
                    raise AssertionError(f'Stack level cannot be less than 1! level = {level}')

                ensemble_kwargs = {
                    'base_model_names': base_model_names,
                    'base_model_paths_dict': base_model_paths,
                    'base_model_types_dict': base_model_types,
                    'random_state': level + self.random_state,
                }
                get_models_kwargs.update(dict(
                    ag_args_ensemble=ag_args_ensemble,
                    ensemble_type=ensemble_type,
                    ensemble_kwargs=ensemble_kwargs,
                ))
            models, model_args_fit = get_models_func(hyperparameters=models, **get_models_kwargs)
            if model_args_fit:
                hyperparameter_tune_kwargs = {
                    model_name: model_args_fit[model_name]['hyperparameter_tune_kwargs']
                    for model_name in model_args_fit if 'hyperparameter_tune_kwargs' in model_args_fit[model_name]
                }
                kwargs['hyperparameter_tune_kwargs'] = hyperparameter_tune_kwargs
                fit_with_prune_kwargs = {
                    model_name: model_args_fit[model_name]['fit_with_prune_kwargs']
                    for model_name in model_args_fit if 'fit_with_prune_kwargs' in model_args_fit[model_name]
                }
                kwargs['fit_with_prune_kwargs'] = fit_with_prune_kwargs
        logger.log(20, f'Fitting {len(models)} L{level} models ...')
        X_init = self.get_inputs_to_stacker(X, base_models=base_model_names, fit=True)
        if X_val is not None:
            X_val = self.get_inputs_to_stacker(X_val, base_models=base_model_names, fit=False)
        if refit_full and X_val is not None:
            X_init = pd.concat([X_init, X_val])
            y = pd.concat([y, y_val])
            X_val = None
            y_val = None
        if X_unlabeled is not None:
            X_unlabeled = self.get_inputs_to_stacker(X_unlabeled, base_models=base_model_names, fit=False)

        fit_kwargs = dict(num_classes=self.num_classes)

        # FIXME: TODO: v0.1 X_unlabeled isn't cached so it won't be available during refit_full or fit_extra.
        return self._train_multi(X=X_init, y=y, X_val=X_val, y_val=y_val, X_unlabeled=X_unlabeled,
                                 models=models, level=level, stack_name=stack_name, fit_kwargs=fit_kwargs, **kwargs)

    # TODO: Consider making level be auto-determined based off of max(base_model_levels)+1
    # TODO: Remove name_suffix, hacked in
    # TODO: X can be optional because it isn't needed if fit=True
    def stack_new_level_aux(self, X, y, base_model_names: List[str], level, fit=True, stack_name='aux1', time_limit=None, name_suffix: str = None, get_models_func=None, check_if_best=True) -> List[str]:
        """
        Trains auxiliary models (currently a single weighted ensemble) using the provided base models.
        Level must be greater than the level of any of the base models.
        Auxiliary models never use the original features and only train with the predictions of other models as features.
        """
        X_stack_preds = self.get_inputs_to_stacker(X, base_models=base_model_names, fit=fit, use_orig_features=False)
        if self.weight_evaluation:
            X, w = extract_column(X, self.sample_weight)  # TODO: consider redesign with w as separate arg instead of bundled inside X
            if w is not None:
                X_stack_preds[self.sample_weight] = w.values/w.mean()
        return self.generate_weighted_ensemble(X=X_stack_preds, y=y, level=level, base_model_names=base_model_names, k_fold=0, n_repeats=1, stack_name=stack_name, time_limit=time_limit, name_suffix=name_suffix, get_models_func=get_models_func, check_if_best=check_if_best)

    def predict(self, X, model=None):
        if model is None:
            model = self._get_best()
        return self._predict_model(X, model)

    def predict_proba(self, X, model=None):
        if model is None:
            model = self._get_best()
        return self._predict_proba_model(X, model)

    def _get_best(self):
        if self.model_best is not None:
            return self.model_best
        else:
            return self.get_model_best()

    # Note: model_pred_proba_dict is mutated in this function to minimize memory usage
    def get_inputs_to_model(self, model, X, model_pred_proba_dict=None, fit=False, preprocess_nonadaptive=False):
        """
        For output X:
            If preprocess_nonadaptive=False, call model.predict(X)
            If preprocess_nonadaptive=True, call model.predict(X, preprocess_nonadaptive=False)
        """
        if isinstance(model, str):
            # TODO: Remove unnecessary load when no stacking
            model = self.load_model(model)
        model_level = self.get_model_level(model.name)
        if model_level > 1 and isinstance(model, StackerEnsembleModel):
            if fit:
                model_pred_proba_dict = None
            else:
                model_set = self.get_minimum_model_set(model)
                model_set = [m for m in model_set if m != model.name]  # TODO: Can probably be faster, get this result from graph
                model_pred_proba_dict = self.get_model_pred_proba_dict(X=X, models=model_set, model_pred_proba_dict=model_pred_proba_dict, fit=fit)
            X = model.preprocess(X=X, preprocess_nonadaptive=preprocess_nonadaptive, fit=fit, model_pred_proba_dict=model_pred_proba_dict)
        elif preprocess_nonadaptive:
            X = model.preprocess(X=X, preprocess_stateful=False)
        return X

    def score(self, X, y, model=None, weights=None) -> float:
        if self.eval_metric.needs_pred or self.eval_metric.needs_quantile:
            y_pred = self.predict(X=X, model=model)
        else:
            y_pred = self.predict_proba(X=X, model=model)
        return compute_weighted_metric(y, y_pred, self.eval_metric, weights, weight_evaluation=self.weight_evaluation,
                                       quantile_levels=self.quantile_levels)

    def score_with_y_pred_proba(self, y, y_pred_proba, weights=None) -> float:
        if self.eval_metric.needs_pred or self.eval_metric.needs_quantile:
            y_pred = get_pred_from_proba(y_pred_proba=y_pred_proba, problem_type=self.problem_type)
        else:
            y_pred = y_pred_proba
        return compute_weighted_metric(y, y_pred, self.eval_metric, weights, weight_evaluation=self.weight_evaluation,
                                       quantile_levels=self.quantile_levels)

    # TODO: Consider adding persist to disk functionality for pred_proba dictionary to lessen memory burden on large multiclass problems.
    #  For datasets with 100+ classes, this function could potentially run the system OOM due to each pred_proba numpy array taking significant amounts of space.
    #  This issue already existed in the previous level-based version but only had the minimum required predictions in memory at a time, whereas this has all model predictions in memory.
    # TODO: Add memory optimal topological ordering -> Minimize amount of pred_probas in memory at a time, delete pred probas that are no longer required
    # Optimally computes pred_probas for each model in `models`. Will compute each necessary model only once and store its predictions in a dictionary.
    # Note: Mutates model_pred_proba_dict and model_pred_time_dict input if present to minimize memory usage
    # fit = get oof pred proba
    # if record_pred_time is `True`, outputs tuple of dicts (model_pred_proba_dict, model_pred_time_dict), else output only model_pred_proba_dict
    def get_model_pred_proba_dict(self, X, models, model_pred_proba_dict=None, model_pred_time_dict=None, fit=False, record_pred_time=False):
        if model_pred_proba_dict is None:
            model_pred_proba_dict = {}
        if model_pred_time_dict is None:
            model_pred_time_dict = {}

        if fit:
            model_pred_order = [model for model in models if model not in model_pred_proba_dict.keys()]
        else:
            model_set = set()
            for model in models:
                if model in model_set:
                    continue
                min_model_set = set(self.get_minimum_model_set(model))
                model_set = model_set.union(min_model_set)
            model_set = model_set.difference(set(model_pred_proba_dict.keys()))
            models_to_load = list(model_set)
            subgraph = nx.subgraph(self.model_graph, models_to_load)

            # For model in model_pred_proba_dict, remove model node from graph and all ancestors that have no remaining descendants and are not in `models`
            models_to_ignore = [model for model in models_to_load if (model not in models) and (not list(subgraph.successors(model)))]
            while models_to_ignore:
                model = models_to_ignore[0]
                predecessors = list(subgraph.predecessors(model))
                subgraph.remove_node(model)
                models_to_ignore = models_to_ignore[1:]
                for predecessor in predecessors:
                    if (predecessor not in models) and (not list(subgraph.successors(predecessor))) and (predecessor not in models_to_ignore):
                        models_to_ignore.append(predecessor)

            # Get model prediction order
            model_pred_order = list(nx.lexicographical_topological_sort(subgraph))

        # Compute model predictions in topological order
        for model_name in model_pred_order:
            if record_pred_time:
                time_start = time.time()

            if fit:
                model_type = self.get_model_attribute(model=model_name, attribute='type')
                if issubclass(model_type, BaggedEnsembleModel):
                    model_path = self.get_model_attribute(model=model_name, attribute='path')
                    model_pred_proba_dict[model_name] = model_type.load_oof(path=model_path)
                else:
                    raise AssertionError(f'Model {model_name} must be a BaggedEnsembleModel to return oof_pred_proba')
            else:
                model = self.load_model(model_name=model_name)
                if isinstance(model, StackerEnsembleModel):
                    preprocess_kwargs = dict(infer=False, model_pred_proba_dict=model_pred_proba_dict)
                    model_pred_proba_dict[model_name] = model.predict_proba(X, **preprocess_kwargs)
                else:
                    model_pred_proba_dict[model_name] = model.predict_proba(X)

            if record_pred_time:
                time_end = time.time()
                model_pred_time_dict[model_name] = time_end - time_start

        if record_pred_time:
            return model_pred_proba_dict, model_pred_time_dict
        else:
            return model_pred_proba_dict

    # TODO: Remove _get_inputs_to_stacker_legacy eventually, move logic internally into this function instead
    def get_inputs_to_stacker(self, X, base_models, model_pred_proba_dict=None, fit=False, use_orig_features=True):
        if base_models is None:
            base_models = []
        if not fit:
            model_pred_proba_dict = self.get_model_pred_proba_dict(X=X, models=base_models, model_pred_proba_dict=model_pred_proba_dict)
            model_pred_proba_list = [model_pred_proba_dict[model] for model in base_models]
        else:
            # TODO: After _get_inputs_to_stacker_legacy is removed, this if/else is not necessary, instead pass fit param to get_model_pred_proba_dict()
            model_pred_proba_list = None

        X_stacker_input = self._get_inputs_to_stacker_legacy(X=X, level_start=1, level_end=2, model_levels={1: base_models}, y_pred_probas=model_pred_proba_list, fit=fit)
        if not use_orig_features:
            X_stacker_input = X_stacker_input.drop(columns=X.columns)
        return X_stacker_input

    # TODO: Legacy code, still used during training because it is technically slightly faster and more memory efficient than get_model_pred_proba_dict()
    #  Remove in future as it limits flexibility in stacker inputs during training
    def _get_inputs_to_stacker_legacy(self, X, level_start, level_end, model_levels, y_pred_probas=None, fit=False):
        if level_start > level_end:
            raise AssertionError(f'level_start cannot be greater than level end: ({level_start}, {level_end})')
        if (level_start == 1) and (level_end == 1):
            return X
        if fit:
            if level_start > 1:
                dummy_stacker_start = self._get_dummy_stacker(level=level_start, model_levels=model_levels, use_orig_features=True)
                cols_to_drop = dummy_stacker_start.stack_columns
                X = X.drop(cols_to_drop, axis=1)
            dummy_stacker = self._get_dummy_stacker(level=level_end, model_levels=model_levels, use_orig_features=True)
            X = dummy_stacker.preprocess(X=X, preprocess_nonadaptive=False, fit=True, compute_base_preds=True)
        elif y_pred_probas is not None:
            if y_pred_probas == []:
                return X
            dummy_stacker = self._get_dummy_stacker(level=level_end, model_levels=model_levels, use_orig_features=True)
            X_stacker = dummy_stacker.pred_probas_to_df(pred_proba=y_pred_probas, index=X.index)
            if dummy_stacker.params['use_orig_features']:
                if level_start > 1:
                    dummy_stacker_start = self._get_dummy_stacker(level=level_start, model_levels=model_levels, use_orig_features=True)
                    cols_to_drop = dummy_stacker_start.stack_columns
                    X = X.drop(cols_to_drop, axis=1)
                X = pd.concat([X_stacker, X], axis=1)
            else:
                X = X_stacker
        else:
            dummy_stackers = {}
            for level in range(level_start, level_end+1):
                if level > 1:
                    dummy_stackers[level] = self._get_dummy_stacker(level=level, model_levels=model_levels, use_orig_features=True)
            for level in range(level_start, level_end):
                if level > 1:
                    cols_to_drop = dummy_stackers[level].stack_columns
                else:
                    cols_to_drop = []
                X = dummy_stackers[level+1].preprocess(X=X, preprocess_nonadaptive=False, fit=False, compute_base_preds=True)
                if len(cols_to_drop) > 0:
                    X = X.drop(cols_to_drop, axis=1)
        return X

    # You must have previously called fit() with cache_data=True
    # Fits _FULL versions of specified models, but does NOT link them (_FULL stackers will still use normal models as input)
    def refit_single_full(self, X=None, y=None, X_val=None, y_val=None, X_unlabeled=None, models=None) -> List[str]:
        if X is None:
            X = self.load_X()
        if X_val is None:
            X_val = self.load_X_val()
        if y is None:
            y = self.load_y()
        if y_val is None:
            y_val = self.load_y_val()

        if models is None:
            models = self.get_model_names()

        model_levels = dict()
        ignore_models = []
        ignore_stack_names = [REFIT_FULL_NAME]
        for stack_name in ignore_stack_names:
            ignore_models += self.get_model_names(stack_name=stack_name)  # get_model_names returns [] if stack_name does not exist
        models = [model for model in models if model not in ignore_models]
        for model in models:
            model_level = self.get_model_level(model)
            if model_level not in model_levels:
                model_levels[model_level] = []
            model_levels[model_level].append(model)

        levels = sorted(model_levels.keys())
        models_trained_full = []
        model_full_dict = {}
        for level in levels:
            models_level = model_levels[level]
            for model in models_level:
                model = self.load_model(model)
                model_name = model.name
                model_full = model.convert_to_refit_full_template()
                # Mitigates situation where bagged models barely had enough memory and refit requires more. Worst case results in OOM, but this lowers chance of failure.
                model_full._user_params_aux['max_memory_usage_ratio'] = model.params_aux['max_memory_usage_ratio'] * 1.15
                # TODO: Do it for all models in the level at once to avoid repeated processing of data?
                base_model_names = self.get_base_model_names(model_name)
                stacker_type = type(model)
                if issubclass(stacker_type, WeightedEnsembleModel):
                    # TODO: Technically we don't need to re-train the weighted ensemble, we could just copy the original and re-use the weights.
                    w = None
                    if X_val is None:
                        if self.weight_evaluation:
                            X, w = extract_column(X, self.sample_weight)
                        X_stack_preds = self.get_inputs_to_stacker(X, base_models=base_model_names, fit=True, use_orig_features=False)
                        y_input = y
                    else:
                        if self.weight_evaluation:
                            X_val, w = extract_column(X_val, self.sample_weight)
                        X_stack_preds = self.get_inputs_to_stacker(X_val, base_models=base_model_names, fit=False, use_orig_features=False)  # TODO: May want to cache this during original fit, as we do with OOF preds
                        y_input = y_val
                    if w is not None:
                        X_stack_preds[self.sample_weight] = w.values/w.mean()

                    orig_weights = model._get_model_weights()
                    base_model_names = list(orig_weights.keys())
                    weights = list(orig_weights.values())

                    child_hyperparameters = {
                        AG_ARGS: {'model_type': 'SIMPLE_ENS_WEIGHTED'},
                        'weights': weights,
                    }

                    # TODO: stack_name=REFIT_FULL_NAME_AUX?
                    models_trained = self.generate_weighted_ensemble(X=X_stack_preds, y=y_input, level=level, stack_name=REFIT_FULL_NAME, k_fold=0, n_repeats=1,
                                                                     base_model_names=base_model_names, name_suffix=REFIT_FULL_SUFFIX, save_bag_folds=True,
                                                                     check_if_best=False, child_hyperparameters=child_hyperparameters)
                    # TODO: Do the below more elegantly, ideally as a parameter to the trainer train function to disable recording scores/pred time.
                    for model_weighted_ensemble in models_trained:
                        model_loaded = self.load_model(model_weighted_ensemble)
                        model_loaded.val_score = None
                        model_loaded.predict_time = None
                        self.set_model_attribute(model=model_weighted_ensemble, attribute='val_score', val=None)
                        self.save_model(model_loaded)
                else:
                    models_trained = self.stack_new_level_core(X=X, y=y, X_val=X_val, y_val=y_val, X_unlabeled=X_unlabeled, models=[model_full], base_model_names=base_model_names, level=level, stack_name=REFIT_FULL_NAME,
                                                               hyperparameter_tune_kwargs=None, feature_prune=False, k_fold=0, n_repeats=1, ensemble_type=stacker_type, refit_full=True)
                if len(models_trained) == 1:
                    model_full_dict[model_name] = models_trained[0]
                for model_trained in models_trained:
                    self._model_full_dict_val_score[model_trained] = self.get_model_attribute(model_name, 'val_score')
                models_trained_full += models_trained

        keys_to_del = []
        for model in model_full_dict.keys():
            if model_full_dict[model] not in models_trained_full:
                keys_to_del.append(model)
        for key in keys_to_del:
            del model_full_dict[key]
        self.model_full_dict.update(model_full_dict)
        self.save()  # TODO: This could be more efficient by passing in arg to not save if called by refit_ensemble_full since it saves anyways later.
        return models_trained_full

    # Fits _FULL models and links them in the stack so _FULL models only use other _FULL models as input during stacking
    # If model is specified, will fit all _FULL models that are ancestors of the provided model, automatically linking them.
    # If no model is specified, all models are refit and linked appropriately.
    def refit_ensemble_full(self, model='all') -> dict:
        if model == 'all':
            ensemble_set = self.get_model_names()
        else:
            if model == 'best':
                model = self.get_model_best()
            ensemble_set = self.get_minimum_model_set(model)
        existing_models = self.get_model_names()
        ensemble_set_valid = []
        for model in ensemble_set:
            if model in self.model_full_dict and self.model_full_dict[model] in existing_models:
                logger.log(20, f"Model '{model}' already has a refit _FULL model: '{self.model_full_dict[model]}', skipping refit...")
            else:
                ensemble_set_valid.append(model)
        if ensemble_set_valid:
            models_trained_full = self.refit_single_full(models=ensemble_set_valid)
        else:
            models_trained_full = []

        for model_full in models_trained_full:
            # TODO: Consider moving base model info to a separate pkl file so that it can be edited without having to load/save the model again
            #  Downside: Slower inference speed when models are not persisted in memory prior.
            model_loaded = self.load_model(model_full)
            if isinstance(model_loaded, StackerEnsembleModel):
                for stack_column_prefix in model_loaded.stack_column_prefix_lst:
                    base_model = model_loaded.stack_column_prefix_to_model_map[stack_column_prefix]
                    new_base_model = self.model_full_dict[base_model]
                    new_base_model_type = self.get_model_attribute(model=new_base_model, attribute='type')
                    new_base_model_path = self.get_model_attribute(model=new_base_model, attribute='path')

                    model_loaded.base_model_paths_dict[new_base_model] = new_base_model_path
                    model_loaded.base_model_types_dict[new_base_model] = new_base_model_type
                    model_loaded.base_model_names.append(new_base_model)
                    model_loaded.stack_column_prefix_to_model_map[stack_column_prefix] = new_base_model

            model_loaded.save()  # TODO: Avoid this!

            # Remove old edges and add new edges
            edges_to_remove = list(self.model_graph.in_edges(model_loaded.name))
            self.model_graph.remove_edges_from(edges_to_remove)
            if isinstance(model_loaded, StackerEnsembleModel):
                for stack_column_prefix in model_loaded.stack_column_prefix_lst:
                    base_model_name = model_loaded.stack_column_prefix_to_model_map[stack_column_prefix]
                    self.model_graph.add_edge(base_model_name, model_loaded.name)

        self.save()
        return copy.deepcopy(self.model_full_dict)

    # TODO: Take best performance model with lowest inference
    def get_model_best(self, can_infer=None, allow_full=True):
        models = self.get_model_names(can_infer=can_infer)
        if not models:
            raise AssertionError('Trainer has no fit models that can infer.')
        model_performances = self.get_models_attribute_dict(attribute='val_score')
        perfs = [(m, model_performances[m]) for m in models if model_performances[m] is not None]
        if not perfs:
            model_full_dict_inverse = {full: orig for orig, full in self.model_full_dict.items()}
            models = [m for m in models if m in model_full_dict_inverse]
            perfs = [(m, self._get_full_model_val_score(m)) for m in models]
            if not perfs:
                raise AssertionError('No fit models that can infer exist with a validation score to choose the best model.')
            elif not allow_full:
                raise AssertionError('No fit models that can infer exist with a validation score to choose the best model, but refit_full models exist. Set `allow_full=True` to get the best refit_full model.')
        return max(perfs, key=lambda i: i[1])[0]

    def save_model(self, model, reduce_memory=True):
        # TODO: In future perhaps give option for the reduce_memory_size arguments, perhaps trainer level variables specified by user?
        if reduce_memory:
            model.reduce_memory_size(remove_fit=True, remove_info=False, requires_save=True)
        if self.low_memory:
            model.save()
        else:
            self.models[model.name] = model

    def save(self):
        models = self.models
        if self.low_memory:
            self.models = {}
        save_pkl.save(path=self.path + self.trainer_file_name, object=self)
        if self.low_memory:
            self.models = models

    def persist_models(self, model_names='all', with_ancestors=False, max_memory=None) -> List[str]:
        if model_names == 'all':
            model_names = self.get_model_names()
        elif model_names == 'best':
            if self.model_best is not None:
                model_names = [self.model_best]
            else:
                model_names = [self.get_model_best(can_infer=True)]
        if not isinstance(model_names, list):
            raise ValueError(f'model_names must be a list of model names. Invalid value: {model_names}')
        if with_ancestors:
            model_names = self.get_minimum_models_set(model_names)
        model_names_already_persisted = [model_name for model_name in model_names if model_name in self.models]
        if model_names_already_persisted:
            logger.log(30, f'The following {len(model_names_already_persisted)} models were already persisted and will be ignored in the model loading process: {model_names_already_persisted}')
        model_names = [model_name for model_name in model_names if model_name not in model_names_already_persisted]
        if not model_names:
            logger.log(30, f'No valid unpersisted models were specified to be persisted, so no change in model persistence was performed.')
            return []
        if max_memory is not None:
            info = self.get_models_info(model_names)
            model_mem_size_map = {model: info[model]['memory_size'] for model in model_names}
            for model in model_mem_size_map:
                if 'children_info' in info[model]:
                    for child in info[model]['children_info'].values():
                        model_mem_size_map[model] += child['memory_size']
            total_mem_required = sum(model_mem_size_map.values())
            available_mem = psutil.virtual_memory().available
            memory_proportion = total_mem_required / available_mem
            if memory_proportion > max_memory:
                logger.log(30, f'Models will not be persisted in memory as they are expected to require {round(memory_proportion * 100, 2)}% of memory, which is greater than the specified max_memory limit of {round(max_memory*100, 2)}%.')
                logger.log(30, f'\tModels will be loaded on-demand from disk to maintain safe memory usage, increasing inference latency. If inference latency is a concern, try to use smaller models or increase the value of max_memory.')
                return []
            else:
                logger.log(20, f'Persisting {len(model_names)} models in memory. Models will require {round(memory_proportion*100, 2)}% of memory.')

        models = []
        for model_name in model_names:
            model = self.load_model(model_name)
            self.models[model.name] = model
            models.append(model)

        for model in models:
            # TODO: Move this to model code
            if isinstance(model, BaggedEnsembleModel):
                for fold, fold_model in enumerate(model.models):
                    if isinstance(fold_model, str):
                        model.models[fold] = model.load_child(fold_model)
        return model_names

    # TODO: model_name change to model in params
    def load_model(self, model_name: str, path: str = None, model_type=None) -> AbstractModel:
        if isinstance(model_name, AbstractModel):
            return model_name
        if model_name in self.models.keys():
            return self.models[model_name]
        else:
            if path is None:
                path = self.get_model_attribute(model=model_name, attribute='path')
            if model_type is None:
                model_type = self.get_model_attribute(model=model_name, attribute='type')
            return model_type.load(path=path, reset_paths=self.reset_paths)

    def unpersist_models(self, model_names='all') -> list:
        if model_names == 'all':
            model_names = list(self.models.keys())
        if not isinstance(model_names, list):
            raise ValueError(f'model_names must be a list of model names. Invalid value: {model_names}')
        unpersisted_models = []
        for model in model_names:
            if model in self.models:
                self.models.pop(model)
                unpersisted_models.append(model)
        if unpersisted_models:
            logger.log(20, f'Unpersisted {len(unpersisted_models)} models: {unpersisted_models}')
        else:
            logger.log(30, f'No valid persisted models were specified to be unpersisted, so no change in model persistence was performed.')
        return unpersisted_models

    def generate_weighted_ensemble(self, X, y, level, base_model_names, k_fold=0, n_repeats=1, stack_name=None, hyperparameters=None,
                                   time_limit=None, name_suffix: str = None, save_bag_folds=None, check_if_best=True, child_hyperparameters=None,
                                   get_models_func=None) -> List[str]:
        if get_models_func is None:
            get_models_func = self.construct_model_templates
        if len(base_model_names) == 0:
            logger.log(20, 'No base models to train on, skipping weighted ensemble...')
            return []

        if child_hyperparameters is None:
            child_hyperparameters = {}

        if save_bag_folds is None:
            can_infer_dict = self.get_models_attribute_dict('can_infer', models=base_model_names)
            if False in can_infer_dict.values():
                save_bag_folds = False
            else:
                save_bag_folds = True

        weighted_ensemble_model, _ = get_models_func(
            hyperparameters={
                'default': {
                    'ENS_WEIGHTED': [child_hyperparameters],
                }
            },
            ensemble_type=WeightedEnsembleModel,
            ensemble_kwargs=dict(
                base_model_names=base_model_names,
                base_model_paths_dict=self.get_models_attribute_dict(attribute='path', models=base_model_names),
                base_model_types_dict=self.get_models_attribute_dict(attribute='type', models=base_model_names),
                base_model_types_inner_dict=self.get_models_attribute_dict(attribute='type_inner', models=base_model_names),
                base_model_performances_dict=self.get_models_attribute_dict(attribute='val_score', models=base_model_names),
                hyperparameters=hyperparameters,
                random_state=level + self.random_state,
            ),
            ag_args={'name_bag_suffix': ''},
            ag_args_ensemble={'save_bag_folds': save_bag_folds},
            name_suffix=name_suffix,
            level=level,
        )
        weighted_ensemble_model = weighted_ensemble_model[0]
        w = None
        if self.weight_evaluation:
            X, w = extract_column(X, self.sample_weight)
        models = self._train_multi(
            X=X,
            y=y,
            X_val=None,
            y_val=None,
            models=[weighted_ensemble_model],
            k_fold=k_fold,
            n_repeats=n_repeats,
            hyperparameter_tune_kwargs=None,
            feature_prune=False,
            stack_name=stack_name,
            level=level,
            time_limit=time_limit,
            ens_sample_weight=w,
            fit_kwargs=dict(num_classes=self.num_classes),  # FIXME: Is this the right way to do this?
        )
        for weighted_ensemble_model_name in models:
            if check_if_best and weighted_ensemble_model_name in self.get_model_names():
                if self.model_best is None:
                    self.model_best = weighted_ensemble_model_name
                else:
                    best_score = self.get_model_attribute(self.model_best, 'val_score')
                    cur_score = self.get_model_attribute(weighted_ensemble_model_name, 'val_score')
                    if cur_score > best_score:
                        # new best model
                        self.model_best = weighted_ensemble_model_name
        return models

    def _train_single(self, X, y, model: AbstractModel, X_val=None, y_val=None, **model_fit_kwargs) -> AbstractModel:
        """
        Trains model but does not add the trained model to this Trainer.
        Returns trained model object.
        """
<<<<<<< HEAD
        if model_fit_kwargs.get('fit_with_prune_kwargs', None) is not None:
            # This method trains a multiple copy of models and returns the best performing one
            fit_with_prune_kwargs = model_fit_kwargs.pop('fit_with_prune_kwargs')
            model = model.fit_with_prune(X=X, y=y, X_val=X_val, y_val=y_val, **fit_with_prune_kwargs, **model_fit_kwargs)
        else:
            model.fit(X=X, y=y, X_val=X_val, y_val=y_val, **model_fit_kwargs)
=======
        model = model.fit(X=X, y=y, X_val=X_val, y_val=y_val, **model_fit_kwargs)
>>>>>>> a500f453
        return model

    def _train_and_save(self, X, y, model: AbstractModel, X_val=None, y_val=None, stack_name='core', level=1, **model_fit_kwargs) -> List[str]:
        """
        Trains model and saves it to disk, returning a list with a single element: The name of the model, or no elements if training failed.
        If the model name is returned:
            The model can be accessed via self.load_model(model.name).
            The model will have metadata information stored in self.model_graph.
            The model's name will be appended to self.models_level[stack_name][level]
            The model will be accessible and usable through any Trainer function that takes as input 'model' or 'model_name'.
        Note: self._train_and_save should not be used outside of self._train_single_full
        """
        fit_start_time = time.time()
        time_limit = model_fit_kwargs.get('time_limit', None)
        model_names_trained = []
        try:
            fit_log_message = f'Fitting model: {model.name} ...'
            if time_limit is not None:
                if time_limit <= 0:
                    logger.log(15, f'Skipping {model.name} due to lack of time remaining.')
                    return model_names_trained
                if self._time_limit is not None and self._time_train_start is not None:
                    time_left_total = self._time_limit - (fit_start_time - self._time_train_start)
                else:
                    time_left_total = time_limit
                fit_log_message += f' Training model for up to {round(time_limit, 2)}s of the {round(time_left_total, 2)}s of remaining time.'
            logger.log(20, fit_log_message)
            model = self._train_single(X, y, model, X_val, y_val, **model_fit_kwargs)
            fit_end_time = time.time()
            if self.weight_evaluation:
                w = model_fit_kwargs.get('sample_weight', None)
                w_val = model_fit_kwargs.get('sample_weight_val', None)
            else:
                w = None
                w_val = None
            if isinstance(model, BaggedEnsembleModel):
                if X_val is not None and y_val is not None:
                    score = model.score(X=X_val, y=y_val, sample_weight=w_val)
                elif model.is_valid_oof() or isinstance(model, WeightedEnsembleModel):
                    score = model.score_with_oof(y=y, sample_weight=w)
                else:
                    score = None
            else:
                if X_val is not None and y_val is not None:
                    score = model.score(X=X_val, y=y_val, sample_weight=w_val)
                else:
                    score = None
            pred_end_time = time.time()
            if model.fit_time is None:
                model.fit_time = fit_end_time - fit_start_time
            if model.predict_time is None:
                if score is None:
                    model.predict_time = None
                else:
                    model.predict_time = pred_end_time - fit_end_time
            model.val_score = score
            # TODO: Add recursive=True to avoid repeatedly loading models each time this is called for bagged ensembles (especially during repeated bagging)
            self.save_model(model=model)
        except TimeLimitExceeded:
            logger.log(20, f'\tTime limit exceeded... Skipping {model.name}.')
            # logger.log(20, '\tTime wasted: ' + str(time.time() - fit_start_time))
            del model
        except NotEnoughMemoryError:
            logger.warning(f'\tNot enough memory to train {model.name}... Skipping this model.')
            del model
        except NoValidFeatures:
            logger.warning(f'\tNo valid features to train {model.name}... Skipping this model.')
            del model
        except NoGPUError:
            logger.warning(f'\tNo GPUs available to train {model.name}... Skipping this model.')
            del model
        except ImportError as err:
            logger.error(f'\tWarning: Exception caused {model.name} to fail during training (ImportError)... Skipping this model.')
            logger.error(f'\t\t{err}')
            if self.verbosity > 2:
                logger.exception('Detailed Traceback:')
        except Exception as err:
            logger.error(f'\tWarning: Exception caused {model.name} to fail during training... Skipping this model.')
            logger.error(f'\t\t{err}')
            if self.verbosity > 0:
                logger.exception('Detailed Traceback:')
            del model
        else:
            self._add_model(model=model, stack_name=stack_name, level=level)
            model_names_trained.append(model.name)
            if self.low_memory:
                del model
        return model_names_trained

    def _add_model(self, model: AbstractModel, stack_name: str = 'core', level: int = 1) -> bool:
        """
        Registers the fit model in the Trainer object. Stores information such as model performance, save path, model type, and more.
        To use a model in Trainer, self._add_model must be called.
        If self.low_memory, then the model object will be deleted after this call. Use Trainer directly to leverage the model further.

        Parameters
        ----------
        model : AbstractModel
            Model which has been fit. This model will be registered to the Trainer.
        stack_name : str, default 'core'
            Stack name to assign the model to. This is used for advanced functionality.
        level : int, default 1
            Stack level of the stack name to assign the model to. This is used for advanced functionality.
            The model's name is appended to self.models_level[stack_name][level]
            The model's base_models (if it has any) must all be a lower level than the model.

        Returns
        -------
        boolean, True if model was registered, False if model was found to be invalid and not registered.
        """
        if model.val_score is not None:
            if model.eval_metric.name != self.eval_metric.name:
                logger.log(20, f'\tNote: model has different eval_metric than default.')
            logger.log(20, f'\t{round(model.val_score, 4)}\t = Validation {model.eval_metric.name} score')
        if model.fit_time is not None:
            logger.log(20, f'\t{round(model.fit_time, 2)}s\t = Training runtime')
        if model.predict_time is not None:
            logger.log(20, f'\t{round(model.predict_time, 2)}s\t = Validation runtime')
        if model.val_score is not None and np.isnan(model.val_score):
            logger.warning(f'WARNING: {model.name} has a val_score of {model.val_score} (NaN)! This should never happen. The model will not be saved to avoid instability.')
            return False
        # TODO: Add to HPO
        if isinstance(model, BaggedEnsembleModel):
            type_inner = model._child_type
        else:
            type_inner = type(model)
        self.model_graph.add_node(
            model.name,
            fit_time=model.fit_time,
            predict_time=model.predict_time,
            val_score=model.val_score,
            path=model.path,
            type=type(model),  # Outer type, can be BaggedEnsemble, StackEnsemble (Type that is able to load the model)
            type_inner=type_inner,  # Inner type, if Ensemble then it is the type of the inner model (May not be able to load with this type)
            can_infer=model.can_infer(),
            can_fit=model.can_fit(),
            is_valid=model.is_valid(),
            stack_name=stack_name,
            level=level,
            **model._fit_metadata,
        )
        if isinstance(model, StackerEnsembleModel):
            prior_models = self.get_model_names()
            # TODO: raise exception if no base models and level != 1?
            for stack_column_prefix in model.stack_column_prefix_lst:
                base_model_name = model.stack_column_prefix_to_model_map[stack_column_prefix]
                if base_model_name not in prior_models:
                    raise AssertionError(f"Model '{model.name}' depends on model '{base_model_name}', but '{base_model_name}' is not registered as a trained model! Valid models: {prior_models}")
                elif level <= self.model_graph.nodes[base_model_name]['level']:
                    raise AssertionError(f"Model '{model.name}' depends on model '{base_model_name}', but '{base_model_name}' is not in a lower stack level. ('{model.name}' level: {level}, '{base_model_name}' level: {self.model_graph.nodes[base_model_name]['level']})")
                self.model_graph.add_edge(base_model_name, model.name)
        if self.low_memory:
            del model
        return True

    # TODO: Split this to avoid confusion, HPO should go elsewhere?
    def _train_single_full(self, X, y, model: AbstractModel, X_unlabeled=None, X_val=None, y_val=None, feature_prune=False, hyperparameter_tune_kwargs=None,
                           stack_name='core', k_fold=None, k_fold_start=0, k_fold_end=None, n_repeats=None, n_repeat_start=0, level=1, time_limit=None, fit_kwargs=None,
                           fit_with_prune_kwargs=None, **kwargs) -> List[str]:
        """
        Trains a model, with the potential to train multiple versions of this model with hyperparameter tuning and feature pruning.
        Returns a list of successfully trained and saved model names.
        Models trained from this method will be accessible in this Trainer.
        """
        if k_fold is None:
            k_fold = self.k_fold
        if n_repeats is None:
            n_repeats = self.n_repeats
        if fit_kwargs is None:
            fit_kwargs = dict()
        model_fit_kwargs = dict(
            time_limit=time_limit,
            verbosity=self.verbosity,
        )
        model_fit_kwargs.update(fit_kwargs)
        if self.sample_weight is not None:
            X, w_train = extract_column(X, self.sample_weight)
            if w_train is not None:  # may be None for ensemble
                # TODO: consider moving weight normalization into AbstractModel.fit()
                model_fit_kwargs['sample_weight'] = w_train.values/w_train.mean()  # normalization can affect gradient algorithms like boosting
            if X_val is not None:
                X_val, w_val = extract_column(X_val, self.sample_weight)
                if self.weight_evaluation and w_val is not None:  # ignore validation sample weights unless weight_evaluation specified
                    model_fit_kwargs['sample_weight_val'] = w_val.values/w_val.mean()
            ens_sample_weight = kwargs.get('ens_sample_weight', None)
            if ens_sample_weight is not None:
                model_fit_kwargs['sample_weight'] = ens_sample_weight  # sample weights to use for weighted ensemble only
        if fit_with_prune_kwargs is not None:
            model_fit_kwargs['fit_with_prune_kwargs'] = fit_with_prune_kwargs

        #######################
        # FIXME: This section is a hack, compute genuine feature_metadata for each stack level instead
        #  Don't do this here, do this upstream so it isn't recomputed for each model
        #  Add feature_metadata to model_fit_kwargs
        # FIXME: Sample weight `extract_column` is a hack, have to compute feature_metadata here because sample weight column could be in X upstream, extract sample weight column upstream instead.
        # FIXME: This doesn't assign proper special types to stack features, relying on a hack in StackerEnsembleModel to assign S_STACK to feature metadata, don't do this.
        #  Remove hack in StackerEnsembleModel
        feature_metadata = self.feature_metadata
        features_base = self.feature_metadata.get_features()
        features_new = [feature for feature in X.columns if feature not in features_base]
        if features_new:
            feature_metadata_new = FeatureMetadata.from_df(X[features_new])
            feature_metadata = feature_metadata.join_metadata(feature_metadata_new).keep_features(list(X.columns))
        model_fit_kwargs['feature_metadata'] = feature_metadata
        #######################

        if hyperparameter_tune_kwargs:
            if n_repeat_start != 0:
                raise ValueError(f'n_repeat_start must be 0 to hyperparameter_tune, value = {n_repeat_start}')
            elif k_fold_start != 0:
                raise ValueError(f'k_fold_start must be 0 to hyperparameter_tune, value = {k_fold_start}')
            if not isinstance(hyperparameter_tune_kwargs, tuple):
                num_trials = 1 if time_limit is None else 1000
                hyperparameter_tune_kwargs = scheduler_factory(hyperparameter_tune_kwargs, num_trials=num_trials, nthreads_per_trial='auto', ngpus_per_trial='auto')
            # hpo_models (dict): keys = model_names, values = model_paths
            logger.log(20, f'Hyperparameter tuning model: {model.name} ...')
            try:
                if isinstance(model, BaggedEnsembleModel):
                    hpo_models, hpo_model_performances, hpo_results = model.hyperparameter_tune(X=X, y=y, k_fold=k_fold, scheduler_options=hyperparameter_tune_kwargs, **model_fit_kwargs)
                else:
                    hpo_models, hpo_model_performances, hpo_results = model.hyperparameter_tune(X=X, y=y, X_val=X_val, y_val=y_val, scheduler_options=hyperparameter_tune_kwargs, **model_fit_kwargs)
            except Exception as err:
                logger.exception(f'Warning: Exception caused {model.name} to fail during hyperparameter tuning... Skipping this model.')
                logger.warning(err)
                del model
                model_names_trained = []
            else:
                # Commented out because it takes too much space (>>5 GB if run for an hour on a small-medium sized dataset)
                # self.hpo_results[model.name] = hpo_results
                model_names_trained = []
                self._extra_banned_names.add(model.name)
                for model_hpo_name, model_path in hpo_models.items():
                    model_hpo = self.load_model(model_hpo_name, path=model_path, model_type=type(model))
                    logger.log(20, f'Fitted model: {model_hpo.name} ...')
                    if self._add_model(model=model_hpo, stack_name=stack_name, level=level):
                        model_names_trained.append(model_hpo.name)
        else:
            if isinstance(model, BaggedEnsembleModel):
                model_fit_kwargs.update(dict(
                    k_fold=k_fold,
                    k_fold_start=k_fold_start,
                    k_fold_end=k_fold_end,
                    n_repeats=n_repeats,
                    n_repeat_start=n_repeat_start,
                    compute_base_preds=False,
                ))
            model_names_trained = self._train_and_save(X, y, model, X_val, y_val, X_unlabeled=X_unlabeled, stack_name=stack_name, level=level, **model_fit_kwargs)
        self.save()
        return model_names_trained

    # TODO: How to deal with models that fail during this? They have trained valid models before, but should we still use those models or remove the entire model? Currently we still use models.
    # TODO: Time allowance can be made better by only using time taken during final model training and not during HPO and feature pruning.
    # TODO: Time allowance not accurate if running from fit_continue
    # TODO: Remove level and stack_name arguments, can get them automatically
    # TODO: Make sure that pretraining on X_unlabeled only happens 1 time rather than every fold of bagging. (Do during pretrain API work?)
    def _train_multi_repeats(self, X, y, models: list, n_repeats, n_repeat_start=1, time_limit=None, time_limit_total_level=None, **kwargs) -> List[str]:
        """
        Fits bagged ensemble models with additional folds and/or bagged repeats.
        Models must have already been fit prior to entering this method.
        This method should only be called in self._train_multi
        Returns a list of successfully trained and saved model names.
        """
        if time_limit_total_level is None:
            time_limit_total_level = time_limit
        models_valid = models
        models_valid_next = []
        repeats_completed = 0
        time_start = time.time()
        for n in range(n_repeat_start, n_repeats):
            if not models_valid:
                break  # No models to repeat
            if time_limit is not None:
                time_start_repeat = time.time()
                time_left = time_limit - (time_start_repeat - time_start)
                if n == n_repeat_start:
                    time_required = time_limit_total_level * 0.575  # Require slightly over 50% to be safe
                else:
                    time_required = (time_start_repeat - time_start) / repeats_completed * (0.575/0.425)
                if time_left < time_required:
                    logger.log(15, 'Not enough time left to finish repeated k-fold bagging, stopping early ...')
                    break
            logger.log(20, f'Repeating k-fold bagging: {n+1}/{n_repeats}')
            for i, model in enumerate(models_valid):
                if not self.get_model_attribute(model=model, attribute='can_fit'):
                    if isinstance(model, str):
                        models_valid_next.append(model)
                    else:
                        models_valid_next.append(model.name)
                    continue

                if isinstance(model, str):
                    model = self.load_model(model)
                if not isinstance(model, BaggedEnsembleModel):
                    raise AssertionError(f'{model.name} must inherit from BaggedEnsembleModel to perform repeated k-fold bagging. Model type: {type(model).__name__}')
                if time_limit is None:
                    time_left = None
                else:
                    time_start_model = time.time()
                    time_left = time_limit - (time_start_model - time_start)

                models_valid_next += self._train_single_full(X=X, y=y, model=model, k_fold_start=0, k_fold_end=None, n_repeats=n + 1, n_repeat_start=n, time_limit=time_left, **kwargs)
            models_valid = copy.deepcopy(models_valid_next)
            models_valid_next = []
            repeats_completed += 1
        logger.log(20, f'Completed {n_repeat_start + repeats_completed}/{n_repeats} k-fold bagging repeats ...')
        return models_valid

    def _train_multi_initial(self, X, y, models: List[AbstractModel], k_fold, n_repeats, hyperparameter_tune_kwargs=None, feature_prune=False, time_limit=None, **kwargs) -> List[str]:
        """
        Fits models that have not previously been fit.
        This method should only be called in self._train_multi
        Returns a list of successfully trained and saved model names.
        """
        fit_args = dict(
            X=X,
            y=y,
            k_fold=k_fold,
        )
        fit_args.update(kwargs)
        hpo_enabled = False
        if hyperparameter_tune_kwargs:
            for key in hyperparameter_tune_kwargs:
                if hyperparameter_tune_kwargs[key] is not None:
                    hpo_enabled = True
                    break

        hpo_time_ratio = 0.9
        if hpo_enabled:
            time_split = True
        else:
            time_split = False
        if k_fold == 0:
            time_ratio = hpo_time_ratio if hpo_enabled else 1
            models = self._train_multi_fold(models=models, hyperparameter_tune_kwargs=hyperparameter_tune_kwargs, feature_prune=feature_prune, time_limit=time_limit, time_split=time_split, time_ratio=time_ratio, **fit_args)
        else:
            k_fold_start = 0
            if hpo_enabled or feature_prune:
                time_start = time.time()
                time_ratio = (1 / k_fold) * hpo_time_ratio
                models = self._train_multi_fold(models=models, hyperparameter_tune_kwargs=hyperparameter_tune_kwargs, feature_prune=feature_prune,
                                                k_fold_start=0, k_fold_end=1, n_repeats=n_repeats, n_repeat_start=0, time_limit=time_limit, time_split=time_split, time_ratio=time_ratio, **fit_args)
                k_fold_start = 1
                if time_limit is not None:
                    time_limit = time_limit - (time.time() - time_start)

            models = self._train_multi_fold(models=models, hyperparameter_tune_kwargs=None, feature_prune=False, k_fold_start=k_fold_start, k_fold_end=k_fold, n_repeats=n_repeats, n_repeat_start=0, time_limit=time_limit, **fit_args)

        return models

    # TODO: Ban KNN from being a Stacker model outside of aux. Will need to ensemble select on all stack layers ensemble selector to make it work
    # TODO: Robert dataset, LightGBM is super good but RF and KNN take all the time away from it on 1h despite being much worse
    # TODO: Add time_limit_per_model
    # TODO: Rename for v0.1
    def _train_multi_fold(self, X, y, models: List[AbstractModel], time_limit=None, time_split=False,
                          time_ratio=1, hyperparameter_tune_kwargs=None, fit_with_prune_kwargs=None, **kwargs) -> List[str]:
        """
        Trains and saves a list of models sequentially.
        This method should only be called in self._train_multi_initial
        Returns a list of trained model names.
        """
        models_valid = []
        time_start = time.time()
        if time_limit is not None:
            time_limit = time_limit * time_ratio
        if time_limit is not None and len(models) > 0:
            time_limit_model_split = time_limit / len(models)
        else:
            time_limit_model_split = time_limit
        for i, model in enumerate(models):
            if isinstance(model, str):
                model = self.load_model(model)
            elif self.low_memory:
                model = copy.deepcopy(model)
            if hyperparameter_tune_kwargs is not None and isinstance(hyperparameter_tune_kwargs, dict):
                hyperparameter_tune_kwargs_model = hyperparameter_tune_kwargs.get(model.name, None)
            else:
                hyperparameter_tune_kwargs_model = None
            if type(fit_with_prune_kwargs) is dict:
                fit_with_prune_kwargs_model = fit_with_prune_kwargs.get(model.name, None)
            else:
                fit_with_prune_kwargs_model = None
            # TODO: Only update scores when finished, only update model as part of final models if finished!
            if time_split:
                time_left = time_limit_model_split
            else:
                if time_limit is None:
                    time_left = None
                else:
                    time_start_model = time.time()
                    time_left = time_limit - (time_start_model - time_start)
            model_name_trained_lst = self._train_single_full(X, y, model, time_limit=time_left,
                                                             hyperparameter_tune_kwargs=hyperparameter_tune_kwargs_model,
                                                             fit_with_prune_kwargs=fit_with_prune_kwargs_model, **kwargs)

            if self.low_memory:
                del model
            models_valid += model_name_trained_lst

        return models_valid

    def _train_multi(self, X, y, models: List[AbstractModel], hyperparameter_tune_kwargs=None, feature_prune=False, k_fold=None, n_repeats=None, n_repeat_start=0, time_limit=None, **kwargs) -> List[str]:
        """
        Train a list of models using the same data.
        Assumes that input data has already been processed in the form the models will receive as input (including stack feature generation).
        Trained models are available in the trainer object.
        Note: Consider using public APIs instead of this.
        Returns a list of trained model names.
        """
        time_limit_total_level = time_limit
        if k_fold is None:
            k_fold = self.k_fold
        if n_repeats is None:
            n_repeats = self.n_repeats
        if (k_fold == 0) and (n_repeats != 1):
            raise ValueError(f'n_repeats must be 1 when k_fold is 0, values: ({n_repeats}, {k_fold})')
        if time_limit is None:
            n_repeats_initial = n_repeats
        else:
            n_repeats_initial = 1
        if n_repeat_start == 0:
            time_start = time.time()
            model_names_trained = self._train_multi_initial(X=X, y=y, models=models, k_fold=k_fold, n_repeats=n_repeats_initial, hyperparameter_tune_kwargs=hyperparameter_tune_kwargs, feature_prune=feature_prune,
                                                            time_limit=time_limit, **kwargs)
            n_repeat_start = n_repeats_initial
            if time_limit is not None:
                time_limit = time_limit - (time.time() - time_start)
        else:
            model_names_trained = models
        if (n_repeats > 1) and (n_repeat_start < n_repeats):
            model_names_trained = self._train_multi_repeats(X=X, y=y, models=model_names_trained,
                                                            k_fold=k_fold, n_repeats=n_repeats, n_repeat_start=n_repeat_start, time_limit=time_limit, time_limit_total_level=time_limit_total_level, **kwargs)
        return model_names_trained

    def _train_multi_and_ensemble(self, X, y, X_val, y_val, hyperparameters: dict = None, X_unlabeled=None, num_stack_levels=0, time_limit=None, **kwargs) -> List[str]:
        """Identical to self.train_multi_levels, but also saves the data to disk. This should only ever be called once."""
        if self.save_data and not self.is_data_saved:
            self.save_X(X)
            self.save_y(y)
            if X_val is not None:
                self.save_X_val(X_val)
                if y_val is not None:
                    self.save_y_val(y_val)
            self.is_data_saved = True

        self._num_rows_train = len(X)
        if X_val is not None:
            self._num_rows_train += len(X_val)
        self._num_cols_train = len(list(X.columns))
        model_names_fit = self.train_multi_levels(X, y, hyperparameters=hyperparameters, X_val=X_val, y_val=y_val,
                                                  X_unlabeled=X_unlabeled, level_start=1, level_end=num_stack_levels+1, time_limit=time_limit, **kwargs)
        if len(self.get_model_names()) == 0:
            raise ValueError('AutoGluon did not successfully train any models')
        return model_names_fit

    def _predict_model(self, X, model, model_pred_proba_dict=None):
        if isinstance(model, str):
            model = self.load_model(model)
        X = self.get_inputs_to_model(model=model, X=X, model_pred_proba_dict=model_pred_proba_dict, fit=False)
        y_pred = model.predict(X=X)
        if self._regress_preds_asprobas and model.problem_type == REGRESSION:  # Convert regression preds to classes (during distillation)
            if (len(y_pred.shape) > 1) and (y_pred.shape[1] > 1):
                problem_type = MULTICLASS
            else:
                problem_type = BINARY
            y_pred = get_pred_from_proba(y_pred_proba=y_pred, problem_type=problem_type)
        return y_pred

    def _predict_proba_model(self, X, model, model_pred_proba_dict=None):
        if isinstance(model, str):
            model = self.load_model(model)
        X = self.get_inputs_to_model(model=model, X=X, model_pred_proba_dict=model_pred_proba_dict, fit=False)
        return model.predict_proba(X=X)

    def _get_dummy_stacker(self, level: int, model_levels: dict, use_orig_features=True) -> StackerEnsembleModel:
        model_names = model_levels[level - 1]
        base_models_dict = {}
        for model_name in model_names:
            if model_name in self.models.keys():
                base_models_dict[model_name] = self.models[model_name]
        hyperparameters = dict(
            use_orig_features=use_orig_features,
            max_base_models_per_type=0,
            max_base_models=0,
        )
        dummy_stacker = StackerEnsembleModel(
            path='',
            name='',
            model_base=AbstractModel(path='', name='', problem_type=self.problem_type, eval_metric=self.eval_metric),
            base_model_names=model_names,
            base_models_dict=base_models_dict,
            base_model_paths_dict=self.get_models_attribute_dict(attribute='path', models=model_names),
            base_model_types_dict=self.get_models_attribute_dict(attribute='type', models=model_names),
            hyperparameters=hyperparameters, quantile_levels=self.quantile_levels,
            random_state=level+self.random_state
        )
        dummy_stacker.initialize(num_classes=self.num_classes)
        return dummy_stacker

    # TODO: Enable raw=True for bagged models when X=None
    #  This is non-trivial to implement for multi-layer stacking ensembles on the OOF data.
    # TODO: Consider limiting X to 10k rows here instead of inside the model call
    def get_feature_importance(self, model=None, X=None, y=None, raw=True, **kwargs) -> pd.DataFrame:
        if model is None:
            model = self.model_best
        model: AbstractModel = self.load_model(model)
        if X is None and model.val_score is None:
            raise AssertionError(f'Model {model.name} is not valid for generating feature importances on original training data because no validation data was used during training, please specify new test data to compute feature importances.')

        if X is None:
            if isinstance(model, WeightedEnsembleModel):
                if self.bagged_mode:
                    if raw:
                        raise AssertionError('`feature_stage=\'transformed\'` feature importance on the original training data is not yet supported when bagging is enabled, please specify new test data to compute feature importances.')
                    X = None
                    is_oof = True
                else:
                    if raw:
                        X = self.load_X_val()
                    else:
                        X = None
                    is_oof = False
            elif isinstance(model, BaggedEnsembleModel):
                if raw:
                    raise AssertionError('`feature_stage=\'transformed\'` feature importance on the original training data is not yet supported when bagging is enabled, please specify new test data to compute feature importances.')
                X = self.load_X()
                X = self.get_inputs_to_model(model=model, X=X, fit=True)
                is_oof = True
            else:
                X = self.load_X_val()
                if not raw:
                    X = self.get_inputs_to_model(model=model, X=X, fit=False)
                is_oof = False
        else:
            is_oof = False
            if not raw:
                X = self.get_inputs_to_model(model=model, X=X, fit=False)

        if y is None and X is not None:
            if is_oof:
                y = self.load_y()
            else:
                y = self.load_y_val()

        if raw:
            return self._get_feature_importance_raw(X=X, y=y, model=model, **kwargs)
        else:
            if is_oof:
                kwargs['is_oof'] = is_oof
            return model.compute_feature_importance(X=X, y=y, **kwargs)

    # TODO: Can get feature importances of all children of model at no extra cost, requires scoring the values after predict_proba on each model
    #  Could solve by adding a self.score_all() function which takes model as input and also returns scores of all children models.
    #  This would be best solved after adding graph representation, it lives most naturally in AbstractModel
    # TODO: Can skip features which were pruned on all models that model depends on (Complex to implement, requires graph representation)
    # TODO: Note that raw importance will not equal non-raw importance for bagged models, even if raw features are identical to the model features.
    #  This is because for non-raw, we do an optimization where each fold model calls .compute_feature_importance(), and then the feature importances are averaged across the folds.
    #  This is different from raw, where the predictions of the folds are averaged and then feature importance is computed.
    #  Consider aligning these methods so they produce the same result.
    # The output of this function is identical to non-raw when model is level 1 and non-bagged
    def _get_feature_importance_raw(self, X, y, model, eval_metric=None, **kwargs) -> pd.DataFrame:
        if eval_metric is None:
            eval_metric = self.eval_metric
        if model is None:
            model = self.model_best
        if eval_metric.needs_pred:
            predict_func = self.predict
        else:
            predict_func = self.predict_proba
        model: AbstractModel = self.load_model(model)
        predict_func_kwargs = dict(model=model)
        return compute_permutation_feature_importance(
            X=X, y=y, predict_func=predict_func, predict_func_kwargs=predict_func_kwargs, eval_metric=eval_metric, **kwargs
        )

    def _get_models_load_info(self, model_names):
        model_names = copy.deepcopy(model_names)
        model_paths = self.get_models_attribute_dict(attribute='path', models=model_names)
        model_types = self.get_models_attribute_dict(attribute='type', models=model_names)
        return model_names, model_paths, model_types

    # Sums the attribute value across all models that the provided model depends on, including itself.
    # For instance, this function can return the expected total predict_time of a model.
    # attribute is the name of the desired attribute to be summed, or a dictionary of model name -> attribute value if the attribute is not present in the graph.
    def get_model_attribute_full(self, model, attribute, func=sum):
        base_model_set = self.get_minimum_model_set(model)
        if isinstance(attribute, dict):
            is_dict = True
        else:
            is_dict = False
        if len(base_model_set) == 1:
            if is_dict:
                return attribute[model]
            else:
                return self.model_graph.nodes[base_model_set[0]][attribute]
        # attribute_full = 0
        attribute_lst = []
        for base_model in base_model_set:
            if is_dict:
                attribute_base_model = attribute[base_model]
            else:
                attribute_base_model = self.model_graph.nodes[base_model][attribute]
            if attribute_base_model is None:
                return None
            attribute_lst.append(attribute_base_model)
            # attribute_full += attribute_base_model
        if attribute_lst:
            attribute_full = func(attribute_lst)
        else:
            attribute_full = 0
        return attribute_full

    # Returns dictionary of model name -> attribute value for the provided attribute
    def get_models_attribute_dict(self, attribute, models: list = None) -> dict:
        models_attribute_dict = nx.get_node_attributes(self.model_graph, attribute)
        if models is not None:
            model_names = []
            for model in models:
                if not isinstance(model, str):
                    model = model.name
                model_names.append(model)
            models_attribute_dict = {key: val for key, val in models_attribute_dict.items() if key in model_names}
        return models_attribute_dict

    # TODO: v0.1 Proper error catching
    # Returns attribute value for the given model
    def get_model_attribute(self, model, attribute: str):
        if not isinstance(model, str):
            model = model.name
        return self.model_graph.nodes[model][attribute]

    def set_model_attribute(self, model, attribute: str, val):
        if not isinstance(model, str):
            model = model.name
        self.model_graph.nodes[model][attribute] = val

    # Gets the minimum set of models that the provided model depends on, including itself
    # Returns a list of model names
    def get_minimum_model_set(self, model, include_self=True) -> list:
        if not isinstance(model, str):
            model = model.name
        minimum_model_set = list(nx.bfs_tree(self.model_graph, model, reverse=True))
        if not include_self:
            minimum_model_set = [m for m in minimum_model_set if m != model]
        return minimum_model_set

    # Gets the minimum set of models that the provided models depend on, including themselves
    # Returns a list of model names
    def get_minimum_models_set(self, models: list) -> list:
        models_set = set()
        for model in models:
            models_set = models_set.union(self.get_minimum_model_set(model))
        return list(models_set)

    # Gets the set of base models used directly by the provided model
    # Returns a list of model names
    def get_base_model_names(self, model) -> list:
        if not isinstance(model, str):
            model = model.name
        base_model_set = list(self.model_graph.predecessors(model))
        return base_model_set

    def _get_banned_model_names(self) -> list:
        """Gets all model names which would cause model files to be overwritten if a new model was trained with the name"""
        return self.get_model_names() + list(self._extra_banned_names)

    def leaderboard(self, extra_info=False):
        model_names = self.get_model_names()
        score_val = []
        fit_time_marginal = []
        pred_time_val_marginal = []
        stack_level = []
        fit_time = []
        pred_time_val = []
        can_infer = []
        fit_order = list(range(1, len(model_names)+1))
        score_val_dict = self.get_models_attribute_dict('val_score')
        fit_time_marginal_dict = self.get_models_attribute_dict('fit_time')
        predict_time_marginal_dict = self.get_models_attribute_dict('predict_time')
        for model_name in model_names:
            score_val.append(score_val_dict[model_name])
            fit_time_marginal.append(fit_time_marginal_dict[model_name])
            fit_time.append(self.get_model_attribute_full(model=model_name, attribute='fit_time'))
            pred_time_val_marginal.append(predict_time_marginal_dict[model_name])
            pred_time_val.append(self.get_model_attribute_full(model=model_name, attribute='predict_time'))
            stack_level.append(self.get_model_level(model_name))
            can_infer.append(self.model_graph.nodes[model_name]['can_infer'])

        model_info_dict = defaultdict(list)
        if extra_info:
            # TODO: feature_metadata
            # TODO: disk size
            # TODO: load time
            # TODO: Add persist_if_mem_safe() function to persist in memory all models if reasonable memory size (or a specific model+ancestors)
            # TODO: Add is_persisted() function to check which models are persisted in memory
            # TODO: package_dependencies, package_dependencies_full

            info = self.get_info(include_model_info=True)
            model_info = info['model_info']
            custom_model_info = {}
            for model_name in model_info:
                custom_info = {}
                bagged_info = model_info[model_name].get('bagged_info', {})
                custom_info['num_models'] = bagged_info.get('num_child_models', 1)
                custom_info['memory_size'] = bagged_info.get('max_memory_size', model_info[model_name]['memory_size'])
                custom_info['memory_size_min'] = bagged_info.get('min_memory_size', model_info[model_name]['memory_size'])
                custom_info['child_model_type'] = bagged_info.get('child_model_type', None)
                custom_info['child_hyperparameters'] = bagged_info.get('child_hyperparameters', None)
                custom_info['child_hyperparameters_fit'] = bagged_info.get('child_hyperparameters_fit', None)
                custom_info['child_ag_args_fit'] = bagged_info.get('child_ag_args_fit', None)
                custom_model_info[model_name] = custom_info

            model_info_keys = ['num_features', 'model_type', 'hyperparameters', 'hyperparameters_fit', 'ag_args_fit', 'features']
            model_info_sum_keys = []
            for key in model_info_keys:
                model_info_dict[key] = [model_info[model_name][key] for model_name in model_names]
                if key in model_info_sum_keys:
                    key_dict = {model_name: model_info[model_name][key] for model_name in model_names}
                    model_info_dict[key + '_full'] = [self.get_model_attribute_full(model=model_name, attribute=key_dict) for model_name in model_names]

            model_info_keys = ['num_models', 'memory_size', 'memory_size_min', 'child_model_type', 'child_hyperparameters', 'child_hyperparameters_fit', 'child_ag_args_fit']
            model_info_full_keys = {'memory_size': [('memory_size_w_ancestors', sum)], 'memory_size_min': [('memory_size_min_w_ancestors', max)], 'num_models': [('num_models_w_ancestors', sum)]}
            for key in model_info_keys:
                model_info_dict[key] = [custom_model_info[model_name][key] for model_name in model_names]
                if key in model_info_full_keys:
                    key_dict = {model_name: custom_model_info[model_name][key] for model_name in model_names}
                    for column_name, func in model_info_full_keys[key]:
                        model_info_dict[column_name] = [self.get_model_attribute_full(model=model_name, attribute=key_dict, func=func) for model_name in model_names]

            ancestors = [list(nx.dag.ancestors(self.model_graph, model_name)) for model_name in model_names]
            descendants = [list(nx.dag.descendants(self.model_graph, model_name)) for model_name in model_names]

            model_info_dict['num_ancestors'] = [len(ancestor_lst) for ancestor_lst in ancestors]
            model_info_dict['num_descendants'] = [len(descendant_lst) for descendant_lst in descendants]
            model_info_dict['ancestors'] = ancestors
            model_info_dict['descendants'] = descendants

        df = pd.DataFrame(data={
            'model': model_names,
            'score_val': score_val,
            'pred_time_val': pred_time_val,
            'fit_time': fit_time,
            'pred_time_val_marginal': pred_time_val_marginal,
            'fit_time_marginal': fit_time_marginal,
            'stack_level': stack_level,
            'can_infer': can_infer,
            'fit_order': fit_order,
            **model_info_dict,
        })
        df_sorted = df.sort_values(by=['score_val', 'pred_time_val', 'model'], ascending=[False, True, False]).reset_index(drop=True)

        df_columns_lst = df_sorted.columns.tolist()
        explicit_order = [
            'model',
            'score_val',
            'pred_time_val',
            'fit_time',
            'pred_time_val_marginal',
            'fit_time_marginal',
            'stack_level',
            'can_infer',
            'fit_order',
            'num_features',
            'num_models',
            'num_models_w_ancestors',
            'memory_size',
            'memory_size_w_ancestors',
            'memory_size_min',
            'memory_size_min_w_ancestors',
            'num_ancestors',
            'num_descendants',
            'model_type',
            'child_model_type'
        ]
        explicit_order = [column for column in explicit_order if column in df_columns_lst]
        df_columns_other = [column for column in df_columns_lst if column not in explicit_order]
        df_columns_new = explicit_order + df_columns_other
        df_sorted = df_sorted[df_columns_new]

        return df_sorted

    def get_info(self, include_model_info=False) -> dict:
        num_models_trained = len(self.get_model_names())
        if self.model_best is not None:
            best_model = self.model_best
        else:
            try:
                best_model = self.get_model_best()
            except AssertionError:
                best_model = None
        if best_model is not None:
            best_model_score_val = self.get_model_attribute(model=best_model, attribute='val_score')
            best_model_stack_level = self.get_model_level(best_model)
        else:
            best_model_score_val = None
            best_model_stack_level = None
        # fit_time = None
        num_bag_folds = self.k_fold
        max_core_stack_level = self.get_max_level('core')
        max_stack_level = self.get_max_level()

        problem_type = self.problem_type
        eval_metric = self.eval_metric.name
        time_train_start = self._time_train_start
        num_rows_train = self._num_rows_train
        num_cols_train = self._num_cols_train
        num_classes = self.num_classes
        # TODO:
        #  Disk size of models
        #  Raw feature count
        #  HPO time
        #  Bag time
        #  Feature prune time
        #  Exception count / models failed count
        #  True model count (models * kfold)
        #  AutoGluon version fit on
        #  Max memory usage
        #  CPU count used / GPU count used

        info = {
            'time_train_start': time_train_start,
            'num_rows_train': num_rows_train,
            'num_cols_train': num_cols_train,
            'num_classes': num_classes,
            'problem_type': problem_type,
            'eval_metric': eval_metric,
            'best_model': best_model,
            'best_model_score_val': best_model_score_val,
            'best_model_stack_level': best_model_stack_level,
            'num_models_trained': num_models_trained,
            'num_bag_folds': num_bag_folds,
            'max_stack_level': max_stack_level,
            'max_core_stack_level': max_core_stack_level,
        }

        if include_model_info:
            info['model_info'] = self.get_models_info()

        return info

    def get_models_info(self, models: List[str] = None) -> dict:
        if models is None:
            models = self.get_model_names()
        model_info_dict = dict()
        for model in models:
            if isinstance(model, str):
                if model in self.models.keys():
                    model = self.models[model]
            if isinstance(model, str):
                model_type = self.get_model_attribute(model=model, attribute='type')
                model_path = self.get_model_attribute(model=model, attribute='path')
                model_info_dict[model] = model_type.load_info(path=model_path)
            else:
                model_info_dict[model.name] = model.get_info()
        return model_info_dict

    def reduce_memory_size(self, remove_data=True, remove_fit_stack=False, remove_fit=True, remove_info=False, requires_save=True, reduce_children=False, **kwargs):
        if remove_data and self.is_data_saved:
            data_files = [
                self.path_data + 'X.pkl',
                self.path_data + 'X_val.pkl',
                self.path_data + 'y.pkl',
                self.path_data + 'y_val.pkl',
            ]
            for data_file in data_files:
                try:
                    os.remove(data_file)
                except FileNotFoundError:
                    pass
            if requires_save:
                self.is_data_saved = False
            try:
                os.rmdir(self.path_data)
            except OSError:
                pass
            try:
                os.rmdir(self.path_utils)
            except OSError:
                pass
        models = self.get_model_names()
        for model in models:
            model = self.load_model(model)
            model.reduce_memory_size(remove_fit_stack=remove_fit_stack, remove_fit=remove_fit, remove_info=remove_info, requires_save=requires_save, reduce_children=reduce_children, **kwargs)
            if requires_save:
                self.save_model(model, reduce_memory=False)
        if requires_save:
            self.save()

    # TODO: Also enable deletion of models which didn't succeed in training (files may still be persisted)
    #  This includes the original HPO fold for stacking
    # Deletes specified models from trainer and from disk (if delete_from_disk=True).
    def delete_models(self, models_to_keep=None, models_to_delete=None, allow_delete_cascade=False, delete_from_disk=True, dry_run=True):
        if models_to_keep is not None and models_to_delete is not None:
            raise ValueError('Exactly one of [models_to_keep, models_to_delete] must be set.')
        if models_to_keep is not None:
            if not isinstance(models_to_keep, list):
                models_to_keep = [models_to_keep]
            minimum_model_set = set()
            for model in models_to_keep:
                minimum_model_set.update(self.get_minimum_model_set(model))
            minimum_model_set = list(minimum_model_set)
            models_to_remove = [model for model in self.get_model_names() if model not in minimum_model_set]
        elif models_to_delete is not None:
            if not isinstance(models_to_delete, list):
                models_to_delete = [models_to_delete]
            minimum_model_set = set(models_to_delete)
            minimum_model_set_orig = copy.deepcopy(minimum_model_set)
            for model in models_to_delete:
                minimum_model_set.update(nx.algorithms.dag.descendants(self.model_graph, model))
            if not allow_delete_cascade:
                if minimum_model_set != minimum_model_set_orig:
                    raise AssertionError('models_to_delete contains models which cause a delete cascade due to other models being dependent on them. Set allow_delete_cascade=True to enable the deletion.')
            minimum_model_set = list(minimum_model_set)
            models_to_remove = [model for model in self.get_model_names() if model in minimum_model_set]
        else:
            raise ValueError('Exactly one of [models_to_keep, models_to_delete] must be set.')

        if dry_run:
            logger.log(30, f'Dry run enabled, AutoGluon would have deleted the following models: {models_to_remove}')
            if delete_from_disk:
                for model in models_to_remove:
                    model = self.load_model(model)
                    logger.log(30, f'\tDirectory {model.path} would have been deleted.')
            logger.log(30, f'To perform the deletion, set dry_run=False')
            return

        if delete_from_disk:
            for model in models_to_remove:
                model = self.load_model(model)
                model.delete_from_disk()

        self.model_graph.remove_nodes_from(models_to_remove)
        for model in models_to_remove:
            if model in self.models:
                self.models.pop(model)

        models_kept = self.get_model_names()

        if self.model_best is not None and self.model_best not in models_kept:
            try:
                self.model_best = self.get_model_best()
            except AssertionError:
                self.model_best = None

        # TODO: Delete from all the other model dicts
        self.save()

    @classmethod
    def load(cls, path, reset_paths=False):
        load_path = path + cls.trainer_file_name
        if not reset_paths:
            return load_pkl.load(path=load_path)
        else:
            obj = load_pkl.load(path=load_path)
            obj.set_contexts(path)
            obj.reset_paths = reset_paths
            return obj

    @classmethod
    def load_info(cls, path, reset_paths=False, load_model_if_required=True):
        load_path = path + cls.trainer_info_name
        try:
            return load_pkl.load(path=load_path)
        except:
            if load_model_if_required:
                trainer = cls.load(path=path, reset_paths=reset_paths)
                return trainer.get_info()
            else:
                raise

    def save_info(self, include_model_info=False):
        info = self.get_info(include_model_info=include_model_info)

        save_pkl.save(path=self.path + self.trainer_info_name, object=info)
        save_json.save(path=self.path + self.trainer_info_json_name, obj=info)
        return info

    def _process_hyperparameters(self, hyperparameters: dict) -> dict:
        return process_hyperparameters(hyperparameters=hyperparameters)

    def _get_full_model_val_score(self, model: str) -> float:
        model_full_dict_inverse = {full: orig for orig, full in self.model_full_dict.items()}
        model_performances = self.get_models_attribute_dict(attribute='val_score')

        normal_model = model_full_dict_inverse[model]
        if normal_model not in model_performances:
            # normal model is deleted
            if model not in self._model_full_dict_val_score:
                raise ValueError(f'_FULL model {model} had the model it was based on ({normal_model}) deleted, and the validation score was not stored.')
            val_score = self._model_full_dict_val_score[model]
        else:
            # normal model exists
            val_score = model_performances[normal_model]
        return val_score

    def distill(self, X=None, y=None, X_val=None, y_val=None, X_unlabeled=None,
                time_limit=None, hyperparameters=None, holdout_frac=None, verbosity=None,
                models_name_suffix=None, teacher=None, teacher_preds='soft',
                augmentation_data=None, augment_method='spunge', augment_args={'size_factor':5,'max_size':int(1e5)},
                augmented_sample_weight=1.0):
        """ Various distillation algorithms.
            Args:
                X, y: pd.DataFrame and pd.Series of training data.
                    If None, original training data used during predictor.fit() will be loaded.
                    This data is split into train/validation if X_val, y_val are None.
                X_val, y_val: pd.DataFrame and pd.Series of validation data.
                time_limit, hyperparameters, holdout_frac: defined as in predictor.fit()
                teacher (None or str):
                    If None, uses the model with the highest validation score as the teacher model, otherwise use the specified model name as the teacher.
                teacher_preds (None or str): If None, we only train with original labels (no data augmentation, overrides augment_method)
                    If 'hard', labels are hard teacher predictions given by: teacher.predict()
                    If 'soft', labels are soft teacher predictions given by: teacher.predict_proba()
                    Note: 'hard' and 'soft' are equivalent for regression problems.
                    If augment_method specified, teacher predictions are only used to label augmented data (training data keeps original labels).
                    To apply label-smoothing: teacher_preds='onehot' will use original training data labels converted to one-hots for multiclass (no data augmentation).  # TODO: expose smoothing-hyperparameter.
                models_name_suffix (str): Suffix to append to each student model's name, new names will look like: 'MODELNAME_dstl_SUFFIX'
                augmentation_data: pd.DataFrame of additional data to use as "augmented data" (does not contain labels).
                    When specified, augment_method, augment_args are ignored, and this is the only augmented data that is used (teacher_preds cannot be None).
                augment_method (None or str): specifies which augmentation strategy to utilize. Options: [None, 'spunge','munge']
                    If None, no augmentation gets applied.
                }
                augment_args (dict): args passed into the augmentation function corresponding to augment_method.
                augmented_sample_weight (float): Nonnegative value indicating how much to weight augmented samples. This is only considered if sample_weight was initially specified in Predictor.
        """
        if verbosity is None:
            verbosity = self.verbosity

        if teacher is None:
            teacher = self._get_best()

        hyperparameter_tune = False  # TODO: add as argument with scheduler options.
        if augmentation_data is not None and teacher_preds is None:
            raise ValueError("augmentation_data must be None if teacher_preds is None")

        logger.log(20, f"Distilling with teacher='{teacher}', teacher_preds={str(teacher_preds)}, augment_method={str(augment_method)} ...")
        if teacher not in self.get_model_names(can_infer=True):
            raise AssertionError(f"Teacher model '{teacher}' is not a valid teacher model! Either it does not exist or it cannot infer on new data.\n"
                                 f"Valid teacher models: {self.get_model_names(can_infer=True)}")
        if X is None:
            if y is not None:
                raise ValueError("X cannot be None when y specified.")
            X = self.load_X()
            X_val = self.load_X_val()

        if y is None:
            y = self.load_y()
            y_val = self.load_y_val()

        if X_val is None:
            if y_val is not None:
                raise ValueError("X_val cannot be None when y_val specified.")
            if holdout_frac is None:
                holdout_frac = default_holdout_frac(len(X), hyperparameter_tune)
            X, X_val, y, y_val = generate_train_test_split(X, y, problem_type=self.problem_type, test_size=holdout_frac)

        y_val_og = y_val.copy()
        og_bagged_mode = self.bagged_mode
        og_verbosity = self.verbosity
        self.bagged_mode = False  # turn off bagging
        self.verbosity = verbosity  # change verbosity for distillation

        if self.sample_weight is not None:
            X, w = extract_column(X, self.sample_weight)

        if teacher_preds is None or teacher_preds == 'onehot':
            augment_method = None
            logger.log(20, "Training students without a teacher model. Set teacher_preds = 'soft' or 'hard' to distill using the best AutoGluon predictor as teacher.")

        if teacher_preds in ['onehot','soft']:
            y = format_distillation_labels(y, self.problem_type, self.num_classes)
            y_val = format_distillation_labels(y_val, self.problem_type, self.num_classes)

        if augment_method is None and augmentation_data is None:
            if teacher_preds == 'hard':
                y_pred = pd.Series(self.predict(X, model=teacher))
                if (self.problem_type != REGRESSION) and (len(y_pred.unique()) < len(y.unique())):  # add missing labels
                    logger.log(15, "Adding missing labels to distillation dataset by including some real training examples")
                    indices_to_add = []
                    for clss in y.unique():
                        if clss not in y_pred.unique():
                            logger.log(15, f"Fetching a row with label={clss} from training data")
                            clss_index = y[y == clss].index[0]
                            indices_to_add.append(clss_index)
                    X_extra = X.loc[indices_to_add].copy()
                    y_extra = y.loc[indices_to_add].copy()  # these are actually real training examples
                    X = pd.concat([X, X_extra])
                    y_pred = pd.concat([y_pred, y_extra])
                    if self.sample_weight is not None:
                        w = pd.concat([w, w[indices_to_add]])
                y = y_pred
            elif teacher_preds == 'soft':
                y = self.predict_proba(X, model=teacher)
                if self.problem_type == MULTICLASS:
                    y = pd.DataFrame(y)
                else:
                    y = pd.Series(y)
        else:
            X_aug = augment_data(X=X, feature_metadata=self.feature_metadata,
                                 augmentation_data=augmentation_data, augment_method=augment_method, augment_args=augment_args)
            if len(X_aug) > 0:
                if teacher_preds == 'hard':
                    y_aug = pd.Series(self.predict(X_aug, model=teacher))
                elif teacher_preds == 'soft':
                    y_aug = self.predict_proba(X_aug, model=teacher)
                    if self.problem_type == MULTICLASS:
                        y_aug = pd.DataFrame(y_aug)
                    else:
                        y_aug = pd.Series(y_aug)
                else:
                    raise ValueError(f"Unknown teacher_preds specified: {teacher_preds}")

                X = pd.concat([X, X_aug])
                y = pd.concat([y, y_aug])
                if self.sample_weight is not None:
                     w = pd.concat([w, pd.Series([augmented_sample_weight]*len(X_aug))])

        X.reset_index(drop=True, inplace=True)
        y.reset_index(drop=True, inplace=True)
        if self.sample_weight is not None:
            w.reset_index(drop=True, inplace=True)
            X[self.sample_weight] = w

        name_suffix = '_DSTL'  # all student model names contain this substring
        if models_name_suffix is not None:
            name_suffix = name_suffix + "_" + models_name_suffix

        if hyperparameters is None:
            hyperparameters = {'GBM': {}, 'CAT': {}, 'NN': {}, 'RF': {}}
        hyperparameters = self._process_hyperparameters(hyperparameters=hyperparameters)  # TODO: consider exposing ag_args_fit, excluded_model_types as distill() arguments.
        if teacher_preds is not None and teacher_preds != 'hard' and self.problem_type != REGRESSION:
            self._regress_preds_asprobas = True

        core_kwargs = {
            'stack_name': self.distill_stackname,
            'get_models_func': self.construct_model_templates_distillation,
        }
        aux_kwargs = {
            'get_models_func': self.construct_model_templates_distillation,
            'check_if_best': False,
        }

        # self.bagged_mode = True  # TODO: Add options for bagging
        models = self.train_multi_levels(
            X=X,
            y=y,
            X_val=X_val,
            y_val=y_val,
            hyperparameters=hyperparameters,
            time_limit=time_limit,  # FIXME: Also limit augmentation time
            name_suffix=name_suffix,
            core_kwargs=core_kwargs,
            aux_kwargs=aux_kwargs,
        )

        distilled_model_names = []
        w_val = None
        if self.weight_evaluation:
            X_val, w_val = extract_column(X_val, self.sample_weight)
        for model_name in models:  # finally measure original metric on validation data and overwrite stored val_scores
            model_score = self.score(X_val, y_val_og, model=model_name, weights=w_val)
            model_obj = self.load_model(model_name)
            model_obj.val_score = model_score
            model_obj.save()  # TODO: consider omitting for sake of efficiency
            self.model_graph.nodes[model_name]['val_score'] = model_score
            distilled_model_names.append(model_name)
        leaderboard = self.leaderboard()
        logger.log(20, 'Distilled model leaderboard:')
        leaderboard_distilled = leaderboard[leaderboard['model'].isin(models)].reset_index(drop=True)
        with pd.option_context('display.max_rows', None, 'display.max_columns', None, 'display.width', 1000):
            logger.log(20, leaderboard_distilled)

        # reset trainer to old state before distill() was called:
        self.bagged_mode = og_bagged_mode  # TODO: Confirm if safe to train future models after training models in both bagged and non-bagged modes
        self.verbosity = og_verbosity
        return distilled_model_names<|MERGE_RESOLUTION|>--- conflicted
+++ resolved
@@ -934,16 +934,12 @@
         Trains model but does not add the trained model to this Trainer.
         Returns trained model object.
         """
-<<<<<<< HEAD
         if model_fit_kwargs.get('fit_with_prune_kwargs', None) is not None:
             # This method trains a multiple copy of models and returns the best performing one
             fit_with_prune_kwargs = model_fit_kwargs.pop('fit_with_prune_kwargs')
             model = model.fit_with_prune(X=X, y=y, X_val=X_val, y_val=y_val, **fit_with_prune_kwargs, **model_fit_kwargs)
         else:
-            model.fit(X=X, y=y, X_val=X_val, y_val=y_val, **model_fit_kwargs)
-=======
-        model = model.fit(X=X, y=y, X_val=X_val, y_val=y_val, **model_fit_kwargs)
->>>>>>> a500f453
+            model = model.fit(X=X, y=y, X_val=X_val, y_val=y_val, **model_fit_kwargs)
         return model
 
     def _train_and_save(self, X, y, model: AbstractModel, X_val=None, y_val=None, stack_name='core', level=1, **model_fit_kwargs) -> List[str]:
