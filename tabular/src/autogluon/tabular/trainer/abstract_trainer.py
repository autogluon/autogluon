import copy, time, traceback, logging
import os
from typing import List, Union, Tuple

import networkx as nx
import numpy as np
import pandas as pd
import psutil
from collections import defaultdict

from autogluon.core.constants import AG_ARGS, AG_ARGS_FIT, BINARY, MULTICLASS, REGRESSION, QUANTILE, REFIT_FULL_NAME, REFIT_FULL_SUFFIX
from autogluon.core.models import AbstractModel, BaggedEnsembleModel, StackerEnsembleModel, WeightedEnsembleModel
from autogluon.core.features.feature_metadata import FeatureMetadata
from autogluon.core.scheduler.scheduler_factory import scheduler_factory
from autogluon.core.utils import default_holdout_frac, get_pred_from_proba, generate_train_test_split, infer_eval_metric, compute_permutation_feature_importance, extract_column, compute_weighted_metric
from autogluon.core.utils.exceptions import TimeLimitExceeded, NotEnoughMemoryError, NoValidFeatures, NoGPUError
from autogluon.core.utils.loaders import load_pkl
from autogluon.core.utils.savers import save_json, save_pkl

from .utils import process_hyperparameters
from ..augmentation.distill_utils import format_distillation_labels, augment_data
from ..models.quantile_ensemble.quantile_aggregator import LinearAggregatorModel

logger = logging.getLogger(__name__)


# FIXME: Below is major defect!
#  Weird interaction for metrics like AUC during bagging.
#  If kfold = 5, scores are 0.9, 0.85, 0.8, 0.75, and 0.7, the score is not 0.8! It is much lower because probs are combined together and AUC is recalculated
#  Do we want this to happen? Should we calculate score by 5 separate scores and then averaging instead?

# TODO: Dynamic model loading for ensemble models during prediction, only load more models if prediction is uncertain. This dynamically reduces inference time.
# TODO: Try midstack Semi-Supervised. Just take final models and re-train them, use bagged preds for SS rows. This would be very cheap and easy to try.
# TODO: Move to autogluon.core
class AbstractTrainer:
    trainer_file_name = 'trainer.pkl'
    trainer_info_name = 'info.pkl'
    trainer_info_json_name = 'info.json'
    distill_stackname = 'distill'  # name of stack-level for distilled student models

    def __init__(self, path: str, problem_type: str, eval_metric=None,
                 num_classes=None, quantile_levels=None, low_memory=False, feature_metadata=None, k_fold=0, n_repeats=1,
                 sample_weight=None, weight_evaluation=False, save_data=False, random_state=0, verbosity=2):
        self.path = path
        self.problem_type = problem_type
        self.feature_metadata = feature_metadata
        self.save_data = save_data
        self.random_state = random_state  # Integer value added to the stack level to get the random_state for kfold splits or the train/val split if bagging is disabled
        self.verbosity = verbosity
        self.sample_weight = sample_weight  # TODO: consider redesign where Trainer doesnt need sample_weight column name and weights are separate from X
        self.weight_evaluation = weight_evaluation
        if eval_metric is not None:
            self.eval_metric = eval_metric
        else:
            self.eval_metric = infer_eval_metric(problem_type=self.problem_type)

        logger.log(25, f"AutoGluon will gauge predictive performance using evaluation metric: '{self.eval_metric.name}'")
        if not (self.eval_metric.needs_pred or self.eval_metric.needs_quantile):
            logger.log(25, "\tThis metric expects predicted probabilities rather than predicted class labels, so you'll need to use predict_proba() instead of predict()")

        logger.log(20, "\tTo change this, specify the eval_metric argument of fit()")
        self.num_classes = num_classes
        self.quantile_levels = quantile_levels
        self.feature_prune = False  # will be set to True if feature-pruning is turned on.
        self.low_memory = low_memory
        self.bagged_mode = True if k_fold >= 2 else False
        if self.bagged_mode:
            self.k_fold = k_fold  # int number of folds to do model bagging, < 2 means disabled
            self.n_repeats = n_repeats
        else:
            self.k_fold = 0
            self.n_repeats = 1

        self.model_best = None

        self.models = {}  # Dict of model name -> model object. A key, value pair only exists if a model is persisted in memory.  # TODO: v0.1 Rename and consider making private
        self.model_graph = nx.DiGraph()  # Directed Acyclic Graph (DAG) of model interactions. Describes how certain models depend on the predictions of certain other models. Contains numerous metadata regarding each model.
        self.model_full_dict = {}  # Dict of normal model -> FULL model. FULL models are produced by self.refit_single_full() and self.refit_ensemble_full().
        self._model_full_dict_val_score = {}  # Dict of FULL model -> normal model validation score in case the normal model had been deleted.
        self.reset_paths = False

        self._time_limit = None  # Internal float of the total time limit allowed for a given fit call. Used in logging statements.
        self._time_train_start = None  # Internal timestamp of the time training started for a given fit call. Used in logging statements.

        self._num_rows_train = None
        self._num_cols_train = None

        self.is_data_saved = False
        self._X_saved = False
        self._y_saved = False
        self._X_val_saved = False
        self._y_val_saved = False

        self._regress_preds_asprobas = False  # whether to treat regression predictions as class-probabilities (during distillation)

        self._extra_banned_names = set()  # Names which are banned but are not used by a trained model.

        # self._exceptions_list = []  # TODO: Keep exceptions list for debugging during benchmarking.

    # path_root is the directory containing learner.pkl
    @property
    def path_root(self) -> str:
        return self.path.rsplit(os.path.sep, maxsplit=2)[0] + os.path.sep

    @property
    def path_utils(self) -> str:
        return self.path_root + 'utils' + os.path.sep

    @property
    def path_data(self) -> str:
        return self.path_utils + 'data' + os.path.sep

    def load_X(self):
        if self._X_saved:
            path = self.path_data + 'X.pkl'
            return load_pkl.load(path=path)
        return None

    def load_X_val(self):
        if self._X_val_saved:
            path = self.path_data + 'X_val.pkl'
            return load_pkl.load(path=path)
        return None

    def load_y(self):
        if self._y_saved:
            path = self.path_data + 'y.pkl'
            return load_pkl.load(path=path)
        return None

    def load_y_val(self):
        if self._y_val_saved:
            path = self.path_data + 'y_val.pkl'
            return load_pkl.load(path=path)
        return None

    def load_data(self):
        X = self.load_X()
        y = self.load_y()
        X_val = self.load_X_val()
        y_val = self.load_y_val()

        return X, y, X_val, y_val

    def save_X(self, X, verbose=True):
        path = self.path_data + 'X.pkl'
        save_pkl.save(path=path, object=X, verbose=verbose)
        self._X_saved = True

    def save_X_val(self, X, verbose=True):
        path = self.path_data + 'X_val.pkl'
        save_pkl.save(path=path, object=X, verbose=verbose)
        self._X_val_saved = True

    def save_y(self, y, verbose=True):
        path = self.path_data + 'y.pkl'
        save_pkl.save(path=path, object=y, verbose=verbose)
        self._y_saved = True

    def save_y_val(self, y, verbose=True):
        path = self.path_data + 'y_val.pkl'
        save_pkl.save(path=path, object=y, verbose=verbose)
        self._y_val_saved = True

    def get_model_names(self, stack_name: Union[List[str], str] = None, level: Union[List[int], int] = None, can_infer: bool = None, models: List[str] = None) -> List[str]:
        if models is None:
            models = list(self.model_graph.nodes)
        if stack_name is not None:
            if not isinstance(stack_name, list):
                stack_name = [stack_name]
            node_attributes: dict = self.get_models_attribute_dict(attribute='stack_name')
            models = [model_name for model_name in models if node_attributes[model_name] in stack_name]
        if level is not None:
            if not isinstance(level, list):
                level = [level]
            node_attributes: dict = self.get_models_attribute_dict(attribute='level')
            models = [model_name for model_name in models if node_attributes[model_name] in level]
        # TODO: can_infer is technically more complicated, if an ancestor can't infer then the model can't infer.
        if can_infer is not None:
            node_attributes = self.get_models_attribute_dict(attribute='can_infer')
            models = [model for model in models if node_attributes[model] == can_infer]
        return models

    def get_max_level(self, stack_name: str = None, models: List[str] = None) -> int:
        models = self.get_model_names(stack_name=stack_name, models=models)
        models_attribute_dict = self.get_models_attribute_dict(attribute='level', models=models)
        if models_attribute_dict:
            return max(list(models_attribute_dict.values()))
        else:
            return -1

    def construct_model_templates(self, hyperparameters: dict, **kwargs) -> Tuple[List[AbstractModel], dict]:
        """Constructs a list of unfit models based on the hyperparameters dict."""
        raise NotImplementedError

    def construct_model_templates_distillation(self, hyperparameters: dict, **kwargs) -> Tuple[List[AbstractModel], dict]:
        """Constructs a list of unfit models based on the hyperparameters dict for softclass distillation."""
        raise NotImplementedError

    def get_model_level(self, model_name: str) -> int:
        return self.get_model_attribute(model=model_name, attribute='level')

    def set_contexts(self, path_context):
        self.path, model_paths = self.create_contexts(path_context)
        for model, path in model_paths.items():
            self.set_model_attribute(model=model, attribute='path', val=path)

    def create_contexts(self, path_context: str) -> (str, dict):
        path = path_context
        model_paths = self.get_models_attribute_dict(attribute='path')
        for model, prev_path in model_paths.items():
            model_local_path = prev_path.split(self.path, 1)[1]
            new_path = path + model_local_path
            model_paths[model] = new_path

        return path, model_paths

    def fit(self, X, y, hyperparameters: dict, X_val=None, y_val=None, **kwargs):
        raise NotImplementedError

    # TODO: Enable easier re-mapping of trained models -> hyperparameters input (They don't share a key since name can change)
    def train_multi_levels(self, X, y, hyperparameters: dict, X_val=None, y_val=None, X_unlabeled=None, base_model_names: List[str] = None,
                           feature_prune=False, core_kwargs: dict = None, aux_kwargs: dict = None,
                           level_start=1, level_end=1, time_limit=None, name_suffix: str = None, relative_stack=True, level_time_modifier=0.333) -> List[str]:
        """
        Trains a multi-layer stack ensemble using the input data on the hyperparameters dict input.
            hyperparameters is used to determine the models used in each stack layer.
        If continuing a stack ensemble with level_start>1, ensure that base_model_names is set to the appropriate base models that will be used by the level_start level models.
        Trains both core and aux models.
            core models are standard models which are fit on the data features. Core models will also use model predictions if base_model_names was specified or if level != 1.
            aux models are ensemble models which only use the predictions of core models as features. These models never use the original features.

        level_time_modifier : float, default 0.333
            The amount of extra time given relatively to early stack levels compared to later stack levels.
            If 0, then all stack levels are given 100%/L of the time, where L is the number of stack levels.
            If 1, then all stack levels are given 100% of the time, meaning if the first level uses all of the time given to it, the other levels won't train.
            Time given to a level = remaining_time / remaining_levels * (1 + level_time_modifier), capped by total remaining time.

        Returns a list of the model names that were trained from this method call, in order of fit.
        """
        self._time_limit = time_limit
        self._time_train_start = time.time()
        time_train_start = self._time_train_start

        hyperparameters = self._process_hyperparameters(hyperparameters=hyperparameters)

        if relative_stack:
            if level_start != 1:
                raise AssertionError(f'level_start must be 1 when `relative_stack=True`. (level_start = {level_start})')
            level_add = 0
            if base_model_names:
                max_base_model_level = self.get_max_level(models=base_model_names)
                level_start = max_base_model_level + 1
                level_add = level_start - 1
                level_end += level_add
            if level_start != 1:
                hyperparameters_relative = {}
                for key in hyperparameters:
                    if isinstance(key, int):
                        hyperparameters_relative[key+level_add] = hyperparameters[key]
                    else:
                        hyperparameters_relative[key] = hyperparameters[key]
                hyperparameters = hyperparameters_relative

        core_kwargs = {} if core_kwargs is None else core_kwargs.copy()
        aux_kwargs = {} if aux_kwargs is None else aux_kwargs.copy()

        model_names_fit = []
        if level_start != level_end:
            logger.log(20, f'AutoGluon will fit {level_end - level_start + 1} stack levels (L{level_start} to L{level_end}) ...')
        for level in range(level_start, level_end + 1):
            core_kwargs_level = core_kwargs.copy()
            aux_kwargs_level = aux_kwargs.copy()
            if time_limit is not None:
                time_train_level_start = time.time()
                levels_left = level_end - level + 1
                time_left = time_limit - (time_train_level_start - time_train_start)
                time_limit_for_level = min(time_left / levels_left * (1 + level_time_modifier), time_left)
                time_limit_core = time_limit_for_level
                if self.problem_type == QUANTILE:
                    time_limit_aux = max(time_limit_for_level * 0.4, min(time_limit, 360))
                else:
                    time_limit_aux = max(time_limit_for_level * 0.1, min(time_limit, 360))  # Allows aux to go over time_limit, but only by a small amount
                core_kwargs_level['time_limit'] = core_kwargs_level.get('time_limit', time_limit_core)
                aux_kwargs_level['time_limit'] = aux_kwargs_level.get('time_limit', time_limit_aux)
            if level != 1:
                feature_prune = False  # TODO: Enable feature prune on levels > 1
            base_model_names, aux_models = self.stack_new_level(
                X=X, y=y, X_val=X_val, y_val=y_val, X_unlabeled=X_unlabeled,
                models=hyperparameters, level=level, base_model_names=base_model_names,
                feature_prune=feature_prune,
                core_kwargs=core_kwargs_level, aux_kwargs=aux_kwargs_level, name_suffix=name_suffix,
            )
            model_names_fit += base_model_names + aux_models
        self._time_limit = None
        self.save()
        return model_names_fit

    def stack_new_level(self, X, y, models: Union[List[AbstractModel], dict], X_val=None, y_val=None, X_unlabeled=None, level=1, base_model_names: List[str] = None,
                        feature_prune=False, core_kwargs: dict = None, aux_kwargs: dict = None, name_suffix: str = None) -> (List[str], List[str]):
        """
        Similar to calling self.stack_new_level_core, except auxiliary models will also be trained via a call to self.stack_new_level_aux, with the models trained from self.stack_new_level_core used as base models.
        """
        if base_model_names is None:
            base_model_names = []
        if level < 1:
            raise AssertionError(f'Stack level must be >= 1, but level={level}.')
        elif not base_model_names and level > 1:
            logger.log(30, f'Warning: Training models at stack level {level}, but no base models were specified.')
        elif base_model_names and level == 1:
            raise AssertionError(f'Stack level 1 models cannot have base models, but base_model_names={base_model_names}.')
        core_kwargs = {} if core_kwargs is None else core_kwargs.copy()
        aux_kwargs = {} if aux_kwargs is None else aux_kwargs.copy()
        if name_suffix:
            core_kwargs['name_suffix'] = core_kwargs.get('name_suffix', '') + name_suffix
            aux_kwargs['name_suffix'] = aux_kwargs.get('name_suffix', '') + name_suffix
        core_models = self.stack_new_level_core(X=X, y=y, X_val=X_val, y_val=y_val, X_unlabeled=X_unlabeled, models=models,
                                                level=level, base_model_names=base_model_names, feature_prune=feature_prune, **core_kwargs)

        if X_val is None:
            aux_models = self.stack_new_level_aux(X=X, y=y, base_model_names=core_models, level=level+1, **aux_kwargs)
            if self.problem_type == QUANTILE:
                aux_models += self.stack_new_level_quantile_aux(X=X, y=y, base_model_names=core_models, level=level+1, **aux_kwargs)
        else:
            aux_models = self.stack_new_level_aux(X=X_val, y=y_val, fit=False, base_model_names=core_models, level=level+1, **aux_kwargs)
        return core_models, aux_models

    def stack_new_level_core(self, X, y, models: Union[List[AbstractModel], dict], X_val=None, y_val=None, X_unlabeled=None,
                             level=1, base_model_names: List[str] = None, stack_name='core',
                             ag_args=None, ag_args_fit=None, ag_args_ensemble=None, excluded_model_types=None, ensemble_type=StackerEnsembleModel,
                             name_suffix: str = None, get_models_func=None, refit_full=False, **kwargs) -> List[str]:
        """
        Trains all models using the data provided.
        If level > 1, then the models will use base model predictions as additional features.
            The base models used can be specified via base_model_names.
        If self.bagged_mode, then models will be trained as StackerEnsembleModels.
        The data provided in this method should not contain stack features, as they will be automatically generated if necessary.
        """
        if get_models_func is None:
            get_models_func = self.construct_model_templates
        if base_model_names is None:
            base_model_names = []
        if not self.bagged_mode and level != 1:
            raise ValueError('Stack Ensembling is not valid for non-bagged mode.')

        if isinstance(models, dict):
            get_models_kwargs = dict(
                level=level,
                name_suffix=name_suffix,
                ag_args=ag_args,
                ag_args_fit=ag_args_fit,
                excluded_model_types=excluded_model_types,
            )

            if self.bagged_mode:
                if level == 1:
                    (base_model_names, base_model_paths, base_model_types) = (None, None, None)
                elif level > 1:
                    base_model_names, base_model_paths, base_model_types = self._get_models_load_info(model_names=base_model_names)
                    if len(base_model_names) == 0:
                        logger.log(20, 'No base models to train on, skipping stack level...')
                        return []
                else:
                    raise AssertionError(f'Stack level cannot be less than 1! level = {level}')

                ensemble_kwargs = {
                    'base_model_names': base_model_names,
                    'base_model_paths_dict': base_model_paths,
                    'base_model_types_dict': base_model_types,
                    'random_state': level + self.random_state,
                }
                get_models_kwargs.update(dict(
                    ag_args_ensemble=ag_args_ensemble,
                    ensemble_type=ensemble_type,
                    ensemble_kwargs=ensemble_kwargs,
                ))
            models, model_args_fit = get_models_func(hyperparameters=models, **get_models_kwargs)
            if model_args_fit:
                hyperparameter_tune_kwargs = {
                    model_name: model_args_fit[model_name]['hyperparameter_tune_kwargs']
                    for model_name in model_args_fit if 'hyperparameter_tune_kwargs' in model_args_fit[model_name]
                }
                kwargs['hyperparameter_tune_kwargs'] = hyperparameter_tune_kwargs
        logger.log(20, f'Fitting {len(models)} L{level} models ...')
        X_init = self.get_inputs_to_stacker(X, base_models=base_model_names, fit=True)
        if X_val is not None:
            X_val = self.get_inputs_to_stacker(X_val, base_models=base_model_names, fit=False)
        if refit_full and X_val is not None:
            X_init = pd.concat([X_init, X_val])
            y = pd.concat([y, y_val])
            X_val = None
            y_val = None
        if X_unlabeled is not None:
            X_unlabeled = self.get_inputs_to_stacker(X_unlabeled, base_models=base_model_names, fit=False)

        fit_kwargs = dict(num_classes=self.num_classes)

        # FIXME: TODO: v0.1 X_unlabeled isn't cached so it won't be available during refit_full or fit_extra.
        return self._train_multi(X=X_init, y=y, X_val=X_val, y_val=y_val, X_unlabeled=X_unlabeled,
                                 models=models, level=level, stack_name=stack_name, fit_kwargs=fit_kwargs, **kwargs)

    # TODO: Consider making level be auto-determined based off of max(base_model_levels)+1
    # TODO: Remove name_suffix, hacked in
    # TODO: X can be optional because it isn't needed if fit=True
    def stack_new_level_aux(self, X, y, base_model_names: List[str], level, fit=True, stack_name='aux1', time_limit=None, name_suffix: str = None, get_models_func=None, check_if_best=True, **kwargs) -> List[str]:
        """
        Trains auxiliary models (currently a single weighted ensemble) using the provided base models.
        Level must be greater than the level of any of the base models.
        Auxiliary models never use the original features and only train with the predictions of other models as features.
        """
        X_stack_preds = self.get_inputs_to_stacker(X, base_models=base_model_names, fit=fit, use_orig_features=False)
        if self.weight_evaluation:
            X, w = extract_column(X, self.sample_weight)  # TODO: consider redesign with w as separate arg instead of bundled inside X
            if w is not None:
                X_stack_preds[self.sample_weight] = w.values/w.mean()
        return self.generate_weighted_ensemble(X=X_stack_preds, y=y, level=level, base_model_names=base_model_names, k_fold=0, n_repeats=1, stack_name=stack_name, time_limit=time_limit, name_suffix=name_suffix, get_models_func=get_models_func, check_if_best=check_if_best)

    def stack_new_level_quantile_aux(self, X, y, base_model_names: List[str], level, fit=True, stack_name='aux1', time_limit=None, name_suffix: str = None, get_models_func=None, check_if_best=True, ag_args=None, excluded_model_types=None, **kwargs) -> List[str]:
        """
        Trains auxiliary models (for quantile predictions) using the provided base models.
        Level must be greater than the level of any of the base models.
        Auxiliary models never use the original features and only train with the predictions of other models as features.
        """
        X_stack_preds = self.get_inputs_to_stacker(X, base_models=base_model_names, fit=fit, use_orig_features=True)
        if self.weight_evaluation:
            X, w = extract_column(X, self.sample_weight)  # TODO: consider redesign with w as separate arg instead of bundled inside X
            if w is not None:
                X_stack_preds[self.sample_weight] = w.values/w.mean()
        hyperparameter_tune_kwargs = None
        if ag_args is not None:
            hyperparameter_tune_kwargs = ag_args.get('hyperparameter_tune_kwargs', None)
        return self.generate_quantile_aggregator(X=X_stack_preds, y=y, level=level, base_model_names=base_model_names,
                                                 k_fold=0, n_repeats=1, stack_name=stack_name, time_limit=time_limit,
                                                 name_suffix=name_suffix, get_models_func=get_models_func,
                                                 check_if_best=check_if_best, excluded_model_types=excluded_model_types,
                                                 hyperparameter_tune_kwargs=hyperparameter_tune_kwargs)

    def predict(self, X, model=None):
        if model is None:
            model = self._get_best()
        return self._predict_model(X, model)

    def predict_proba(self, X, model=None):
        if model is None:
            model = self._get_best()
        return self._predict_proba_model(X, model)

    def _get_best(self):
        if self.model_best is not None:
            return self.model_best
        else:
            return self.get_model_best()

    # Note: model_pred_proba_dict is mutated in this function to minimize memory usage
    def get_inputs_to_model(self, model, X, model_pred_proba_dict=None, fit=False, preprocess_nonadaptive=False):
        """
        For output X:
            If preprocess_nonadaptive=False, call model.predict(X)
            If preprocess_nonadaptive=True, call model.predict(X, preprocess_nonadaptive=False)
        """
        if isinstance(model, str):
            # TODO: Remove unnecessary load when no stacking
            model = self.load_model(model)
        model_level = self.get_model_level(model.name)
        if model_level > 1 and isinstance(model, StackerEnsembleModel):
            if fit:
                model_pred_proba_dict = None
            else:
                model_set = self.get_minimum_model_set(model)
                model_set = [m for m in model_set if m != model.name]  # TODO: Can probably be faster, get this result from graph
                model_pred_proba_dict = self.get_model_pred_proba_dict(X=X, models=model_set, model_pred_proba_dict=model_pred_proba_dict, fit=fit)
            X = model.preprocess(X=X, preprocess_nonadaptive=preprocess_nonadaptive, fit=fit, model_pred_proba_dict=model_pred_proba_dict)
        elif preprocess_nonadaptive:
            X = model.preprocess(X=X, preprocess_stateful=False)
        return X

    def score(self, X, y, model=None, weights=None) -> float:
        if self.eval_metric.needs_pred or self.eval_metric.needs_quantile:
            y_pred = self.predict(X=X, model=model)
        else:
            y_pred = self.predict_proba(X=X, model=model)
        return compute_weighted_metric(y, y_pred, self.eval_metric, weights, weight_evaluation=self.weight_evaluation,
                                       quantile_levels=self.quantile_levels)

    def score_with_y_pred_proba(self, y, y_pred_proba, weights=None) -> float:
        if self.eval_metric.needs_pred or self.eval_metric.needs_quantile:
            y_pred = get_pred_from_proba(y_pred_proba=y_pred_proba, problem_type=self.problem_type)
        else:
            y_pred = y_pred_proba
        return compute_weighted_metric(y, y_pred, self.eval_metric, weights, weight_evaluation=self.weight_evaluation,
                                       quantile_levels=self.quantile_levels)

    # TODO: Consider adding persist to disk functionality for pred_proba dictionary to lessen memory burden on large multiclass problems.
    #  For datasets with 100+ classes, this function could potentially run the system OOM due to each pred_proba numpy array taking significant amounts of space.
    #  This issue already existed in the previous level-based version but only had the minimum required predictions in memory at a time, whereas this has all model predictions in memory.
    # TODO: Add memory optimal topological ordering -> Minimize amount of pred_probas in memory at a time, delete pred probas that are no longer required
    # Optimally computes pred_probas for each model in `models`. Will compute each necessary model only once and store its predictions in a dictionary.
    # Note: Mutates model_pred_proba_dict and model_pred_time_dict input if present to minimize memory usage
    # fit = get oof pred proba
    # if record_pred_time is `True`, outputs tuple of dicts (model_pred_proba_dict, model_pred_time_dict), else output only model_pred_proba_dict
    def get_model_pred_proba_dict(self, X, models, model_pred_proba_dict=None, model_pred_time_dict=None, fit=False, record_pred_time=False):
        if model_pred_proba_dict is None:
            model_pred_proba_dict = {}
        if model_pred_time_dict is None:
            model_pred_time_dict = {}

        if fit:
            model_pred_order = [model for model in models if model not in model_pred_proba_dict.keys()]
        else:
            model_set = set()
            for model in models:
                if model in model_set:
                    continue
                min_model_set = set(self.get_minimum_model_set(model))
                model_set = model_set.union(min_model_set)
            model_set = model_set.difference(set(model_pred_proba_dict.keys()))
            models_to_load = list(model_set)
            subgraph = nx.subgraph(self.model_graph, models_to_load)

            # For model in model_pred_proba_dict, remove model node from graph and all ancestors that have no remaining descendants and are not in `models`
            models_to_ignore = [model for model in models_to_load if (model not in models) and (not list(subgraph.successors(model)))]
            while models_to_ignore:
                model = models_to_ignore[0]
                predecessors = list(subgraph.predecessors(model))
                subgraph.remove_node(model)
                models_to_ignore = models_to_ignore[1:]
                for predecessor in predecessors:
                    if (predecessor not in models) and (not list(subgraph.successors(predecessor))) and (predecessor not in models_to_ignore):
                        models_to_ignore.append(predecessor)

            # Get model prediction order
            model_pred_order = list(nx.lexicographical_topological_sort(subgraph))

        # Compute model predictions in topological order
        for model_name in model_pred_order:
            if record_pred_time:
                time_start = time.time()

            if fit:
                model_type = self.get_model_attribute(model=model_name, attribute='type')
                if issubclass(model_type, BaggedEnsembleModel):
                    model_path = self.get_model_attribute(model=model_name, attribute='path')
                    model_pred_proba_dict[model_name] = model_type.load_oof(path=model_path)
                else:
                    raise AssertionError(f'Model {model_name} must be a BaggedEnsembleModel to return oof_pred_proba')
            else:
                model = self.load_model(model_name=model_name)
                if isinstance(model, StackerEnsembleModel):
                    preprocess_kwargs = dict(infer=False, model_pred_proba_dict=model_pred_proba_dict)
                    model_pred_proba_dict[model_name] = model.predict_proba(X, **preprocess_kwargs)
                else:
                    model_pred_proba_dict[model_name] = model.predict_proba(X)

            if record_pred_time:
                time_end = time.time()
                model_pred_time_dict[model_name] = time_end - time_start

        if record_pred_time:
            return model_pred_proba_dict, model_pred_time_dict
        else:
            return model_pred_proba_dict

    # TODO: Remove _get_inputs_to_stacker_legacy eventually, move logic internally into this function instead
    def get_inputs_to_stacker(self, X, base_models, model_pred_proba_dict=None, fit=False, use_orig_features=True):
        if base_models is None:
            base_models = []
        if not fit:
            model_pred_proba_dict = self.get_model_pred_proba_dict(X=X, models=base_models, model_pred_proba_dict=model_pred_proba_dict)
            model_pred_proba_list = [model_pred_proba_dict[model] for model in base_models]
        else:
            # TODO: After _get_inputs_to_stacker_legacy is removed, this if/else is not necessary, instead pass fit param to get_model_pred_proba_dict()
            model_pred_proba_list = None

        X_stacker_input = self._get_inputs_to_stacker_legacy(X=X, level_start=1, level_end=2, model_levels={1: base_models}, y_pred_probas=model_pred_proba_list, fit=fit)
        if not use_orig_features:
            X_stacker_input = X_stacker_input.drop(columns=X.columns)
        return X_stacker_input

    # TODO: Legacy code, still used during training because it is technically slightly faster and more memory efficient than get_model_pred_proba_dict()
    #  Remove in future as it limits flexibility in stacker inputs during training
    def _get_inputs_to_stacker_legacy(self, X, level_start, level_end, model_levels, y_pred_probas=None, fit=False):
        if level_start > level_end:
            raise AssertionError(f'level_start cannot be greater than level end: ({level_start}, {level_end})')
        if (level_start == 1) and (level_end == 1):
            return X
        if fit:
            if level_start > 1:
                dummy_stacker_start = self._get_dummy_stacker(level=level_start, model_levels=model_levels, use_orig_features=True)
                cols_to_drop = dummy_stacker_start.stack_columns
                X = X.drop(cols_to_drop, axis=1)
            dummy_stacker = self._get_dummy_stacker(level=level_end, model_levels=model_levels, use_orig_features=True)
            X = dummy_stacker.preprocess(X=X, preprocess_nonadaptive=False, fit=True, compute_base_preds=True)
        elif y_pred_probas is not None:
            if y_pred_probas == []:
                return X
            dummy_stacker = self._get_dummy_stacker(level=level_end, model_levels=model_levels, use_orig_features=True)
            X_stacker = dummy_stacker.pred_probas_to_df(pred_proba=y_pred_probas, index=X.index)
            if dummy_stacker.params['use_orig_features']:
                if level_start > 1:
                    dummy_stacker_start = self._get_dummy_stacker(level=level_start, model_levels=model_levels, use_orig_features=True)
                    cols_to_drop = dummy_stacker_start.stack_columns
                    X = X.drop(cols_to_drop, axis=1)
                X = pd.concat([X_stacker, X], axis=1)
            else:
                X = X_stacker
        else:
            dummy_stackers = {}
            for level in range(level_start, level_end+1):
                if level > 1:
                    dummy_stackers[level] = self._get_dummy_stacker(level=level, model_levels=model_levels, use_orig_features=True)
            for level in range(level_start, level_end):
                if level > 1:
                    cols_to_drop = dummy_stackers[level].stack_columns
                else:
                    cols_to_drop = []
                X = dummy_stackers[level+1].preprocess(X=X, preprocess_nonadaptive=False, fit=False, compute_base_preds=True)
                if len(cols_to_drop) > 0:
                    X = X.drop(cols_to_drop, axis=1)
        return X

    # You must have previously called fit() with cache_data=True
    # Fits _FULL versions of specified models, but does NOT link them (_FULL stackers will still use normal models as input)
    def refit_single_full(self, X=None, y=None, X_val=None, y_val=None, X_unlabeled=None, models=None) -> List[str]:
        if X is None:
            X = self.load_X()
        if X_val is None:
            X_val = self.load_X_val()
        if y is None:
            y = self.load_y()
        if y_val is None:
            y_val = self.load_y_val()

        if models is None:
            models = self.get_model_names()

        model_levels = dict()
        ignore_models = []
        ignore_stack_names = [REFIT_FULL_NAME]
        for stack_name in ignore_stack_names:
            ignore_models += self.get_model_names(stack_name=stack_name)  # get_model_names returns [] if stack_name does not exist
        models = [model for model in models if model not in ignore_models]
        for model in models:
            model_level = self.get_model_level(model)
            if model_level not in model_levels:
                model_levels[model_level] = []
            model_levels[model_level].append(model)

        levels = sorted(model_levels.keys())
        models_trained_full = []
        model_full_dict = {}
        for level in levels:
            models_level = model_levels[level]
            for model in models_level:
                model = self.load_model(model)
                model_name = model.name
                model_full = model.convert_to_refit_full_template()
                # Mitigates situation where bagged models barely had enough memory and refit requires more. Worst case results in OOM, but this lowers chance of failure.
                model_full._user_params_aux['max_memory_usage_ratio'] = model.params_aux['max_memory_usage_ratio'] * 1.15
                # TODO: Do it for all models in the level at once to avoid repeated processing of data?
                base_model_names = self.get_base_model_names(model_name)
                stacker_type = type(model)
                if issubclass(stacker_type, WeightedEnsembleModel):
                    # TODO: Technically we don't need to re-train the weighted ensemble, we could just copy the original and re-use the weights.
                    w = None
                    if X_val is None:
                        if self.weight_evaluation:
                            X, w = extract_column(X, self.sample_weight)
                        X_stack_preds = self.get_inputs_to_stacker(X, base_models=base_model_names, fit=True, use_orig_features=False)
                        y_input = y
                    else:
                        if self.weight_evaluation:
                            X_val, w = extract_column(X_val, self.sample_weight)
                        X_stack_preds = self.get_inputs_to_stacker(X_val, base_models=base_model_names, fit=False, use_orig_features=False)  # TODO: May want to cache this during original fit, as we do with OOF preds
                        y_input = y_val
                    if w is not None:
                        X_stack_preds[self.sample_weight] = w.values/w.mean()

                    orig_weights = model._get_model_weights()
                    base_model_names = list(orig_weights.keys())
                    weights = list(orig_weights.values())

                    child_hyperparameters = {
                        AG_ARGS: {'model_type': 'SIMPLE_ENS_WEIGHTED'},
                        'weights': weights,
                    }

                    # TODO: stack_name=REFIT_FULL_NAME_AUX?
                    models_trained = self.generate_weighted_ensemble(X=X_stack_preds, y=y_input, level=level, stack_name=REFIT_FULL_NAME, k_fold=0, n_repeats=1,
                                                                     base_model_names=base_model_names, name_suffix=REFIT_FULL_SUFFIX, save_bag_folds=True,
                                                                     check_if_best=False, child_hyperparameters=child_hyperparameters)
                    # TODO: Do the below more elegantly, ideally as a parameter to the trainer train function to disable recording scores/pred time.
                    for model_weighted_ensemble in models_trained:
                        model_loaded = self.load_model(model_weighted_ensemble)
                        model_loaded.val_score = None
                        model_loaded.predict_time = None
                        self.set_model_attribute(model=model_weighted_ensemble, attribute='val_score', val=None)
                        self.save_model(model_loaded)
                elif issubclass(stacker_type, LinearAggregatorModel):
                    pass
                else:
                    models_trained = self.stack_new_level_core(X=X, y=y, X_val=X_val, y_val=y_val, X_unlabeled=X_unlabeled, models=[model_full], base_model_names=base_model_names, level=level, stack_name=REFIT_FULL_NAME,
                                                               hyperparameter_tune_kwargs=None, feature_prune=False, k_fold=0, n_repeats=1, ensemble_type=stacker_type, refit_full=True)
                if len(models_trained) == 1:
                    model_full_dict[model_name] = models_trained[0]
                for model_trained in models_trained:
                    self._model_full_dict_val_score[model_trained] = self.get_model_attribute(model_name, 'val_score')
                models_trained_full += models_trained

        keys_to_del = []
        for model in model_full_dict.keys():
            if model_full_dict[model] not in models_trained_full:
                keys_to_del.append(model)
        for key in keys_to_del:
            del model_full_dict[key]
        self.model_full_dict.update(model_full_dict)
        self.save()  # TODO: This could be more efficient by passing in arg to not save if called by refit_ensemble_full since it saves anyways later.
        return models_trained_full

    # Fits _FULL models and links them in the stack so _FULL models only use other _FULL models as input during stacking
    # If model is specified, will fit all _FULL models that are ancestors of the provided model, automatically linking them.
    # If no model is specified, all models are refit and linked appropriately.
    def refit_ensemble_full(self, model='all') -> dict:
        if model == 'all':
            ensemble_set = self.get_model_names()
        else:
            if model == 'best':
                model = self.get_model_best()
            ensemble_set = self.get_minimum_model_set(model)
        existing_models = self.get_model_names()
        ensemble_set_valid = []
        for model in ensemble_set:
            if model in self.model_full_dict and self.model_full_dict[model] in existing_models:
                logger.log(20, f"Model '{model}' already has a refit _FULL model: '{self.model_full_dict[model]}', skipping refit...")
            else:
                ensemble_set_valid.append(model)
        if ensemble_set_valid:
            models_trained_full = self.refit_single_full(models=ensemble_set_valid)
        else:
            models_trained_full = []

        for model_full in models_trained_full:
            # TODO: Consider moving base model info to a separate pkl file so that it can be edited without having to load/save the model again
            #  Downside: Slower inference speed when models are not persisted in memory prior.
            model_loaded = self.load_model(model_full)
            if isinstance(model_loaded, StackerEnsembleModel):
                for stack_column_prefix in model_loaded.stack_column_prefix_lst:
                    base_model = model_loaded.stack_column_prefix_to_model_map[stack_column_prefix]
                    new_base_model = self.model_full_dict[base_model]
                    new_base_model_type = self.get_model_attribute(model=new_base_model, attribute='type')
                    new_base_model_path = self.get_model_attribute(model=new_base_model, attribute='path')

                    model_loaded.base_model_paths_dict[new_base_model] = new_base_model_path
                    model_loaded.base_model_types_dict[new_base_model] = new_base_model_type
                    model_loaded.base_model_names.append(new_base_model)
                    model_loaded.stack_column_prefix_to_model_map[stack_column_prefix] = new_base_model

            model_loaded.save()  # TODO: Avoid this!

            # Remove old edges and add new edges
            edges_to_remove = list(self.model_graph.in_edges(model_loaded.name))
            self.model_graph.remove_edges_from(edges_to_remove)
            if isinstance(model_loaded, StackerEnsembleModel):
                for stack_column_prefix in model_loaded.stack_column_prefix_lst:
                    base_model_name = model_loaded.stack_column_prefix_to_model_map[stack_column_prefix]
                    self.model_graph.add_edge(base_model_name, model_loaded.name)

        self.save()
        return copy.deepcopy(self.model_full_dict)

    # TODO: Take best performance model with lowest inference
    def get_model_best(self, can_infer=None, allow_full=True):
        models = self.get_model_names(can_infer=can_infer)
        if not models:
            raise AssertionError('Trainer has no fit models that can infer.')
        model_performances = self.get_models_attribute_dict(attribute='val_score')
        perfs = [(m, model_performances[m]) for m in models if model_performances[m] is not None]
        if not perfs:
            model_full_dict_inverse = {full: orig for orig, full in self.model_full_dict.items()}
            models = [m for m in models if m in model_full_dict_inverse]
            perfs = [(m, self._get_full_model_val_score(m)) for m in models]
            if not perfs:
                raise AssertionError('No fit models that can infer exist with a validation score to choose the best model.')
            elif not allow_full:
                raise AssertionError('No fit models that can infer exist with a validation score to choose the best model, but refit_full models exist. Set `allow_full=True` to get the best refit_full model.')
        return max(perfs, key=lambda i: i[1])[0]

    def save_model(self, model, reduce_memory=True):
        # TODO: In future perhaps give option for the reduce_memory_size arguments, perhaps trainer level variables specified by user?
        if reduce_memory:
            model.reduce_memory_size(remove_fit=True, remove_info=False, requires_save=True)
        if self.low_memory:
            model.save()
        else:
            self.models[model.name] = model

    def save(self):
        models = self.models
        if self.low_memory:
            self.models = {}
        save_pkl.save(path=self.path + self.trainer_file_name, object=self)
        if self.low_memory:
            self.models = models

    def persist_models(self, model_names='all', with_ancestors=False, max_memory=None) -> List[str]:
        if model_names == 'all':
            model_names = self.get_model_names()
        elif model_names == 'best':
            if self.model_best is not None:
                model_names = [self.model_best]
            else:
                model_names = [self.get_model_best(can_infer=True)]
        if not isinstance(model_names, list):
            raise ValueError(f'model_names must be a list of model names. Invalid value: {model_names}')
        if with_ancestors:
            model_names = self.get_minimum_models_set(model_names)
        model_names_already_persisted = [model_name for model_name in model_names if model_name in self.models]
        if model_names_already_persisted:
            logger.log(30, f'The following {len(model_names_already_persisted)} models were already persisted and will be ignored in the model loading process: {model_names_already_persisted}')
        model_names = [model_name for model_name in model_names if model_name not in model_names_already_persisted]
        if not model_names:
            logger.log(30, f'No valid unpersisted models were specified to be persisted, so no change in model persistence was performed.')
            return []
        if max_memory is not None:
            info = self.get_models_info(model_names)
            model_mem_size_map = {model: info[model]['memory_size'] for model in model_names}
            for model in model_mem_size_map:
                if 'children_info' in info[model]:
                    for child in info[model]['children_info'].values():
                        model_mem_size_map[model] += child['memory_size']
            total_mem_required = sum(model_mem_size_map.values())
            available_mem = psutil.virtual_memory().available
            memory_proportion = total_mem_required / available_mem
            if memory_proportion > max_memory:
                logger.log(30, f'Models will not be persisted in memory as they are expected to require {round(memory_proportion * 100, 2)}% of memory, which is greater than the specified max_memory limit of {round(max_memory*100, 2)}%.')
                logger.log(30, f'\tModels will be loaded on-demand from disk to maintain safe memory usage, increasing inference latency. If inference latency is a concern, try to use smaller models or increase the value of max_memory.')
                return []
            else:
                logger.log(20, f'Persisting {len(model_names)} models in memory. Models will require {round(memory_proportion*100, 2)}% of memory.')

        models = []
        for model_name in model_names:
            model = self.load_model(model_name)
            self.models[model.name] = model
            models.append(model)

        for model in models:
            # TODO: Move this to model code
            if isinstance(model, BaggedEnsembleModel):
                for fold, fold_model in enumerate(model.models):
                    if isinstance(fold_model, str):
                        model.models[fold] = model.load_child(fold_model)
        return model_names

    # TODO: model_name change to model in params
    def load_model(self, model_name: str, path: str = None, model_type=None) -> AbstractModel:
        if isinstance(model_name, AbstractModel):
            return model_name
        if model_name in self.models.keys():
            return self.models[model_name]
        else:
            if path is None:
                path = self.get_model_attribute(model=model_name, attribute='path')
            if model_type is None:
                model_type = self.get_model_attribute(model=model_name, attribute='type')
            return model_type.load(path=path, reset_paths=self.reset_paths)

    def unpersist_models(self, model_names='all') -> list:
        if model_names == 'all':
            model_names = list(self.models.keys())
        if not isinstance(model_names, list):
            raise ValueError(f'model_names must be a list of model names. Invalid value: {model_names}')
        unpersisted_models = []
        for model in model_names:
            if model in self.models:
                self.models.pop(model)
                unpersisted_models.append(model)
        if unpersisted_models:
            logger.log(20, f'Unpersisted {len(unpersisted_models)} models: {unpersisted_models}')
        else:
            logger.log(30, f'No valid persisted models were specified to be unpersisted, so no change in model persistence was performed.')
        return unpersisted_models

    def generate_weighted_ensemble(self, X, y, level, base_model_names, k_fold=0, n_repeats=1, stack_name=None, hyperparameters=None,
                                   time_limit=None, name_suffix: str = None, save_bag_folds=None, check_if_best=True, child_hyperparameters=None,
                                   get_models_func=None) -> List[str]:
        if get_models_func is None:
            get_models_func = self.construct_model_templates
        if len(base_model_names) == 0:
            logger.log(20, 'No base models to train on, skipping weighted ensemble...')
            return []

        if child_hyperparameters is None:
            child_hyperparameters = {}

        if save_bag_folds is None:
            can_infer_dict = self.get_models_attribute_dict('can_infer', models=base_model_names)
            if False in can_infer_dict.values():
                save_bag_folds = False
            else:
                save_bag_folds = True

        weighted_ensemble_model, _ = get_models_func(
            hyperparameters={
                'default': {
                    'ENS_WEIGHTED': [child_hyperparameters],
                }
            },
            ensemble_type=WeightedEnsembleModel,
            ensemble_kwargs=dict(
                base_model_names=base_model_names,
                base_model_paths_dict=self.get_models_attribute_dict(attribute='path', models=base_model_names),
                base_model_types_dict=self.get_models_attribute_dict(attribute='type', models=base_model_names),
                base_model_types_inner_dict=self.get_models_attribute_dict(attribute='type_inner', models=base_model_names),
                base_model_performances_dict=self.get_models_attribute_dict(attribute='val_score', models=base_model_names),
                hyperparameters=hyperparameters,
                random_state=level + self.random_state,
            ),
            ag_args={'name_bag_suffix': ''},
            ag_args_ensemble={'save_bag_folds': save_bag_folds},
            name_suffix=name_suffix,
            level=level,
        )
        weighted_ensemble_model = weighted_ensemble_model[0]
        w = None
        if self.weight_evaluation:
            X, w = extract_column(X, self.sample_weight)
        models = self._train_multi(
            X=X,
            y=y,
            X_val=None,
            y_val=None,
            models=[weighted_ensemble_model],
            k_fold=k_fold,
            n_repeats=n_repeats,
            hyperparameter_tune_kwargs=None,
            feature_prune=False,
            stack_name=stack_name,
            level=level,
            time_limit=time_limit,
            ens_sample_weight=w,
            fit_kwargs=dict(num_classes=self.num_classes),  # FIXME: Is this the right way to do this?
        )
        for weighted_ensemble_model_name in models:
            if check_if_best and weighted_ensemble_model_name in self.get_model_names():
                if self.model_best is None:
                    self.model_best = weighted_ensemble_model_name
                else:
                    best_score = self.get_model_attribute(self.model_best, 'val_score')
                    cur_score = self.get_model_attribute(weighted_ensemble_model_name, 'val_score')
                    if cur_score > best_score:
                        # new best model
                        self.model_best = weighted_ensemble_model_name
        return models

    def generate_quantile_aggregator(self, X, y, level, base_model_names, k_fold=0, n_repeats=1, stack_name=None,
                                     hyperparameters=None, time_limit=None, name_suffix: str = None, save_bag_folds=None,
                                     check_if_best=True, child_hyperparameters=None, get_models_func=None,
                                     excluded_model_types=None, hyperparameter_tune_kwargs=None) -> List[str]:
        if get_models_func is None:
            get_models_func = self.construct_model_templates
        if len(base_model_names) == 0:
            logger.log(20, 'No base models to train on, skipping quantile aggregator...')
            return []

        if child_hyperparameters is None:
            child_hyperparameters = {}

        if save_bag_folds is None:
            can_infer_dict = self.get_models_attribute_dict('can_infer', models=base_model_names)
            if False in can_infer_dict.values():
                save_bag_folds = False
            else:
                save_bag_folds = True

        aggr_model, aggr_model_args_fit = get_models_func(
            hyperparameters={
                'default': {
                    'QUANTILE_AGGR': [child_hyperparameters],
                }
            },
            ensemble_type=LinearAggregatorModel,
            ensemble_kwargs=dict(
                base_model_names=base_model_names,
                base_model_paths_dict=self.get_models_attribute_dict(attribute='path', models=base_model_names),
                base_model_types_dict=self.get_models_attribute_dict(attribute='type', models=base_model_names),
                base_model_types_inner_dict=self.get_models_attribute_dict(attribute='type_inner', models=base_model_names),
                base_model_performances_dict=self.get_models_attribute_dict(attribute='val_score', models=base_model_names),
                hyperparameters=hyperparameters,
                random_state=level + self.random_state,
            ),
            ag_args={'name_bag_suffix': '', 'hyperparameter_tune_kwargs': hyperparameter_tune_kwargs},
            ag_args_ensemble={'save_bag_folds': save_bag_folds},
            excluded_model_types=excluded_model_types,
            name_suffix=name_suffix,
            level=level,
        )
        if aggr_model_args_fit:
            hyperparameter_tune_kwargs = {
                model_name: aggr_model_args_fit[model_name]['hyperparameter_tune_kwargs']
                for model_name in aggr_model_args_fit if 'hyperparameter_tune_kwargs' in aggr_model_args_fit[model_name]
            }
        w = None
        if self.weight_evaluation:
            X, w = extract_column(X, self.sample_weight)

        holdout_frac = default_holdout_frac(len(X), hyperparameter_tune=False if hyperparameter_tune_kwargs is None else True)
        X, X_val, y, y_val = generate_train_test_split(X, y, problem_type=self.problem_type, test_size=holdout_frac, random_state=self.random_state)
        models = self._train_multi(X=X, y=y, X_val=X_val, y_val=y_val, models=aggr_model, k_fold=k_fold, n_repeats=n_repeats,
                                   hyperparameter_tune_kwargs=hyperparameter_tune_kwargs, feature_prune=False, stack_name=stack_name,
                                   level=level, time_limit=time_limit, ens_sample_weight=w)
        for weighted_ensemble_model_name in models:
            if check_if_best and weighted_ensemble_model_name in self.get_model_names():
                if self.model_best is None:
                    self.model_best = weighted_ensemble_model_name
                else:
                    best_score = self.get_model_attribute(self.model_best, 'val_score')
                    cur_score = self.get_model_attribute(weighted_ensemble_model_name, 'val_score')
                    if cur_score > best_score:
                        # new best model
                        self.model_best = weighted_ensemble_model_name
        return models

    def _train_single(self, X, y, model: AbstractModel, X_val=None, y_val=None, **model_fit_kwargs) -> AbstractModel:
        """
        Trains model but does not add the trained model to this Trainer.
        Returns trained model object.
        """
<<<<<<< HEAD
        if isinstance(model, BaggedEnsembleModel):
            if X_val is not None and y_val is not None:
                model.fit(X=X, y=y, X_val=X_val, y_val=y_val, **model_fit_kwargs)
            else:
                model.fit(X=X, y=y, **model_fit_kwargs)
        else:
            model.fit(X=X, y=y, X_val=X_val, y_val=y_val, **model_fit_kwargs)
=======
        model = model.fit(X=X, y=y, X_val=X_val, y_val=y_val, **model_fit_kwargs)
>>>>>>> 529d7cc6
        return model

    def _train_and_save(self, X, y, model: AbstractModel, X_val=None, y_val=None, stack_name='core', level=1, **model_fit_kwargs) -> List[str]:
        """
        Trains model and saves it to disk, returning a list with a single element: The name of the model, or no elements if training failed.
        If the model name is returned:
            The model can be accessed via self.load_model(model.name).
            The model will have metadata information stored in self.model_graph.
            The model's name will be appended to self.models_level[stack_name][level]
            The model will be accessible and usable through any Trainer function that takes as input 'model' or 'model_name'.
        Note: self._train_and_save should not be used outside of self._train_single_full
        """
        fit_start_time = time.time()
        time_limit = model_fit_kwargs.get('time_limit', None)
        model_names_trained = []
        try:
            fit_log_message = f'Fitting model: {model.name} ...'
            if time_limit is not None:
                if time_limit <= 0:
                    logger.log(15, f'Skipping {model.name} due to lack of time remaining.')
                    return model_names_trained
                if self._time_limit is not None and self._time_train_start is not None:
                    time_left_total = self._time_limit - (fit_start_time - self._time_train_start)
                else:
                    time_left_total = time_limit
                fit_log_message += f' Training model for up to {round(time_limit, 2)}s of the {round(time_left_total, 2)}s of remaining time.'
            logger.log(20, fit_log_message)
            model = self._train_single(X, y, model, X_val, y_val, **model_fit_kwargs)
            fit_end_time = time.time()
            if self.weight_evaluation:
                w = model_fit_kwargs.get('sample_weight', None)
                w_val = model_fit_kwargs.get('sample_weight_val', None)
            else:
                w = None
                w_val = None
            if isinstance(model, BaggedEnsembleModel):
                if X_val is not None and y_val is not None:
                    score = model.score(X=X_val, y=y_val, sample_weight=w_val)
                elif model.is_valid_oof() or isinstance(model, WeightedEnsembleModel):
                    score = model.score_with_oof(y=y, sample_weight=w)
                elif X_val is not None and y_val is not None:
                    score = model.score(X=X_val, y=y_val, sample_weight=w_val)
                else:
                    score = None
            else:
                if X_val is not None and y_val is not None:
                    score = model.score(X=X_val, y=y_val, sample_weight=w_val)
                else:
                    score = None
            pred_end_time = time.time()
            if model.fit_time is None:
                model.fit_time = fit_end_time - fit_start_time
            if model.predict_time is None:
                if score is None:
                    model.predict_time = None
                else:
                    model.predict_time = pred_end_time - fit_end_time
            model.val_score = score
            # TODO: Add recursive=True to avoid repeatedly loading models each time this is called for bagged ensembles (especially during repeated bagging)
            self.save_model(model=model)
        except TimeLimitExceeded:
            logger.log(20, f'\tTime limit exceeded... Skipping {model.name}.')
            # logger.log(20, '\tTime wasted: ' + str(time.time() - fit_start_time))
            del model
        except NotEnoughMemoryError:
            logger.warning(f'\tNot enough memory to train {model.name}... Skipping this model.')
            del model
        except NoValidFeatures:
            logger.warning(f'\tNo valid features to train {model.name}... Skipping this model.')
            del model
        except NoGPUError:
            logger.warning(f'\tNo GPUs available to train {model.name}... Skipping this model.')
            del model
        except ImportError as err:
            logger.error(f'\tWarning: Exception caused {model.name} to fail during training (ImportError)... Skipping this model.')
            logger.error(f'\t\t{err}')
            if self.verbosity > 2:
                logger.exception('Detailed Traceback:')
        except Exception as err:
            logger.error(f'\tWarning: Exception caused {model.name} to fail during training... Skipping this model.')
            logger.error(f'\t\t{err}')
            if self.verbosity > 0:
                logger.exception('Detailed Traceback:')
            del model
        else:
            self._add_model(model=model, stack_name=stack_name, level=level)
            model_names_trained.append(model.name)
            if self.low_memory:
                del model
        return model_names_trained

    def _add_model(self, model: AbstractModel, stack_name: str = 'core', level: int = 1) -> bool:
        """
        Registers the fit model in the Trainer object. Stores information such as model performance, save path, model type, and more.
        To use a model in Trainer, self._add_model must be called.
        If self.low_memory, then the model object will be deleted after this call. Use Trainer directly to leverage the model further.

        Parameters
        ----------
        model : AbstractModel
            Model which has been fit. This model will be registered to the Trainer.
        stack_name : str, default 'core'
            Stack name to assign the model to. This is used for advanced functionality.
        level : int, default 1
            Stack level of the stack name to assign the model to. This is used for advanced functionality.
            The model's name is appended to self.models_level[stack_name][level]
            The model's base_models (if it has any) must all be a lower level than the model.

        Returns
        -------
        boolean, True if model was registered, False if model was found to be invalid and not registered.
        """
        if model.val_score is not None:
            if model.eval_metric.name != self.eval_metric.name:
                logger.log(20, f'\tNote: model has different eval_metric than default.')
            logger.log(20, f'\t{round(model.val_score, 4)}\t = Validation {model.eval_metric.name} score')
        if model.fit_time is not None:
            logger.log(20, f'\t{round(model.fit_time, 2)}s\t = Training runtime')
        if model.predict_time is not None:
            logger.log(20, f'\t{round(model.predict_time, 2)}s\t = Validation runtime')
        if model.val_score is not None and np.isnan(model.val_score):
            logger.warning(f'WARNING: {model.name} has a val_score of {model.val_score} (NaN)! This should never happen. The model will not be saved to avoid instability.')
            return False
        # TODO: Add to HPO
        if isinstance(model, BaggedEnsembleModel):
            type_inner = model._child_type
        else:
            type_inner = type(model)
        self.model_graph.add_node(
            model.name,
            fit_time=model.fit_time,
            predict_time=model.predict_time,
            val_score=model.val_score,
            path=model.path,
            type=type(model),  # Outer type, can be BaggedEnsemble, StackEnsemble (Type that is able to load the model)
            type_inner=type_inner,  # Inner type, if Ensemble then it is the type of the inner model (May not be able to load with this type)
            can_infer=model.can_infer(),
            can_fit=model.can_fit(),
            is_valid=model.is_valid(),
            stack_name=stack_name,
            level=level,
            **model._fit_metadata,
        )
        if isinstance(model, StackerEnsembleModel):
            prior_models = self.get_model_names()
            # TODO: raise exception if no base models and level != 1?
            for stack_column_prefix in model.stack_column_prefix_lst:
                base_model_name = model.stack_column_prefix_to_model_map[stack_column_prefix]
                if base_model_name not in prior_models:
                    raise AssertionError(f"Model '{model.name}' depends on model '{base_model_name}', but '{base_model_name}' is not registered as a trained model! Valid models: {prior_models}")
                elif level <= self.model_graph.nodes[base_model_name]['level']:
                    raise AssertionError(f"Model '{model.name}' depends on model '{base_model_name}', but '{base_model_name}' is not in a lower stack level. ('{model.name}' level: {level}, '{base_model_name}' level: {self.model_graph.nodes[base_model_name]['level']})")
                self.model_graph.add_edge(base_model_name, model.name)
        if self.low_memory:
            del model
        return True

    # TODO: Split this to avoid confusion, HPO should go elsewhere?
    def _train_single_full(self, X, y, model: AbstractModel, X_unlabeled=None, X_val=None, y_val=None, feature_prune=False, hyperparameter_tune_kwargs=None,
                           stack_name='core', k_fold=None, k_fold_start=0, k_fold_end=None, n_repeats=None, n_repeat_start=0, level=1, time_limit=None, fit_kwargs=None, **kwargs) -> List[str]:
        """
        Trains a model, with the potential to train multiple versions of this model with hyperparameter tuning and feature pruning.
        Returns a list of successfully trained and saved model names.
        Models trained from this method will be accessible in this Trainer.
        """
        if k_fold is None:
            k_fold = self.k_fold
        if n_repeats is None:
            n_repeats = self.n_repeats
        if fit_kwargs is None:
            fit_kwargs = dict()
        model_fit_kwargs = dict(
            time_limit=time_limit,
            verbosity=self.verbosity,
        )
        model_fit_kwargs.update(fit_kwargs)
        if self.sample_weight is not None:
            X, w_train = extract_column(X, self.sample_weight)
            if w_train is not None:  # may be None for ensemble
                # TODO: consider moving weight normalization into AbstractModel.fit()
                model_fit_kwargs['sample_weight'] = w_train.values/w_train.mean()  # normalization can affect gradient algorithms like boosting
            if X_val is not None:
                X_val, w_val = extract_column(X_val, self.sample_weight)
                if self.weight_evaluation and w_val is not None:  # ignore validation sample weights unless weight_evaluation specified
                    model_fit_kwargs['sample_weight_val'] = w_val.values/w_val.mean()
            ens_sample_weight = kwargs.get('ens_sample_weight', None)
            if ens_sample_weight is not None:
                model_fit_kwargs['sample_weight'] = ens_sample_weight  # sample weights to use for weighted ensemble only

        #######################
        # FIXME: This section is a hack, compute genuine feature_metadata for each stack level instead
        #  Don't do this here, do this upstream so it isn't recomputed for each model
        #  Add feature_metadata to model_fit_kwargs
        # FIXME: Sample weight `extract_column` is a hack, have to compute feature_metadata here because sample weight column could be in X upstream, extract sample weight column upstream instead.
        # FIXME: This doesn't assign proper special types to stack features, relying on a hack in StackerEnsembleModel to assign S_STACK to feature metadata, don't do this.
        #  Remove hack in StackerEnsembleModel
        feature_metadata = self.feature_metadata
        features_base = self.feature_metadata.get_features()
        features_new = [feature for feature in X.columns if feature not in features_base]
        if features_new:
            feature_metadata_new = FeatureMetadata.from_df(X[features_new])
            feature_metadata = feature_metadata.join_metadata(feature_metadata_new).keep_features(list(X.columns))
        model_fit_kwargs['feature_metadata'] = feature_metadata
        #######################

        if hyperparameter_tune_kwargs:
            if n_repeat_start != 0:
                raise ValueError(f'n_repeat_start must be 0 to hyperparameter_tune, value = {n_repeat_start}')
            elif k_fold_start != 0:
                raise ValueError(f'k_fold_start must be 0 to hyperparameter_tune, value = {k_fold_start}')
            if not isinstance(hyperparameter_tune_kwargs, tuple):
                num_trials = 1 if time_limit is None else 1000
                hyperparameter_tune_kwargs = scheduler_factory(hyperparameter_tune_kwargs, num_trials=num_trials, nthreads_per_trial='auto', ngpus_per_trial='auto')
            # hpo_models (dict): keys = model_names, values = model_paths
            logger.log(20, f'Hyperparameter tuning model: {model.name} ...')
            try:
                if isinstance(model, BaggedEnsembleModel) and k_fold:
                    hpo_models, hpo_model_performances, hpo_results = model.hyperparameter_tune(X=X, y=y, k_fold=k_fold, scheduler_options=hyperparameter_tune_kwargs, **model_fit_kwargs)
                else:
                    hpo_models, hpo_model_performances, hpo_results = model.hyperparameter_tune(X=X, y=y, X_val=X_val, y_val=y_val, scheduler_options=hyperparameter_tune_kwargs, **model_fit_kwargs)
            except Exception as err:
                logger.exception(f'Warning: Exception caused {model.name} to fail during hyperparameter tuning... Skipping this model.')
                logger.warning(err)
                del model
                model_names_trained = []
            else:
                # Commented out because it takes too much space (>>5 GB if run for an hour on a small-medium sized dataset)
                # self.hpo_results[model.name] = hpo_results
                model_names_trained = []
                self._extra_banned_names.add(model.name)
                for model_hpo_name, model_path in hpo_models.items():
                    model_hpo = self.load_model(model_hpo_name, path=model_path, model_type=type(model))
                    logger.log(20, f'Fitted model: {model_hpo.name} ...')
                    if self._add_model(model=model_hpo, stack_name=stack_name, level=level):
                        model_names_trained.append(model_hpo.name)
        else:
            if isinstance(model, BaggedEnsembleModel):
                model_fit_kwargs.update(dict(
                    k_fold=k_fold,
                    k_fold_start=k_fold_start,
                    k_fold_end=k_fold_end,
                    n_repeats=n_repeats,
                    n_repeat_start=n_repeat_start,
                    compute_base_preds=False,
                ))
            model_names_trained = self._train_and_save(X, y, model, X_val, y_val, X_unlabeled=X_unlabeled, stack_name=stack_name, level=level, **model_fit_kwargs)
        self.save()
        return model_names_trained

    # TODO: How to deal with models that fail during this? They have trained valid models before, but should we still use those models or remove the entire model? Currently we still use models.
    # TODO: Time allowance can be made better by only using time taken during final model training and not during HPO and feature pruning.
    # TODO: Time allowance not accurate if running from fit_continue
    # TODO: Remove level and stack_name arguments, can get them automatically
    # TODO: Make sure that pretraining on X_unlabeled only happens 1 time rather than every fold of bagging. (Do during pretrain API work?)
    def _train_multi_repeats(self, X, y, models: list, n_repeats, n_repeat_start=1, time_limit=None, time_limit_total_level=None, **kwargs) -> List[str]:
        """
        Fits bagged ensemble models with additional folds and/or bagged repeats.
        Models must have already been fit prior to entering this method.
        This method should only be called in self._train_multi
        Returns a list of successfully trained and saved model names.
        """
        if time_limit_total_level is None:
            time_limit_total_level = time_limit
        models_valid = models
        models_valid_next = []
        repeats_completed = 0
        time_start = time.time()
        for n in range(n_repeat_start, n_repeats):
            if not models_valid:
                break  # No models to repeat
            if time_limit is not None:
                time_start_repeat = time.time()
                time_left = time_limit - (time_start_repeat - time_start)
                if n == n_repeat_start:
                    time_required = time_limit_total_level * 0.575  # Require slightly over 50% to be safe
                else:
                    time_required = (time_start_repeat - time_start) / repeats_completed * (0.575/0.425)
                if time_left < time_required:
                    logger.log(15, 'Not enough time left to finish repeated k-fold bagging, stopping early ...')
                    break
            logger.log(20, f'Repeating k-fold bagging: {n+1}/{n_repeats}')
            for i, model in enumerate(models_valid):
                if not self.get_model_attribute(model=model, attribute='can_fit'):
                    if isinstance(model, str):
                        models_valid_next.append(model)
                    else:
                        models_valid_next.append(model.name)
                    continue

                if isinstance(model, str):
                    model = self.load_model(model)
                if not isinstance(model, BaggedEnsembleModel):
                    raise AssertionError(f'{model.name} must inherit from BaggedEnsembleModel to perform repeated k-fold bagging. Model type: {type(model).__name__}')
                if time_limit is None:
                    time_left = None
                else:
                    time_start_model = time.time()
                    time_left = time_limit - (time_start_model - time_start)

                models_valid_next += self._train_single_full(X=X, y=y, model=model, k_fold_start=0, k_fold_end=None, n_repeats=n + 1, n_repeat_start=n, time_limit=time_left, **kwargs)
            models_valid = copy.deepcopy(models_valid_next)
            models_valid_next = []
            repeats_completed += 1
        logger.log(20, f'Completed {n_repeat_start + repeats_completed}/{n_repeats} k-fold bagging repeats ...')
        return models_valid

    def _train_multi_initial(self, X, y, models: List[AbstractModel], k_fold, n_repeats, hyperparameter_tune_kwargs=None, feature_prune=False, time_limit=None, **kwargs) -> List[str]:
        """
        Fits models that have not previously been fit.
        This method should only be called in self._train_multi
        Returns a list of successfully trained and saved model names.
        """
        fit_args = dict(
            X=X,
            y=y,
            k_fold=k_fold,
        )
        fit_args.update(kwargs)
        hpo_enabled = False
        if hyperparameter_tune_kwargs:
            for key in hyperparameter_tune_kwargs:
                if hyperparameter_tune_kwargs[key] is not None:
                    hpo_enabled = True
                    break

        hpo_time_ratio = 0.9
        if hpo_enabled:
            time_split = True
        else:
            time_split = False
        if k_fold == 0:
            time_ratio = hpo_time_ratio if hpo_enabled else 1
            models = self._train_multi_fold(models=models, hyperparameter_tune_kwargs=hyperparameter_tune_kwargs, feature_prune=feature_prune, time_limit=time_limit, time_split=time_split, time_ratio=time_ratio, **fit_args)
        else:
            k_fold_start = 0
            if hpo_enabled or feature_prune:
                time_start = time.time()
                time_ratio = (1 / k_fold) * hpo_time_ratio
                models = self._train_multi_fold(models=models, hyperparameter_tune_kwargs=hyperparameter_tune_kwargs, feature_prune=feature_prune,
                                                k_fold_start=0, k_fold_end=1, n_repeats=n_repeats, n_repeat_start=0, time_limit=time_limit, time_split=time_split, time_ratio=time_ratio, **fit_args)
                k_fold_start = 1
                if time_limit is not None:
                    time_limit = time_limit - (time.time() - time_start)

            models = self._train_multi_fold(models=models, hyperparameter_tune_kwargs=None, feature_prune=False, k_fold_start=k_fold_start, k_fold_end=k_fold, n_repeats=n_repeats, n_repeat_start=0, time_limit=time_limit, **fit_args)

        return models

    # TODO: Ban KNN from being a Stacker model outside of aux. Will need to ensemble select on all stack layers ensemble selector to make it work
    # TODO: Robert dataset, LightGBM is super good but RF and KNN take all the time away from it on 1h despite being much worse
    # TODO: Add time_limit_per_model
    # TODO: Rename for v0.1
    def _train_multi_fold(self, X, y, models: List[AbstractModel], time_limit=None, time_split=False,
                          time_ratio=1, hyperparameter_tune_kwargs=None, **kwargs) -> List[str]:
        """
        Trains and saves a list of models sequentially.
        This method should only be called in self._train_multi_initial
        Returns a list of trained model names.
        """
        models_valid = []
        time_start = time.time()
        if time_limit is not None:
            time_limit = time_limit * time_ratio
        if time_limit is not None and len(models) > 0:
            time_limit_model_split = time_limit / len(models)
        else:
            time_limit_model_split = time_limit
        for i, model in enumerate(models):
            if isinstance(model, str):
                model = self.load_model(model)
            elif self.low_memory:
                model = copy.deepcopy(model)
            if hyperparameter_tune_kwargs is not None and isinstance(hyperparameter_tune_kwargs, dict):
                hyperparameter_tune_kwargs_model = hyperparameter_tune_kwargs.get(model.name, None)
            else:
                hyperparameter_tune_kwargs_model = None
            # TODO: Only update scores when finished, only update model as part of final models if finished!
            if time_split:
                time_left = time_limit_model_split
            else:
                if time_limit is None:
                    time_left = None
                else:
                    time_start_model = time.time()
                    time_left = time_limit - (time_start_model - time_start)
            model_name_trained_lst = self._train_single_full(X, y, model, time_limit=time_left,
                                                             hyperparameter_tune_kwargs=hyperparameter_tune_kwargs_model, **kwargs)

            if self.low_memory:
                del model
            models_valid += model_name_trained_lst

        return models_valid

    def _train_multi(self, X, y, models: List[AbstractModel], hyperparameter_tune_kwargs=None, feature_prune=False, k_fold=None, n_repeats=None, n_repeat_start=0, time_limit=None, **kwargs) -> List[str]:
        """
        Train a list of models using the same data.
        Assumes that input data has already been processed in the form the models will receive as input (including stack feature generation).
        Trained models are available in the trainer object.
        Note: Consider using public APIs instead of this.
        Returns a list of trained model names.
        """
        time_limit_total_level = time_limit
        if k_fold is None:
            k_fold = self.k_fold
        if n_repeats is None:
            n_repeats = self.n_repeats
        if (k_fold == 0) and (n_repeats != 1):
            raise ValueError(f'n_repeats must be 1 when k_fold is 0, values: ({n_repeats}, {k_fold})')
        if time_limit is None:
            n_repeats_initial = n_repeats
        else:
            n_repeats_initial = 1
        if n_repeat_start == 0:
            time_start = time.time()
            model_names_trained = self._train_multi_initial(X=X, y=y, models=models, k_fold=k_fold, n_repeats=n_repeats_initial, hyperparameter_tune_kwargs=hyperparameter_tune_kwargs, feature_prune=feature_prune,
                                                            time_limit=time_limit, **kwargs)
            n_repeat_start = n_repeats_initial
            if time_limit is not None:
                time_limit = time_limit - (time.time() - time_start)
        else:
            model_names_trained = models
        if (n_repeats > 1) and (n_repeat_start < n_repeats):
            model_names_trained = self._train_multi_repeats(X=X, y=y, models=model_names_trained,
                                                            k_fold=k_fold, n_repeats=n_repeats, n_repeat_start=n_repeat_start, time_limit=time_limit, time_limit_total_level=time_limit_total_level, **kwargs)
        return model_names_trained

    def _train_multi_and_ensemble(self, X, y, X_val, y_val, hyperparameters: dict = None, X_unlabeled=None, num_stack_levels=0, time_limit=None, **kwargs) -> List[str]:
        """Identical to self.train_multi_levels, but also saves the data to disk. This should only ever be called once."""
        if self.save_data and not self.is_data_saved:
            self.save_X(X)
            self.save_y(y)
            if X_val is not None:
                self.save_X_val(X_val)
                if y_val is not None:
                    self.save_y_val(y_val)
            self.is_data_saved = True

        self._num_rows_train = len(X)
        if X_val is not None:
            self._num_rows_train += len(X_val)
        self._num_cols_train = len(list(X.columns))
        model_names_fit = self.train_multi_levels(X, y, hyperparameters=hyperparameters, X_val=X_val, y_val=y_val,
                                                  X_unlabeled=X_unlabeled, level_start=1, level_end=num_stack_levels+1, time_limit=time_limit, **kwargs)
        if len(self.get_model_names()) == 0:
            raise ValueError('AutoGluon did not successfully train any models')
        return model_names_fit

    def _predict_model(self, X, model, model_pred_proba_dict=None):
        if isinstance(model, str):
            model = self.load_model(model)
        X = self.get_inputs_to_model(model=model, X=X, model_pred_proba_dict=model_pred_proba_dict, fit=False)
        y_pred = model.predict(X=X)
        if self._regress_preds_asprobas and model.problem_type == REGRESSION:  # Convert regression preds to classes (during distillation)
            if (len(y_pred.shape) > 1) and (y_pred.shape[1] > 1):
                problem_type = MULTICLASS
            else:
                problem_type = BINARY
            y_pred = get_pred_from_proba(y_pred_proba=y_pred, problem_type=problem_type)
        return y_pred

    def _predict_proba_model(self, X, model, model_pred_proba_dict=None):
        if isinstance(model, str):
            model = self.load_model(model)
        X = self.get_inputs_to_model(model=model, X=X, model_pred_proba_dict=model_pred_proba_dict, fit=False)
        return model.predict_proba(X=X)

    def _get_dummy_stacker(self, level: int, model_levels: dict, use_orig_features=True) -> StackerEnsembleModel:
        model_names = model_levels[level - 1]
        base_models_dict = {}
        for model_name in model_names:
            if model_name in self.models.keys():
                base_models_dict[model_name] = self.models[model_name]
        hyperparameters = dict(
            use_orig_features=use_orig_features,
            max_base_models_per_type=0,
            max_base_models=0,
        )
        dummy_stacker = StackerEnsembleModel(
            path='',
            name='',
            model_base=AbstractModel(path='', name='', problem_type=self.problem_type, eval_metric=self.eval_metric),
            base_model_names=model_names,
            base_models_dict=base_models_dict,
            base_model_paths_dict=self.get_models_attribute_dict(attribute='path', models=model_names),
            base_model_types_dict=self.get_models_attribute_dict(attribute='type', models=model_names),
            hyperparameters=hyperparameters, quantile_levels=self.quantile_levels,
            random_state=level+self.random_state
        )
        dummy_stacker.initialize(num_classes=self.num_classes)
        return dummy_stacker

    # TODO: Enable raw=True for bagged models when X=None
    #  This is non-trivial to implement for multi-layer stacking ensembles on the OOF data.
    # TODO: Consider limiting X to 10k rows here instead of inside the model call
    def get_feature_importance(self, model=None, X=None, y=None, raw=True, **kwargs) -> pd.DataFrame:
        if model is None:
            model = self.model_best
        model: AbstractModel = self.load_model(model)
        if X is None and model.val_score is None:
            raise AssertionError(f'Model {model.name} is not valid for generating feature importances on original training data because no validation data was used during training, please specify new test data to compute feature importances.')

        if X is None:
            if isinstance(model, WeightedEnsembleModel):
                if self.bagged_mode:
                    if raw:
                        raise AssertionError('`feature_stage=\'transformed\'` feature importance on the original training data is not yet supported when bagging is enabled, please specify new test data to compute feature importances.')
                    X = None
                    is_oof = True
                else:
                    if raw:
                        X = self.load_X_val()
                    else:
                        X = None
                    is_oof = False
            elif isinstance(model, BaggedEnsembleModel):
                if raw:
                    raise AssertionError('`feature_stage=\'transformed\'` feature importance on the original training data is not yet supported when bagging is enabled, please specify new test data to compute feature importances.')
                X = self.load_X()
                X = self.get_inputs_to_model(model=model, X=X, fit=True)
                is_oof = True
            else:
                X = self.load_X_val()
                if not raw:
                    X = self.get_inputs_to_model(model=model, X=X, fit=False)
                is_oof = False
        else:
            is_oof = False
            if not raw:
                X = self.get_inputs_to_model(model=model, X=X, fit=False)

        if y is None and X is not None:
            if is_oof:
                y = self.load_y()
            else:
                y = self.load_y_val()

        if raw:
            return self._get_feature_importance_raw(X=X, y=y, model=model, **kwargs)
        else:
            if is_oof:
                kwargs['is_oof'] = is_oof
            return model.compute_feature_importance(X=X, y=y, **kwargs)

    # TODO: Can get feature importances of all children of model at no extra cost, requires scoring the values after predict_proba on each model
    #  Could solve by adding a self.score_all() function which takes model as input and also returns scores of all children models.
    #  This would be best solved after adding graph representation, it lives most naturally in AbstractModel
    # TODO: Can skip features which were pruned on all models that model depends on (Complex to implement, requires graph representation)
    # TODO: Note that raw importance will not equal non-raw importance for bagged models, even if raw features are identical to the model features.
    #  This is because for non-raw, we do an optimization where each fold model calls .compute_feature_importance(), and then the feature importances are averaged across the folds.
    #  This is different from raw, where the predictions of the folds are averaged and then feature importance is computed.
    #  Consider aligning these methods so they produce the same result.
    # The output of this function is identical to non-raw when model is level 1 and non-bagged
    def _get_feature_importance_raw(self, X, y, model, eval_metric=None, **kwargs) -> pd.DataFrame:
        if eval_metric is None:
            eval_metric = self.eval_metric
        if model is None:
            model = self.model_best
        if eval_metric.needs_pred:
            predict_func = self.predict
        else:
            predict_func = self.predict_proba
        model: AbstractModel = self.load_model(model)
        predict_func_kwargs = dict(model=model)
        return compute_permutation_feature_importance(
            X=X, y=y, predict_func=predict_func, predict_func_kwargs=predict_func_kwargs, eval_metric=eval_metric, **kwargs
        )

    def _get_models_load_info(self, model_names):
        model_names = copy.deepcopy(model_names)
        model_paths = self.get_models_attribute_dict(attribute='path', models=model_names)
        model_types = self.get_models_attribute_dict(attribute='type', models=model_names)
        return model_names, model_paths, model_types

    # Sums the attribute value across all models that the provided model depends on, including itself.
    # For instance, this function can return the expected total predict_time of a model.
    # attribute is the name of the desired attribute to be summed, or a dictionary of model name -> attribute value if the attribute is not present in the graph.
    def get_model_attribute_full(self, model, attribute, func=sum):
        base_model_set = self.get_minimum_model_set(model)
        if isinstance(attribute, dict):
            is_dict = True
        else:
            is_dict = False
        if len(base_model_set) == 1:
            if is_dict:
                return attribute[model]
            else:
                return self.model_graph.nodes[base_model_set[0]][attribute]
        # attribute_full = 0
        attribute_lst = []
        for base_model in base_model_set:
            if is_dict:
                attribute_base_model = attribute[base_model]
            else:
                attribute_base_model = self.model_graph.nodes[base_model][attribute]
            if attribute_base_model is None:
                return None
            attribute_lst.append(attribute_base_model)
            # attribute_full += attribute_base_model
        if attribute_lst:
            attribute_full = func(attribute_lst)
        else:
            attribute_full = 0
        return attribute_full

    # Returns dictionary of model name -> attribute value for the provided attribute
    def get_models_attribute_dict(self, attribute, models: list = None) -> dict:
        models_attribute_dict = nx.get_node_attributes(self.model_graph, attribute)
        if models is not None:
            model_names = []
            for model in models:
                if not isinstance(model, str):
                    model = model.name
                model_names.append(model)
            models_attribute_dict = {key: val for key, val in models_attribute_dict.items() if key in model_names}
        return models_attribute_dict

    # TODO: v0.1 Proper error catching
    # Returns attribute value for the given model
    def get_model_attribute(self, model, attribute: str):
        if not isinstance(model, str):
            model = model.name
        return self.model_graph.nodes[model][attribute]

    def set_model_attribute(self, model, attribute: str, val):
        if not isinstance(model, str):
            model = model.name
        self.model_graph.nodes[model][attribute] = val

    # Gets the minimum set of models that the provided model depends on, including itself
    # Returns a list of model names
    def get_minimum_model_set(self, model, include_self=True) -> list:
        if not isinstance(model, str):
            model = model.name
        minimum_model_set = list(nx.bfs_tree(self.model_graph, model, reverse=True))
        if not include_self:
            minimum_model_set = [m for m in minimum_model_set if m != model]
        return minimum_model_set

    # Gets the minimum set of models that the provided models depend on, including themselves
    # Returns a list of model names
    def get_minimum_models_set(self, models: list) -> list:
        models_set = set()
        for model in models:
            models_set = models_set.union(self.get_minimum_model_set(model))
        return list(models_set)

    # Gets the set of base models used directly by the provided model
    # Returns a list of model names
    def get_base_model_names(self, model) -> list:
        if not isinstance(model, str):
            model = model.name
        base_model_set = list(self.model_graph.predecessors(model))
        return base_model_set

    def _get_banned_model_names(self) -> list:
        """Gets all model names which would cause model files to be overwritten if a new model was trained with the name"""
        return self.get_model_names() + list(self._extra_banned_names)

    def leaderboard(self, extra_info=False):
        model_names = self.get_model_names()
        score_val = []
        fit_time_marginal = []
        pred_time_val_marginal = []
        stack_level = []
        fit_time = []
        pred_time_val = []
        can_infer = []
        fit_order = list(range(1, len(model_names)+1))
        score_val_dict = self.get_models_attribute_dict('val_score')
        fit_time_marginal_dict = self.get_models_attribute_dict('fit_time')
        predict_time_marginal_dict = self.get_models_attribute_dict('predict_time')
        for model_name in model_names:
            score_val.append(score_val_dict[model_name])
            fit_time_marginal.append(fit_time_marginal_dict[model_name])
            fit_time.append(self.get_model_attribute_full(model=model_name, attribute='fit_time'))
            pred_time_val_marginal.append(predict_time_marginal_dict[model_name])
            pred_time_val.append(self.get_model_attribute_full(model=model_name, attribute='predict_time'))
            stack_level.append(self.get_model_level(model_name))
            can_infer.append(self.model_graph.nodes[model_name]['can_infer'])

        model_info_dict = defaultdict(list)
        if extra_info:
            # TODO: feature_metadata
            # TODO: disk size
            # TODO: load time
            # TODO: Add persist_if_mem_safe() function to persist in memory all models if reasonable memory size (or a specific model+ancestors)
            # TODO: Add is_persisted() function to check which models are persisted in memory
            # TODO: package_dependencies, package_dependencies_full

            info = self.get_info(include_model_info=True)
            model_info = info['model_info']
            custom_model_info = {}
            for model_name in model_info:
                custom_info = {}
                bagged_info = model_info[model_name].get('bagged_info', {})
                custom_info['num_models'] = bagged_info.get('num_child_models', 1)
                custom_info['memory_size'] = bagged_info.get('max_memory_size', model_info[model_name]['memory_size'])
                custom_info['memory_size_min'] = bagged_info.get('min_memory_size', model_info[model_name]['memory_size'])
                custom_info['child_model_type'] = bagged_info.get('child_model_type', None)
                custom_info['child_hyperparameters'] = bagged_info.get('child_hyperparameters', None)
                custom_info['child_hyperparameters_fit'] = bagged_info.get('child_hyperparameters_fit', None)
                custom_info['child_ag_args_fit'] = bagged_info.get('child_ag_args_fit', None)
                custom_model_info[model_name] = custom_info

            model_info_keys = ['num_features', 'model_type', 'hyperparameters', 'hyperparameters_fit', 'ag_args_fit', 'features']
            model_info_sum_keys = []
            for key in model_info_keys:
                model_info_dict[key] = [model_info[model_name][key] for model_name in model_names]
                if key in model_info_sum_keys:
                    key_dict = {model_name: model_info[model_name][key] for model_name in model_names}
                    model_info_dict[key + '_full'] = [self.get_model_attribute_full(model=model_name, attribute=key_dict) for model_name in model_names]

            model_info_keys = ['num_models', 'memory_size', 'memory_size_min', 'child_model_type', 'child_hyperparameters', 'child_hyperparameters_fit', 'child_ag_args_fit']
            model_info_full_keys = {'memory_size': [('memory_size_w_ancestors', sum)], 'memory_size_min': [('memory_size_min_w_ancestors', max)], 'num_models': [('num_models_w_ancestors', sum)]}
            for key in model_info_keys:
                model_info_dict[key] = [custom_model_info[model_name][key] for model_name in model_names]
                if key in model_info_full_keys:
                    key_dict = {model_name: custom_model_info[model_name][key] for model_name in model_names}
                    for column_name, func in model_info_full_keys[key]:
                        model_info_dict[column_name] = [self.get_model_attribute_full(model=model_name, attribute=key_dict, func=func) for model_name in model_names]

            ancestors = [list(nx.dag.ancestors(self.model_graph, model_name)) for model_name in model_names]
            descendants = [list(nx.dag.descendants(self.model_graph, model_name)) for model_name in model_names]

            model_info_dict['num_ancestors'] = [len(ancestor_lst) for ancestor_lst in ancestors]
            model_info_dict['num_descendants'] = [len(descendant_lst) for descendant_lst in descendants]
            model_info_dict['ancestors'] = ancestors
            model_info_dict['descendants'] = descendants

        df = pd.DataFrame(data={
            'model': model_names,
            'score_val': score_val,
            'pred_time_val': pred_time_val,
            'fit_time': fit_time,
            'pred_time_val_marginal': pred_time_val_marginal,
            'fit_time_marginal': fit_time_marginal,
            'stack_level': stack_level,
            'can_infer': can_infer,
            'fit_order': fit_order,
            **model_info_dict,
        })
        df_sorted = df.sort_values(by=['score_val', 'pred_time_val', 'model'], ascending=[False, True, False]).reset_index(drop=True)

        df_columns_lst = df_sorted.columns.tolist()
        explicit_order = [
            'model',
            'score_val',
            'pred_time_val',
            'fit_time',
            'pred_time_val_marginal',
            'fit_time_marginal',
            'stack_level',
            'can_infer',
            'fit_order',
            'num_features',
            'num_models',
            'num_models_w_ancestors',
            'memory_size',
            'memory_size_w_ancestors',
            'memory_size_min',
            'memory_size_min_w_ancestors',
            'num_ancestors',
            'num_descendants',
            'model_type',
            'child_model_type'
        ]
        explicit_order = [column for column in explicit_order if column in df_columns_lst]
        df_columns_other = [column for column in df_columns_lst if column not in explicit_order]
        df_columns_new = explicit_order + df_columns_other
        df_sorted = df_sorted[df_columns_new]

        return df_sorted

    def get_info(self, include_model_info=False) -> dict:
        num_models_trained = len(self.get_model_names())
        if self.model_best is not None:
            best_model = self.model_best
        else:
            try:
                best_model = self.get_model_best()
            except AssertionError:
                best_model = None
        if best_model is not None:
            best_model_score_val = self.get_model_attribute(model=best_model, attribute='val_score')
            best_model_stack_level = self.get_model_level(best_model)
        else:
            best_model_score_val = None
            best_model_stack_level = None
        # fit_time = None
        num_bag_folds = self.k_fold
        max_core_stack_level = self.get_max_level('core')
        max_stack_level = self.get_max_level()

        problem_type = self.problem_type
        eval_metric = self.eval_metric.name
        time_train_start = self._time_train_start
        num_rows_train = self._num_rows_train
        num_cols_train = self._num_cols_train
        num_classes = self.num_classes
        # TODO:
        #  Disk size of models
        #  Raw feature count
        #  HPO time
        #  Bag time
        #  Feature prune time
        #  Exception count / models failed count
        #  True model count (models * kfold)
        #  AutoGluon version fit on
        #  Max memory usage
        #  CPU count used / GPU count used

        info = {
            'time_train_start': time_train_start,
            'num_rows_train': num_rows_train,
            'num_cols_train': num_cols_train,
            'num_classes': num_classes,
            'problem_type': problem_type,
            'eval_metric': eval_metric,
            'best_model': best_model,
            'best_model_score_val': best_model_score_val,
            'best_model_stack_level': best_model_stack_level,
            'num_models_trained': num_models_trained,
            'num_bag_folds': num_bag_folds,
            'max_stack_level': max_stack_level,
            'max_core_stack_level': max_core_stack_level,
        }

        if include_model_info:
            info['model_info'] = self.get_models_info()

        return info

    def get_models_info(self, models: List[str] = None) -> dict:
        if models is None:
            models = self.get_model_names()
        model_info_dict = dict()
        for model in models:
            if isinstance(model, str):
                if model in self.models.keys():
                    model = self.models[model]
            if isinstance(model, str):
                model_type = self.get_model_attribute(model=model, attribute='type')
                model_path = self.get_model_attribute(model=model, attribute='path')
                model_info_dict[model] = model_type.load_info(path=model_path)
            else:
                model_info_dict[model.name] = model.get_info()
        return model_info_dict

    def reduce_memory_size(self, remove_data=True, remove_fit_stack=False, remove_fit=True, remove_info=False, requires_save=True, reduce_children=False, **kwargs):
        if remove_data and self.is_data_saved:
            data_files = [
                self.path_data + 'X.pkl',
                self.path_data + 'X_val.pkl',
                self.path_data + 'y.pkl',
                self.path_data + 'y_val.pkl',
            ]
            for data_file in data_files:
                try:
                    os.remove(data_file)
                except FileNotFoundError:
                    pass
            if requires_save:
                self.is_data_saved = False
            try:
                os.rmdir(self.path_data)
            except OSError:
                pass
            try:
                os.rmdir(self.path_utils)
            except OSError:
                pass
        models = self.get_model_names()
        for model in models:
            model = self.load_model(model)
            model.reduce_memory_size(remove_fit_stack=remove_fit_stack, remove_fit=remove_fit, remove_info=remove_info, requires_save=requires_save, reduce_children=reduce_children, **kwargs)
            if requires_save:
                self.save_model(model, reduce_memory=False)
        if requires_save:
            self.save()

    # TODO: Also enable deletion of models which didn't succeed in training (files may still be persisted)
    #  This includes the original HPO fold for stacking
    # Deletes specified models from trainer and from disk (if delete_from_disk=True).
    def delete_models(self, models_to_keep=None, models_to_delete=None, allow_delete_cascade=False, delete_from_disk=True, dry_run=True):
        if models_to_keep is not None and models_to_delete is not None:
            raise ValueError('Exactly one of [models_to_keep, models_to_delete] must be set.')
        if models_to_keep is not None:
            if not isinstance(models_to_keep, list):
                models_to_keep = [models_to_keep]
            minimum_model_set = set()
            for model in models_to_keep:
                minimum_model_set.update(self.get_minimum_model_set(model))
            minimum_model_set = list(minimum_model_set)
            models_to_remove = [model for model in self.get_model_names() if model not in minimum_model_set]
        elif models_to_delete is not None:
            if not isinstance(models_to_delete, list):
                models_to_delete = [models_to_delete]
            minimum_model_set = set(models_to_delete)
            minimum_model_set_orig = copy.deepcopy(minimum_model_set)
            for model in models_to_delete:
                minimum_model_set.update(nx.algorithms.dag.descendants(self.model_graph, model))
            if not allow_delete_cascade:
                if minimum_model_set != minimum_model_set_orig:
                    raise AssertionError('models_to_delete contains models which cause a delete cascade due to other models being dependent on them. Set allow_delete_cascade=True to enable the deletion.')
            minimum_model_set = list(minimum_model_set)
            models_to_remove = [model for model in self.get_model_names() if model in minimum_model_set]
        else:
            raise ValueError('Exactly one of [models_to_keep, models_to_delete] must be set.')

        if dry_run:
            logger.log(30, f'Dry run enabled, AutoGluon would have deleted the following models: {models_to_remove}')
            if delete_from_disk:
                for model in models_to_remove:
                    model = self.load_model(model)
                    logger.log(30, f'\tDirectory {model.path} would have been deleted.')
            logger.log(30, f'To perform the deletion, set dry_run=False')
            return

        if delete_from_disk:
            for model in models_to_remove:
                model = self.load_model(model)
                model.delete_from_disk()

        self.model_graph.remove_nodes_from(models_to_remove)
        for model in models_to_remove:
            if model in self.models:
                self.models.pop(model)

        models_kept = self.get_model_names()

        if self.model_best is not None and self.model_best not in models_kept:
            try:
                self.model_best = self.get_model_best()
            except AssertionError:
                self.model_best = None

        # TODO: Delete from all the other model dicts
        self.save()

    @classmethod
    def load(cls, path, reset_paths=False):
        load_path = path + cls.trainer_file_name
        if not reset_paths:
            return load_pkl.load(path=load_path)
        else:
            obj = load_pkl.load(path=load_path)
            obj.set_contexts(path)
            obj.reset_paths = reset_paths
            return obj

    @classmethod
    def load_info(cls, path, reset_paths=False, load_model_if_required=True):
        load_path = path + cls.trainer_info_name
        try:
            return load_pkl.load(path=load_path)
        except:
            if load_model_if_required:
                trainer = cls.load(path=path, reset_paths=reset_paths)
                return trainer.get_info()
            else:
                raise

    def save_info(self, include_model_info=False):
        info = self.get_info(include_model_info=include_model_info)

        save_pkl.save(path=self.path + self.trainer_info_name, object=info)
        save_json.save(path=self.path + self.trainer_info_json_name, obj=info)
        return info

    def _process_hyperparameters(self, hyperparameters: dict) -> dict:
        return process_hyperparameters(hyperparameters=hyperparameters)

    def _get_full_model_val_score(self, model: str) -> float:
        model_full_dict_inverse = {full: orig for orig, full in self.model_full_dict.items()}
        model_performances = self.get_models_attribute_dict(attribute='val_score')

        normal_model = model_full_dict_inverse[model]
        if normal_model not in model_performances:
            # normal model is deleted
            if model not in self._model_full_dict_val_score:
                raise ValueError(f'_FULL model {model} had the model it was based on ({normal_model}) deleted, and the validation score was not stored.')
            val_score = self._model_full_dict_val_score[model]
        else:
            # normal model exists
            val_score = model_performances[normal_model]
        return val_score

    def distill(self, X=None, y=None, X_val=None, y_val=None, X_unlabeled=None,
                time_limit=None, hyperparameters=None, holdout_frac=None, verbosity=None,
                models_name_suffix=None, teacher=None, teacher_preds='soft',
                augmentation_data=None, augment_method='spunge', augment_args={'size_factor':5,'max_size':int(1e5)},
                augmented_sample_weight=1.0):
        """ Various distillation algorithms.
            Args:
                X, y: pd.DataFrame and pd.Series of training data.
                    If None, original training data used during predictor.fit() will be loaded.
                    This data is split into train/validation if X_val, y_val are None.
                X_val, y_val: pd.DataFrame and pd.Series of validation data.
                time_limit, hyperparameters, holdout_frac: defined as in predictor.fit()
                teacher (None or str):
                    If None, uses the model with the highest validation score as the teacher model, otherwise use the specified model name as the teacher.
                teacher_preds (None or str): If None, we only train with original labels (no data augmentation, overrides augment_method)
                    If 'hard', labels are hard teacher predictions given by: teacher.predict()
                    If 'soft', labels are soft teacher predictions given by: teacher.predict_proba()
                    Note: 'hard' and 'soft' are equivalent for regression problems.
                    If augment_method specified, teacher predictions are only used to label augmented data (training data keeps original labels).
                    To apply label-smoothing: teacher_preds='onehot' will use original training data labels converted to one-hots for multiclass (no data augmentation).  # TODO: expose smoothing-hyperparameter.
                models_name_suffix (str): Suffix to append to each student model's name, new names will look like: 'MODELNAME_dstl_SUFFIX'
                augmentation_data: pd.DataFrame of additional data to use as "augmented data" (does not contain labels).
                    When specified, augment_method, augment_args are ignored, and this is the only augmented data that is used (teacher_preds cannot be None).
                augment_method (None or str): specifies which augmentation strategy to utilize. Options: [None, 'spunge','munge']
                    If None, no augmentation gets applied.
                }
                augment_args (dict): args passed into the augmentation function corresponding to augment_method.
                augmented_sample_weight (float): Nonnegative value indicating how much to weight augmented samples. This is only considered if sample_weight was initially specified in Predictor.
        """
        if verbosity is None:
            verbosity = self.verbosity

        if teacher is None:
            teacher = self._get_best()

        hyperparameter_tune = False  # TODO: add as argument with scheduler options.
        if augmentation_data is not None and teacher_preds is None:
            raise ValueError("augmentation_data must be None if teacher_preds is None")

        logger.log(20, f"Distilling with teacher='{teacher}', teacher_preds={str(teacher_preds)}, augment_method={str(augment_method)} ...")
        if teacher not in self.get_model_names(can_infer=True):
            raise AssertionError(f"Teacher model '{teacher}' is not a valid teacher model! Either it does not exist or it cannot infer on new data.\n"
                                 f"Valid teacher models: {self.get_model_names(can_infer=True)}")
        if X is None:
            if y is not None:
                raise ValueError("X cannot be None when y specified.")
            X = self.load_X()
            X_val = self.load_X_val()

        if y is None:
            y = self.load_y()
            y_val = self.load_y_val()

        if X_val is None:
            if y_val is not None:
                raise ValueError("X_val cannot be None when y_val specified.")
            if holdout_frac is None:
                holdout_frac = default_holdout_frac(len(X), hyperparameter_tune)
            X, X_val, y, y_val = generate_train_test_split(X, y, problem_type=self.problem_type, test_size=holdout_frac)

        y_val_og = y_val.copy()
        og_bagged_mode = self.bagged_mode
        og_verbosity = self.verbosity
        self.bagged_mode = False  # turn off bagging
        self.verbosity = verbosity  # change verbosity for distillation

        if self.sample_weight is not None:
            X, w = extract_column(X, self.sample_weight)

        if teacher_preds is None or teacher_preds == 'onehot':
            augment_method = None
            logger.log(20, "Training students without a teacher model. Set teacher_preds = 'soft' or 'hard' to distill using the best AutoGluon predictor as teacher.")

        if teacher_preds in ['onehot','soft']:
            y = format_distillation_labels(y, self.problem_type, self.num_classes)
            y_val = format_distillation_labels(y_val, self.problem_type, self.num_classes)

        if augment_method is None and augmentation_data is None:
            if teacher_preds == 'hard':
                y_pred = pd.Series(self.predict(X, model=teacher))
                if (self.problem_type != REGRESSION) and (len(y_pred.unique()) < len(y.unique())):  # add missing labels
                    logger.log(15, "Adding missing labels to distillation dataset by including some real training examples")
                    indices_to_add = []
                    for clss in y.unique():
                        if clss not in y_pred.unique():
                            logger.log(15, f"Fetching a row with label={clss} from training data")
                            clss_index = y[y == clss].index[0]
                            indices_to_add.append(clss_index)
                    X_extra = X.loc[indices_to_add].copy()
                    y_extra = y.loc[indices_to_add].copy()  # these are actually real training examples
                    X = pd.concat([X, X_extra])
                    y_pred = pd.concat([y_pred, y_extra])
                    if self.sample_weight is not None:
                        w = pd.concat([w, w[indices_to_add]])
                y = y_pred
            elif teacher_preds == 'soft':
                y = self.predict_proba(X, model=teacher)
                if self.problem_type == MULTICLASS:
                    y = pd.DataFrame(y)
                else:
                    y = pd.Series(y)
        else:
            X_aug = augment_data(X=X, feature_metadata=self.feature_metadata,
                                 augmentation_data=augmentation_data, augment_method=augment_method, augment_args=augment_args)
            if len(X_aug) > 0:
                if teacher_preds == 'hard':
                    y_aug = pd.Series(self.predict(X_aug, model=teacher))
                elif teacher_preds == 'soft':
                    y_aug = self.predict_proba(X_aug, model=teacher)
                    if self.problem_type == MULTICLASS:
                        y_aug = pd.DataFrame(y_aug)
                    else:
                        y_aug = pd.Series(y_aug)
                else:
                    raise ValueError(f"Unknown teacher_preds specified: {teacher_preds}")

                X = pd.concat([X, X_aug])
                y = pd.concat([y, y_aug])
                if self.sample_weight is not None:
                     w = pd.concat([w, pd.Series([augmented_sample_weight]*len(X_aug))])

        X.reset_index(drop=True, inplace=True)
        y.reset_index(drop=True, inplace=True)
        if self.sample_weight is not None:
            w.reset_index(drop=True, inplace=True)
            X[self.sample_weight] = w

        name_suffix = '_DSTL'  # all student model names contain this substring
        if models_name_suffix is not None:
            name_suffix = name_suffix + "_" + models_name_suffix

        if hyperparameters is None:
            hyperparameters = {'GBM': {}, 'CAT': {}, 'NN': {}, 'RF': {}}
        hyperparameters = self._process_hyperparameters(hyperparameters=hyperparameters)  # TODO: consider exposing ag_args_fit, excluded_model_types as distill() arguments.
        if teacher_preds is not None and teacher_preds != 'hard' and self.problem_type != REGRESSION:
            self._regress_preds_asprobas = True

        core_kwargs = {
            'stack_name': self.distill_stackname,
            'get_models_func': self.construct_model_templates_distillation,
        }
        aux_kwargs = {
            'get_models_func': self.construct_model_templates_distillation,
            'check_if_best': False,
        }

        # self.bagged_mode = True  # TODO: Add options for bagging
        models = self.train_multi_levels(
            X=X,
            y=y,
            X_val=X_val,
            y_val=y_val,
            hyperparameters=hyperparameters,
            time_limit=time_limit,  # FIXME: Also limit augmentation time
            name_suffix=name_suffix,
            core_kwargs=core_kwargs,
            aux_kwargs=aux_kwargs,
        )

        distilled_model_names = []
        w_val = None
        if self.weight_evaluation:
            X_val, w_val = extract_column(X_val, self.sample_weight)
        for model_name in models:  # finally measure original metric on validation data and overwrite stored val_scores
            model_score = self.score(X_val, y_val_og, model=model_name, weights=w_val)
            model_obj = self.load_model(model_name)
            model_obj.val_score = model_score
            model_obj.save()  # TODO: consider omitting for sake of efficiency
            self.model_graph.nodes[model_name]['val_score'] = model_score
            distilled_model_names.append(model_name)
        leaderboard = self.leaderboard()
        logger.log(20, 'Distilled model leaderboard:')
        leaderboard_distilled = leaderboard[leaderboard['model'].isin(models)].reset_index(drop=True)
        with pd.option_context('display.max_rows', None, 'display.max_columns', None, 'display.width', 1000):
            logger.log(20, leaderboard_distilled)

        # reset trainer to old state before distill() was called:
        self.bagged_mode = og_bagged_mode  # TODO: Confirm if safe to train future models after training models in both bagged and non-bagged modes
        self.verbosity = og_verbosity
        return distilled_model_names<|MERGE_RESOLUTION|>--- conflicted
+++ resolved
@@ -1025,7 +1025,7 @@
         Trains model but does not add the trained model to this Trainer.
         Returns trained model object.
         """
-<<<<<<< HEAD
+
         if isinstance(model, BaggedEnsembleModel):
             if X_val is not None and y_val is not None:
                 model.fit(X=X, y=y, X_val=X_val, y_val=y_val, **model_fit_kwargs)
@@ -1033,9 +1033,6 @@
                 model.fit(X=X, y=y, **model_fit_kwargs)
         else:
             model.fit(X=X, y=y, X_val=X_val, y_val=y_val, **model_fit_kwargs)
-=======
-        model = model.fit(X=X, y=y, X_val=X_val, y_val=y_val, **model_fit_kwargs)
->>>>>>> 529d7cc6
         return model
 
     def _train_and_save(self, X, y, model: AbstractModel, X_val=None, y_val=None, stack_name='core', level=1, **model_fit_kwargs) -> List[str]:
