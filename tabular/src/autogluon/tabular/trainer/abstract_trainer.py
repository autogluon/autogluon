--- conflicted
+++ resolved
@@ -244,23 +244,12 @@
 
         # TODO: Hack
         if name_suffix:
-<<<<<<< HEAD
             for model_hyperparams in [hyperparameters[key_outer][key_model_type] for key_model_type in hyperparameters[key_outer] for key_outer in hyperparameters]:
                 if 'AG_args' in model_hyperparams:
                     model_hyperparams['AG_args']['name_suffix'] = model_hyperparams['AG_args'].get('name_suffix', '') + name_suffix
                 else:
                     model_hyperparams['AG_args'] = dict(name_suffix=name_suffix)   
-=======
-            for key_outer in hyperparameters:
-                for key_model_type in hyperparameters[key_outer]:
-                    for model_hyperparams in hyperparameters[key_outer][key_model_type]:
-                        if 'AG_args' in model_hyperparams:
-                            model_hyperparams['AG_args']['name_suffix'] = model_hyperparams['AG_args'].get('name_suffix', '') + name_suffix
-                        else:
-                            model_hyperparams['AG_args'] = dict(name_suffix=name_suffix)
             aux_kwargs['name_suffix'] = aux_kwargs.get('name_suffix', '') + name_suffix  # TODO: Hack
->>>>>>> b4b35330
-
         model_names_fit = []
         for level in range(max(0, level_start), level_end + 1):
             if not base_model_names and level > 0:
