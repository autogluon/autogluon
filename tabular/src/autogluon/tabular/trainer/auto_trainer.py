import logging
import warnings

import pandas as pd

from autogluon.core.utils import generate_train_test_split

from .abstract_trainer import AbstractTrainer
from .model_presets.presets import get_preset_models
from .model_presets.presets_distill import get_preset_models_distillation

logger = logging.getLogger(__name__)


# This Trainer handles model training details
class AutoTrainer(AbstractTrainer):
    def construct_model_templates(self, hyperparameters, **kwargs):
        path = kwargs.pop('path', self.path)
        problem_type = kwargs.pop('problem_type', self.problem_type)
        eval_metric = kwargs.pop('eval_metric', self.eval_metric)
        quantile_levels = kwargs.pop('quantile_levels', self.quantile_levels)
        invalid_model_names = kwargs.pop('invalid_model_names', self._get_banned_model_names())
        silent = kwargs.pop('silent', self.verbosity < 3)

        return get_preset_models(path=path, problem_type=problem_type, eval_metric=eval_metric,
                                 quantile_levels=quantile_levels,
                                 hyperparameters=hyperparameters, invalid_model_names=invalid_model_names,
                                 silent=silent, **kwargs)

<<<<<<< HEAD
    def fit(self, X, y, hyperparameters, X_val=None, y_val=None, X_unlabeled=None, feature_prune=False, holdout_frac=0.1, num_stack_levels=0, core_kwargs: dict = None, aux_kwargs: dict = None, time_limit=None, use_bag_holdout=False, **kwargs):
=======
    def fit(self, X, y, hyperparameters, X_val=None, y_val=None, X_unlabeled=None, feature_prune=False, holdout_frac=0.1, num_stack_levels=0, core_kwargs: dict = None, time_limit=None, use_bag_holdout=False, groups=None, **kwargs):
>>>>>>> dab2511d
        for key in kwargs:
            logger.warning(f'Warning: Unknown argument passed to `AutoTrainer.fit()`. Argument: {key}')

        if (y_val is None) or (X_val is None):
            if not self.bagged_mode or use_bag_holdout:
                if groups is not None:
                    raise AssertionError(f'Validation data must be manually specified if use_bag_holdout and groups are both specified.')
                if self.bagged_mode:
                    # Need at least 2 samples of each class in train data after split for downstream k-fold splits
                    # to ensure each k-fold has at least 1 sample of each class in training data
                    min_cls_count_train = 2
                else:
                    min_cls_count_train = 1
                X, X_val, y, y_val = generate_train_test_split(
                    X,
                    y,
                    problem_type=self.problem_type,
                    test_size=holdout_frac,
                    random_state=self.random_state,
                    min_cls_count_train=min_cls_count_train,
                )
                logger.log(20, f'Automatically generating train/validation split with holdout_frac={holdout_frac}, Train Rows: {len(X)}, Val Rows: {len(X_val)}')
        elif self.bagged_mode:
            if not use_bag_holdout:
                # TODO: User could be intending to blend instead. Add support for blend stacking.
                #  This error message is necessary because when calculating out-of-fold predictions for user, we want to return them in the form given in train_data,
                #  but if we merge train and val here, it becomes very confusing from a users perspective, especially because we reset index, making it impossible to match
                #  the original train_data to the out-of-fold predictions from `predictor.get_oof_pred_proba()`.
                raise AssertionError('X_val, y_val is not None, but bagged mode was specified. If calling from `TabularPredictor.fit()`, `tuning_data` must be None.\n'
                                     'Bagged mode does not use tuning data / validation data. Instead, all data (`train_data` and `tuning_data`) should be combined and specified as `train_data`.\n'
                                     'Bagging/Stacking with a held-out validation set (blend stacking) is not yet supported.')

        self._train_multi_and_ensemble(X, y, X_val, y_val, X_unlabeled=X_unlabeled, hyperparameters=hyperparameters,
<<<<<<< HEAD
                                       feature_prune=feature_prune, num_stack_levels=num_stack_levels,
                                       time_limit=time_limit, core_kwargs=core_kwargs, aux_kwargs=aux_kwargs)
=======
                                       feature_prune=feature_prune,
                                       num_stack_levels=num_stack_levels, time_limit=time_limit, core_kwargs=core_kwargs, groups=groups)
>>>>>>> dab2511d

    def construct_model_templates_distillation(self, hyperparameters, **kwargs):
        path = kwargs.pop('path', self.path)
        problem_type = kwargs.pop('problem_type', self.problem_type)
        eval_metric = kwargs.pop('eval_metric', self.eval_metric)
        invalid_model_names = kwargs.pop('invalid_model_names', self._get_banned_model_names())
        silent = kwargs.pop('silent', self.verbosity < 3)

        # TODO: QUANTILE VERSION?

        return get_preset_models_distillation(
            path=path,
            problem_type=problem_type,
            eval_metric=eval_metric,
            hyperparameters=hyperparameters,
            invalid_model_names=invalid_model_names,
            silent=silent,
            **kwargs,
        )<|MERGE_RESOLUTION|>--- conflicted
+++ resolved
@@ -27,11 +27,7 @@
                                  hyperparameters=hyperparameters, invalid_model_names=invalid_model_names,
                                  silent=silent, **kwargs)
 
-<<<<<<< HEAD
     def fit(self, X, y, hyperparameters, X_val=None, y_val=None, X_unlabeled=None, feature_prune=False, holdout_frac=0.1, num_stack_levels=0, core_kwargs: dict = None, aux_kwargs: dict = None, time_limit=None, use_bag_holdout=False, **kwargs):
-=======
-    def fit(self, X, y, hyperparameters, X_val=None, y_val=None, X_unlabeled=None, feature_prune=False, holdout_frac=0.1, num_stack_levels=0, core_kwargs: dict = None, time_limit=None, use_bag_holdout=False, groups=None, **kwargs):
->>>>>>> dab2511d
         for key in kwargs:
             logger.warning(f'Warning: Unknown argument passed to `AutoTrainer.fit()`. Argument: {key}')
 
@@ -65,13 +61,8 @@
                                      'Bagging/Stacking with a held-out validation set (blend stacking) is not yet supported.')
 
         self._train_multi_and_ensemble(X, y, X_val, y_val, X_unlabeled=X_unlabeled, hyperparameters=hyperparameters,
-<<<<<<< HEAD
                                        feature_prune=feature_prune, num_stack_levels=num_stack_levels,
                                        time_limit=time_limit, core_kwargs=core_kwargs, aux_kwargs=aux_kwargs)
-=======
-                                       feature_prune=feature_prune,
-                                       num_stack_levels=num_stack_levels, time_limit=time_limit, core_kwargs=core_kwargs, groups=groups)
->>>>>>> dab2511d
 
     def construct_model_templates_distillation(self, hyperparameters, **kwargs):
         path = kwargs.pop('path', self.path)
