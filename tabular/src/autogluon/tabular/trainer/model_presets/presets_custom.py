from autogluon.core.constants import AG_ARGS
from ...models.lgb.hyperparameters.parameters import get_param_baseline_custom


# Returns list of models created by a custom name preset.
def get_preset_custom(name, problem_type, num_classes):
    if not isinstance(name, str):
        raise ValueError(f'Expected string value for custom model, but was given {name}')
    # Custom model
    if name == 'GBM':
        model = get_param_baseline_custom(problem_type, num_classes=num_classes)
        model[AG_ARGS] = dict(model_type='GBM', name_suffix='Large', hyperparameter_tune_kwargs=None)
        return [model]
<<<<<<< HEAD
    else:
        raise ValueError(f'Unknown custom model preset: {name}')
=======
    elif name == 'ELECTRA_SMALL':
        return _get_preset_electra('google_electra_small', 'default_no_hpo', 'Small')
    elif name == 'ELECTRA_BASE':
        return _get_preset_electra('google_electra_base', 'default_no_hpo', 'Base')
    elif name == 'ELECTRA_BASE_HPO':
        return _get_preset_electra('google_electra_base', 'default', 'BaseHPO')
    elif name == 'ELECTRA_LARGE':
        return _get_preset_electra('google_electra_large', 'default_no_hpo', 'Large')
    else:
        raise ValueError(f'Unknown custom model preset: {name}')


def _get_preset_electra(backbone, params_name, name_suffix):
    from autogluon.text.text_prediction.text_prediction import ag_text_prediction_params
    model = ag_text_prediction_params.create(params_name)
    model['models']['BertForTextPredictionBasic']['search_space']['model.backbone.name'] = backbone
    model['models']['BertForTextPredictionBasic']['search_space']['optimization.num_train_epochs'] = 10
    model[AG_ARGS] = dict(model_type='TEXT_NN_V1', name_suffix=name_suffix, hyperparameter_tune_kwargs=None)
    return [model]
>>>>>>> 3f19d9fd
<|MERGE_RESOLUTION|>--- conflicted
+++ resolved
@@ -11,27 +11,5 @@
         model = get_param_baseline_custom(problem_type, num_classes=num_classes)
         model[AG_ARGS] = dict(model_type='GBM', name_suffix='Large', hyperparameter_tune_kwargs=None)
         return [model]
-<<<<<<< HEAD
     else:
-        raise ValueError(f'Unknown custom model preset: {name}')
-=======
-    elif name == 'ELECTRA_SMALL':
-        return _get_preset_electra('google_electra_small', 'default_no_hpo', 'Small')
-    elif name == 'ELECTRA_BASE':
-        return _get_preset_electra('google_electra_base', 'default_no_hpo', 'Base')
-    elif name == 'ELECTRA_BASE_HPO':
-        return _get_preset_electra('google_electra_base', 'default', 'BaseHPO')
-    elif name == 'ELECTRA_LARGE':
-        return _get_preset_electra('google_electra_large', 'default_no_hpo', 'Large')
-    else:
-        raise ValueError(f'Unknown custom model preset: {name}')
-
-
-def _get_preset_electra(backbone, params_name, name_suffix):
-    from autogluon.text.text_prediction.text_prediction import ag_text_prediction_params
-    model = ag_text_prediction_params.create(params_name)
-    model['models']['BertForTextPredictionBasic']['search_space']['model.backbone.name'] = backbone
-    model['models']['BertForTextPredictionBasic']['search_space']['optimization.num_train_epochs'] = 10
-    model[AG_ARGS] = dict(model_type='TEXT_NN_V1', name_suffix=name_suffix, hyperparameter_tune_kwargs=None)
-    return [model]
->>>>>>> 3f19d9fd
+        raise ValueError(f'Unknown custom model preset: {name}')