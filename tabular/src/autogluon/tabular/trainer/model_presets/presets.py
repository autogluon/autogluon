--- conflicted
+++ resolved
@@ -61,14 +61,11 @@
     KNN=KNNModel,
     GBM=LGBModel,
     CAT=CatboostModel,
+    XGB=XGBoostModel,
     NN=TabularNeuralNetModel,
     LR=LinearModel,
     FASTAI=NNFastAiTabularModel,
-<<<<<<< HEAD
-    XGB=XGBoostModel,
-=======
     TRANSF=TabTransformerModel,
->>>>>>> 130e4990
 )
 
 DEFAULT_MODEL_NAMES = {
@@ -77,14 +74,11 @@
     KNNModel: 'KNeighbors',
     LGBModel: 'LightGBM',
     CatboostModel: 'Catboost',
+    XGBoostModel: 'XGBoost',
     TabularNeuralNetModel: 'NeuralNet',
     LinearModel: 'LinearModel',
     NNFastAiTabularModel: 'FastAINeuralNet',
-<<<<<<< HEAD
-    XGBoostModel: 'XGBoost',
-=======
     TabTransformerModel: 'Transformer',
->>>>>>> 130e4990
 }
 
 
