import copy
import inspect
import logging
import warnings
from collections import defaultdict

from sklearn.linear_model import LogisticRegression, LinearRegression

from autogluon.core.metrics import soft_log_loss, mean_squared_error
from autogluon.core.constants import AG_ARGS, AG_ARGS_FIT, BINARY, MULTICLASS,\
    REGRESSION, SOFTCLASS, PROBLEM_TYPES_CLASSIFICATION
<<<<<<< HEAD

=======
>>>>>>> d424c86e
from ...models.abstract.abstract_model import AbstractModel
from ...models.fastainn.tabular_nn_fastai import NNFastAiTabularModel
from ...models.lgb.lgb_model import LGBModel
from ...models.lr.lr_model import LinearModel
from ...models.tabular_nn.tabular_nn_model import TabularNeuralNetModel
from ...models.rf.rf_model import RFModel
from ...models.knn.knn_model import KNNModel
from ...models.catboost.catboost_model import CatboostModel
from ...models.xgboost.xgboost_model import XGBoostModel
from ...models.xt.xt_model import XTModel
from ...models.tab_transformer.tab_transformer_model import TabTransformerModel
from ...models.text_prediction.text_prediction_v1_model import TextPredictionV1Model


logger = logging.getLogger(__name__)

# Higher values indicate higher priority, priority dictates the order models are trained for a given level.
DEFAULT_MODEL_PRIORITY = dict(
    RF=100,
    XT=90,
    KNN=80,
    GBM=70,
    CAT=60,
    XGB=55,
    NN=50,
    FASTAI=45,
    LR=40,
    TEXT_NN_V1=0,
    TRANSF=0,
    custom=0,
)


# Problem type specific model priority overrides (will update default values in DEFAULT_MODEL_PRIORITY)
PROBLEM_TYPE_MODEL_PRIORITY = {
    MULTICLASS: dict(
        NN=120,
        FASTAI=115,
        KNN=110,
    ),
}

DEFAULT_SOFTCLASS_PRIORITY = dict(
    GBM=100,
    NN=90,
    RF=80,
    CAT=60,
    custom=0,
)

DEFAULT_CUSTOM_MODEL_PRIORITY = 0

MODEL_TYPES = dict(
    RF=RFModel,
    XT=XTModel,
    KNN=KNNModel,
    GBM=LGBModel,
    CAT=CatboostModel,
    XGB=XGBoostModel,
    NN=TabularNeuralNetModel,
    LR=LinearModel,
    FASTAI=NNFastAiTabularModel,
    TRANSF=TabTransformerModel,
    TEXT_NN_V1=TextPredictionV1Model,
)

DEFAULT_MODEL_NAMES = {
    RFModel: 'RandomForest',
    XTModel: 'ExtraTrees',
    KNNModel: 'KNeighbors',
    LGBModel: 'LightGBM',
    CatboostModel: 'Catboost',
    XGBoostModel: 'XGBoost',
    TabularNeuralNetModel: 'NeuralNet',
    LinearModel: 'LinearModel',
    NNFastAiTabularModel: 'FastAINeuralNet',
    TabTransformerModel: 'Transformer',
    TextPredictionV1Model: 'TextNeuralNetV1',
}


def _dd_classifier():
    return 'Classifier'


def _dd_regressor():
    return 'Regressor'


DEFAULT_MODEL_TYPE_SUFFIX = dict(
    classifier=defaultdict(_dd_classifier),
    regressor=defaultdict(_dd_regressor),
)
DEFAULT_MODEL_TYPE_SUFFIX['classifier'].update({LinearModel: ''})
DEFAULT_MODEL_TYPE_SUFFIX['regressor'].update({LinearModel: ''})


# DONE: Add levels, including 'default'
# DONE: Add lists
# DONE: Add custom which can append to lists
# DONE: Add special optional AG args for things like name prefix, name suffix, name, etc.
# TODO: Move creation of stack ensemble internally into this function? Requires passing base models in as well.
# DONE: Add special optional AG args for training order
# TODO: Add special optional AG args for base models
# TODO: Consider making hyperparameters arg in fit() accept lists, concatenate hyperparameter sets together.
# TODO: Consider adding special optional AG args for #cores,#gpus,num_early_stopping_iterations,etc.
# DONE: Consider adding special optional AG args for max train time, max memory size, etc.
# TODO: Consider adding special optional AG args for use_original_features,features_to_use,etc.
# TODO: Consider adding optional AG args to dynamically disable models such as valid_num_classes_range, valid_row_count_range, valid_feature_count_range, etc.
# TODO: Args such as max_repeats, num_folds
# TODO: Add banned_model_types arg
# TODO: Add option to update hyperparameters with only added keys, so disabling CatBoost would just be {'CAT': []}, which keeps the other models as is.
# TODO: special optional AG arg for only training model if eval_metric in list / not in list. Useful for F1 and 'is_unbalanced' arg in LGBM.
def get_preset_models(path, problem_type, eval_metric, hyperparameters, stopping_metric=None, num_classes=None, hyperparameter_tune=False,
                      level='default', extra_ag_args_fit=None, extra_ag_args=None, name_suffix='', default_priorities=None, invalid_model_names: list = None):
    if problem_type not in [BINARY, MULTICLASS, REGRESSION, SOFTCLASS]:
        raise NotImplementedError
    if default_priorities is None:
        default_priorities = copy.deepcopy(DEFAULT_MODEL_PRIORITY)
        if problem_type in PROBLEM_TYPE_MODEL_PRIORITY:
            default_priorities.update(PROBLEM_TYPE_MODEL_PRIORITY[problem_type])

    if level in hyperparameters.keys():
        level_key = level
    else:
        level_key = 'default'
    hp_level = hyperparameters[level_key]
    priority_dict = defaultdict(list)
    for model_type in hp_level:
        for model in hp_level[model_type]:
            model = copy.deepcopy(model)
            if AG_ARGS not in model:
                model[AG_ARGS] = dict()
            if extra_ag_args is not None:
                model[AG_ARGS].update(extra_ag_args.copy())
            if 'model_type' not in model[AG_ARGS]:
                model[AG_ARGS]['model_type'] = model_type
            model_priority = model[AG_ARGS].get('priority', default_priorities.get(model_type, DEFAULT_CUSTOM_MODEL_PRIORITY))
            # Check if model is valid
            if hyperparameter_tune and model[AG_ARGS].get('disable_in_hpo', False):
                continue  # Not valid
            priority_dict[model_priority].append(model)
    model_priority_list = [model for priority in sorted(priority_dict.keys(), reverse=True) for model in priority_dict[priority]]
    model_names_set = set()
    if invalid_model_names is not None:
        model_names_set.update(invalid_model_names)
    models = []
    for model in model_priority_list:
        model_type = model[AG_ARGS]['model_type']
        if not inspect.isclass(model_type):
            model_type = MODEL_TYPES[model_type]
        elif not issubclass(model_type, AbstractModel):
            logger.warning(f'Warning: Custom model type {model_type} does not inherit from {AbstractModel}. This may lead to instability. Consider wrapping {model_type} with an implementation of {AbstractModel}!')
        else:
            logger.log(20, f'Custom Model Type Detected: {model_type}')
        name_orig = model[AG_ARGS].get('name', None)
        if name_orig is None:
            name_main = model[AG_ARGS].get('name_main', DEFAULT_MODEL_NAMES.get(model_type, model_type.__name__))
            name_prefix = model[AG_ARGS].get('name_prefix', '')
            name_type_suffix = model[AG_ARGS].get('name_type_suffix', None)
            if name_type_suffix is None:
                suffix_key = 'classifier' if problem_type in (PROBLEM_TYPES_CLASSIFICATION+[SOFTCLASS]) else 'regressor'
                name_type_suffix = DEFAULT_MODEL_TYPE_SUFFIX[suffix_key][model_type]
            name_suff = model[AG_ARGS].get('name_suffix', '')
            name_orig = name_prefix + name_main + name_type_suffix + name_suff
        name_orig = name_orig + name_suffix
        name = name_orig
        num_increment = 2
        while name in model_names_set:  # Ensure name is unique
            name = f'{name_orig}_{num_increment}'
            num_increment += 1
        model_names_set.add(name)
        model_params = copy.deepcopy(model)
        model_params.pop(AG_ARGS)
        if extra_ag_args_fit is not None:
            if AG_ARGS_FIT not in model_params:
                model_params[AG_ARGS_FIT] = {}
            model_params[AG_ARGS_FIT].update(extra_ag_args_fit.copy())  # TODO: Consider case of overwriting user specified extra args.
        model_init = model_type(path=path, name=name, problem_type=problem_type, eval_metric=eval_metric, stopping_metric=stopping_metric, num_classes=num_classes, hyperparameters=model_params)
        models.append(model_init)

    return models


def get_preset_stacker_model(path, problem_type, eval_metric, num_classes=None,
                             hyperparameters={'NN': {}, 'GBM': {}}, hyperparameter_tune=False):
    # TODO: Expand options to RF and NN
    if problem_type == REGRESSION:
        model = RFModel(path=path, name='LinearRegression', model=LinearRegression(),
                        problem_type=problem_type, eval_metric=eval_metric)
    else:
        model = RFModel(path=path, name='LogisticRegression', model=LogisticRegression(
            solver='liblinear', multi_class='auto', max_iter=500,  # n_jobs=-1  # TODO: HP set to hide warnings, but we should find optimal HP for this
        ), problem_type=problem_type, eval_metric=eval_metric)
    return model


# TODO: v0.1 cleanup and avoid hardcoded logic with model names
def get_preset_models_softclass(path, hyperparameters, num_classes=None, hyperparameter_tune=False, name_suffix='', extra_ag_args=None, invalid_model_names: list = None):
    model_types_standard = ['GBM', 'NN', 'CAT']
    hyperparameters = copy.deepcopy(hyperparameters)
    hyperparameters_standard = copy.deepcopy(hyperparameters)
    hyperparameters_rf = copy.deepcopy(hyperparameters)
    default_level_key = 'default'
    if default_level_key in hyperparameters:
        hyperparameters_standard[default_level_key] = {key: hyperparameters_standard[default_level_key][key] for key in hyperparameters_standard[default_level_key] if key in model_types_standard}
        hyperparameters_rf[default_level_key] = {key: hyperparameters_rf[default_level_key][key] for key in hyperparameters_rf[default_level_key] if key == 'RF'}
    else:
        hyperparameters_standard = {key: hyperparameters_standard[key] for key in hyperparameters_standard if key in model_types_standard}
        hyperparameters_rf = {key: hyperparameters_rf[key] for key in hyperparameters_rf if key == 'RF'}
        # TODO: add support for per-stack level hyperparameters
    models = get_preset_models(path=path, problem_type=SOFTCLASS, eval_metric=soft_log_loss, stopping_metric=soft_log_loss,
                               hyperparameters=hyperparameters_standard, num_classes=num_classes, hyperparameter_tune=hyperparameter_tune,
                               extra_ag_args=extra_ag_args, name_suffix=name_suffix, default_priorities=DEFAULT_SOFTCLASS_PRIORITY, invalid_model_names=invalid_model_names)
    if invalid_model_names is None:
        invalid_model_names = []
    invalid_model_names = invalid_model_names + [model.name for model in models]
    # Swap RF criterion for MSE:
    rf_models = []
    if len(hyperparameters_rf) > 0:
        rf_newparams = {'criterion': 'mse', 'AG_args': {'name_suffix': 'MSE'}}
        if 'RF' in hyperparameters_rf:
            rf_params = hyperparameters_rf['RF']
        elif 'default' in hyperparameters_rf and 'RF' in hyperparameters_rf['default']:
            rf_params = hyperparameters_rf['default']['RF']
        else:
            rf_params = None
        if isinstance(rf_params, list):
            for i in range(len(rf_params)):
                rf_params[i].update(rf_newparams)
            rf_params = [j for n, j in enumerate(rf_params) if j not in rf_params[(n+1):]]  # Remove duplicates which may arise after overwriting criterion
        elif rf_params is not None:
            rf_params.update(rf_newparams)
        if 'RF' in hyperparameters_rf:
            hyperparameters_rf['RF'] = rf_params
        elif 'default' in hyperparameters_rf and 'RF' in hyperparameters_rf['default']:
            hyperparameters_rf['default']['RF'] = rf_params
        rf_models = get_preset_models(path=path, problem_type=REGRESSION, eval_metric=mean_squared_error,
                                      hyperparameters=hyperparameters_rf, hyperparameter_tune=hyperparameter_tune,
                                      extra_ag_args=extra_ag_args, name_suffix=name_suffix, default_priorities=DEFAULT_SOFTCLASS_PRIORITY, invalid_model_names=invalid_model_names)
    models_cat = [model for model in models if isinstance(model, CatboostModel)]
    models_noncat = [model for model in models if not isinstance(model, CatboostModel)]
    models = models_noncat + rf_models + models_cat
    if len(models) == 0:
        raise ValueError("At least one of the following model-types must be present in hyperparameters: ['GBM','CAT','NN','RF'], "
                         "These are the only supported models for softclass prediction problems. "
                         "Softclass problems are also not yet supported for fit() with per-stack level hyperparameters.")
    for model in models:
        model.normalize_pred_probas = True

    return models<|MERGE_RESOLUTION|>--- conflicted
+++ resolved
@@ -9,10 +9,6 @@
 from autogluon.core.metrics import soft_log_loss, mean_squared_error
 from autogluon.core.constants import AG_ARGS, AG_ARGS_FIT, BINARY, MULTICLASS,\
     REGRESSION, SOFTCLASS, PROBLEM_TYPES_CLASSIFICATION
-<<<<<<< HEAD
-
-=======
->>>>>>> d424c86e
 from ...models.abstract.abstract_model import AbstractModel
 from ...models.fastainn.tabular_nn_fastai import NNFastAiTabularModel
 from ...models.lgb.lgb_model import LGBModel
@@ -24,8 +20,6 @@
 from ...models.xgboost.xgboost_model import XGBoostModel
 from ...models.xt.xt_model import XTModel
 from ...models.tab_transformer.tab_transformer_model import TabTransformerModel
-from ...models.text_prediction.text_prediction_v1_model import TextPredictionV1Model
-
 
 logger = logging.getLogger(__name__)
 
@@ -40,11 +34,9 @@
     NN=50,
     FASTAI=45,
     LR=40,
-    TEXT_NN_V1=0,
     TRANSF=0,
     custom=0,
 )
-
 
 # Problem type specific model priority overrides (will update default values in DEFAULT_MODEL_PRIORITY)
 PROBLEM_TYPE_MODEL_PRIORITY = {
@@ -76,7 +68,6 @@
     LR=LinearModel,
     FASTAI=NNFastAiTabularModel,
     TRANSF=TabTransformerModel,
-    TEXT_NN_V1=TextPredictionV1Model,
 )
 
 DEFAULT_MODEL_NAMES = {
@@ -90,7 +81,6 @@
     LinearModel: 'LinearModel',
     NNFastAiTabularModel: 'FastAINeuralNet',
     TabTransformerModel: 'Transformer',
-    TextPredictionV1Model: 'TextNeuralNetV1',
 }
 
 
