--- conflicted
+++ resolved
@@ -20,11 +20,8 @@
 from ...models.xgboost.xgboost_model import XGBoostModel
 from ...models.xt.xt_model import XTModel
 from ...models.tab_transformer.tab_transformer_model import TabTransformerModel
-<<<<<<< HEAD
+from ...models.fasttext.fasttext_model import FastTextModel
 from ...models.text_prediction.text_prediction_v1_model import TextPredictionV1Model
-=======
-from ...models.fasttext.fasttext_model import FastTextModel
->>>>>>> b1cb3ae9
 from ...models.ensemble.stacker_ensemble_model import StackerEnsembleModel
 
 logger = logging.getLogger(__name__)
@@ -40,11 +37,8 @@
     NN=50,
     FASTAI=45,
     LR=40,
-<<<<<<< HEAD
+    FASTTEXT=0,
     TEXT_NN_V1=0,
-=======
-    FASTTEXT=0,
->>>>>>> b1cb3ae9
     TRANSF=0,
     custom=0,
 )
@@ -79,11 +73,8 @@
     LR=LinearModel,
     FASTAI=NNFastAiTabularModel,
     TRANSF=TabTransformerModel,
-<<<<<<< HEAD
     TEXT_NN_V1=TextPredictionV1Model,
-=======
     FASTTEXT=FastTextModel,
->>>>>>> b1cb3ae9
 )
 
 DEFAULT_MODEL_NAMES = {
@@ -97,11 +88,8 @@
     LinearModel: 'LinearModel',
     NNFastAiTabularModel: 'NeuralNetFastAI',
     TabTransformerModel: 'Transformer',
-<<<<<<< HEAD
     TextPredictionV1Model: 'TextNeuralNetV1',
-=======
     FastTextModel: 'FastText',
->>>>>>> b1cb3ae9
 }
 
 
