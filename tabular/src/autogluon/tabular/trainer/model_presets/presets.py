import copy
import inspect
import logging
from collections import defaultdict

from autogluon.core.metrics import mean_squared_error
from autogluon.core.constants import AG_ARGS, AG_ARGS_FIT, AG_ARGS_ENSEMBLE, BINARY, MULTICLASS, REGRESSION, SOFTCLASS, QUANTILE
from autogluon.core.models import AbstractModel, GreedyWeightedEnsembleModel, StackerEnsembleModel

from .presets_custom import get_preset_custom
from ..utils import process_hyperparameters
from ...models import LGBModel, CatBoostModel, XGBoostModel, RFModel, XTModel, KNNModel, LinearModel,\
    TabularNeuralNetModel, NNFastAiTabularModel, FastTextModel, TextPredictorModel
from ...models.tab_transformer.tab_transformer_model import TabTransformerModel

logger = logging.getLogger(__name__)

# Higher values indicate higher priority, priority dictates the order models are trained for a given level.
DEFAULT_MODEL_PRIORITY = dict(
    RF=100,
    XT=90,
    KNN=80,
    GBM=70,
    CAT=60,
    XGB=55,
    NN=50,
    FASTAI=45,
    LR=40,
    FASTTEXT=0,
    AG_TEXT_NN=0,
    TRANSF=0,
    custom=0,
)

# Problem type specific model priority overrides (will update default values in DEFAULT_MODEL_PRIORITY)
PROBLEM_TYPE_MODEL_PRIORITY = {
    MULTICLASS: dict(
        NN=120,
        FASTAI=115,
        KNN=110,
    ),
}

DEFAULT_SOFTCLASS_PRIORITY = dict(
    GBM=100,
    NN=90,
    RF=80,
    CAT=60,
    custom=0,
)

DEFAULT_CUSTOM_MODEL_PRIORITY = 0

<<<<<<< HEAD
DEFAULT_QUANTILE_MODEL = ['RF', 'XT', 'ENS_WEIGHTED'] # TODO: OTHERS will be added
=======
DEFAULT_QUANTILE_MODEL = ['RF', 'XT', 'GBM', 'ENS_WEIGHTED'] # TODO: OTHERS will be added
>>>>>>> af84a5b3

MODEL_TYPES = dict(
    RF=RFModel,
    XT=XTModel,
    KNN=KNNModel,
    GBM=LGBModel,
    CAT=CatBoostModel,
    XGB=XGBoostModel,
    NN=TabularNeuralNetModel,
    LR=LinearModel,
    FASTAI=NNFastAiTabularModel,
    TRANSF=TabTransformerModel,
    AG_TEXT_NN=TextPredictorModel,
    FASTTEXT=FastTextModel,
    ENS_WEIGHTED=GreedyWeightedEnsembleModel,
)

DEFAULT_MODEL_NAMES = {
    RFModel: 'RandomForest',
    XTModel: 'ExtraTrees',
    KNNModel: 'KNeighbors',
    LGBModel: 'LightGBM',
    CatBoostModel: 'CatBoost',
    XGBoostModel: 'XGBoost',
    TabularNeuralNetModel: 'NeuralNetMXNet',
    LinearModel: 'LinearModel',
    NNFastAiTabularModel: 'NeuralNetFastAI',
    TabTransformerModel: 'Transformer',
    TextPredictorModel: 'TextNeuralNetwork',
    FastTextModel: 'FastText',
    GreedyWeightedEnsembleModel: 'WeightedEnsemble',
}


VALID_AG_ARGS_KEYS = {
    'name',
    'name_main',
    'name_prefix',
    'name_suffix',
    'name_bag_suffix',
    'model_type',
    'priority',
    'problem_types',
    'disable_in_hpo',
    'valid_stacker',
    'valid_base',
    'hyperparameter_tune_kwargs',
}


# DONE: Add levels, including 'default'
# DONE: Add lists
# DONE: Add custom which can append to lists
# DONE: Add special optional AG args for things like name prefix, name suffix, name, etc.
# DONE: Move creation of stack ensemble internally into this function? Requires passing base models in as well.
# DONE: Add special optional AG args for training order
# DONE: Add special optional AG args for base models
# TODO: Consider making hyperparameters arg in fit() accept lists, concatenate hyperparameter sets together.
# TODO: Consider adding special optional AG args for #cores,#gpus,num_early_stopping_iterations,etc.
# DONE: Consider adding special optional AG args for max train time, max memory size, etc.
# TODO: Consider adding special optional AG args for use_original_features,features_to_use,etc.
# TODO: Consider adding optional AG args to dynamically disable models such as valid_num_classes_range, valid_row_count_range, valid_feature_count_range, etc.
# TODO: Args such as max_repeats, num_folds
# DONE: Add banned_model_types arg
# TODO: Add option to update hyperparameters with only added keys, so disabling CatBoost would just be {'CAT': []}, which keeps the other models as is.
# TODO: special optional AG arg for only training model if eval_metric in list / not in list. Useful for F1 and 'is_unbalanced' arg in LGBM.
def get_preset_models(path, problem_type, eval_metric, hyperparameters, feature_metadata=None, num_classes=None, quantile_levels=None,
                      level: int = 1, ensemble_type=StackerEnsembleModel, ensemble_kwargs: dict = None, ag_args_fit=None, ag_args=None, ag_args_ensemble=None,
                      name_suffix: str = None, default_priorities=None, invalid_model_names: list = None, excluded_model_types: list = None,
                      hyperparameter_preprocess_func=None, hyperparameter_preprocess_kwargs=None, silent=True):
    hyperparameters = process_hyperparameters(hyperparameters)
    if hyperparameter_preprocess_func is not None:
        if hyperparameter_preprocess_kwargs is None:
            hyperparameter_preprocess_kwargs = dict()
        hyperparameters = hyperparameter_preprocess_func(hyperparameters, **hyperparameter_preprocess_kwargs)
    if problem_type not in [BINARY, MULTICLASS, REGRESSION, SOFTCLASS, QUANTILE]:
        raise NotImplementedError
    invalid_name_set = set()
    if invalid_model_names is not None:
        invalid_name_set.update(invalid_model_names)
    invalid_type_set = set()
    if excluded_model_types is not None:
        logger.log(20, f'Excluded Model Types: {excluded_model_types}')
        invalid_type_set.update(excluded_model_types)
    if default_priorities is None:
        default_priorities = copy.deepcopy(DEFAULT_MODEL_PRIORITY)
        if problem_type in PROBLEM_TYPE_MODEL_PRIORITY:
            default_priorities.update(PROBLEM_TYPE_MODEL_PRIORITY[problem_type])

    level_key = level if level in hyperparameters.keys() else 'default'
    if level_key not in hyperparameters.keys() and level_key == 'default':
        hyperparameters = {'default': hyperparameters}
    hp_level = hyperparameters[level_key]
    model_cfg_priority_dict = defaultdict(list)
    for model_type in hp_level:
        if problem_type == QUANTILE and model_type not in DEFAULT_QUANTILE_MODEL:
            logger.warning(f"Model type '{model_type}' does not support `problem_type='{QUANTILE}'` yet. This model will be ignored.")
            continue
        models_of_type = hp_level[model_type]
        if not isinstance(models_of_type, list):
            models_of_type = [models_of_type]
        model_cfgs_to_process = []
        for model_cfg in models_of_type:
            if model_type in invalid_type_set:
                logger.log(20, f"\tFound '{model_type}' model in hyperparameters, but '{model_type}' is present in `excluded_model_types` and will be removed.")
                continue  # Don't include excluded models
            if isinstance(model_cfg, str):
                if model_type == 'AG_TEXT_NN':
                    AG_TEXT_IMPORT_ERROR = 'autogluon.text has not been installed. ' \
                                           'You may try to install "autogluon.text" ' \
                                           'first by running. ' \
                                           '`python3 -m pip install autogluon.text`'
                    try:
                        from autogluon.text import ag_text_presets
                    except ImportError:
                        raise ImportError(AG_TEXT_IMPORT_ERROR)
                    model_cfgs_to_process.append(ag_text_presets.create(model_cfg))
                else:
                    model_cfgs_to_process += get_preset_custom(name=model_cfg, problem_type=problem_type, num_classes=num_classes)
            else:
                model_cfgs_to_process.append(model_cfg)
        for model_cfg in model_cfgs_to_process:
            model_cfg = clean_model_cfg(model_cfg=model_cfg, model_type=model_type, ag_args=ag_args, ag_args_ensemble=ag_args_ensemble, ag_args_fit=ag_args_fit)
            model_cfg[AG_ARGS]['priority'] = model_cfg[AG_ARGS].get('priority', default_priorities.get(model_type, DEFAULT_CUSTOM_MODEL_PRIORITY))
            model_priority = model_cfg[AG_ARGS]['priority']
            # Check if model_cfg is valid
            is_valid = is_model_cfg_valid(model_cfg, level=level, problem_type=problem_type)
            if AG_ARGS_FIT in model_cfg and not model_cfg[AG_ARGS_FIT]:
                model_cfg.pop(AG_ARGS_FIT)
            if is_valid:
                model_cfg_priority_dict[model_priority].append(model_cfg)

    model_cfg_priority_list = [model for priority in sorted(model_cfg_priority_dict.keys(), reverse=True) for model in model_cfg_priority_dict[priority]]

    if not silent:
        logger.log(20, 'Model configs that will be trained (in order):')
    models = []
    model_args_fit = {}
    for model_cfg in model_cfg_priority_list:
        model = model_factory(model_cfg, path=path, problem_type=problem_type, eval_metric=eval_metric,
                              num_classes=num_classes, quantile_levels=quantile_levels,
                              name_suffix=name_suffix, ensemble_type=ensemble_type, ensemble_kwargs=ensemble_kwargs,
                              invalid_name_set=invalid_name_set, level=level, feature_metadata=feature_metadata)
        invalid_name_set.add(model.name)
        if 'hyperparameter_tune_kwargs' in model_cfg[AG_ARGS]:
            model_args_fit[model.name] = {'hyperparameter_tune_kwargs': model_cfg[AG_ARGS]['hyperparameter_tune_kwargs']}
        if not silent:
            logger.log(20, f'\t{model.name}: \t{model_cfg}')
        models.append(model)
    return models, model_args_fit


def clean_model_cfg(model_cfg: dict, model_type=None, ag_args=None, ag_args_ensemble=None, ag_args_fit=None):
    model_cfg = copy.deepcopy(model_cfg)
    if AG_ARGS not in model_cfg:
        model_cfg[AG_ARGS] = dict()
    if 'model_type' not in model_cfg[AG_ARGS]:
        model_cfg[AG_ARGS]['model_type'] = model_type
    if model_cfg[AG_ARGS]['model_type'] is None:
        raise AssertionError(f'model_type was not specified for model! Model: {model_cfg}')
    model_type = model_cfg[AG_ARGS]['model_type']
    if not inspect.isclass(model_type):
        model_type = MODEL_TYPES[model_type]
    elif not issubclass(model_type, AbstractModel):
        logger.warning(f'Warning: Custom model type {model_type} does not inherit from {AbstractModel}. This may lead to instability. Consider wrapping {model_type} with an implementation of {AbstractModel}!')
    else:
        logger.log(20, f'Custom Model Type Detected: {model_type}')
    model_cfg[AG_ARGS]['model_type'] = model_type
    model_type_real = model_cfg[AG_ARGS]['model_type']
    if not inspect.isclass(model_type_real):
        model_type_real = MODEL_TYPES[model_type_real]
    default_ag_args = model_type_real._get_default_ag_args()
    if ag_args is not None:
        model_extra_ag_args = ag_args.copy()
        model_extra_ag_args.update(model_cfg[AG_ARGS])
        model_cfg[AG_ARGS] = model_extra_ag_args
    if ag_args_ensemble is not None:
        model_extra_ag_args_ensemble = ag_args_ensemble.copy()
        model_extra_ag_args_ensemble.update(model_cfg.get(AG_ARGS_ENSEMBLE, dict()))
        model_cfg[AG_ARGS_ENSEMBLE] = model_extra_ag_args_ensemble
    if ag_args_fit is not None:
        if AG_ARGS_FIT not in model_cfg:
            model_cfg[AG_ARGS_FIT] = dict()
        model_extra_ag_args_fit = ag_args_fit.copy()
        model_extra_ag_args_fit.update(model_cfg[AG_ARGS_FIT])
        model_cfg[AG_ARGS_FIT] = model_extra_ag_args_fit
    if default_ag_args is not None:
        default_ag_args.update(model_cfg[AG_ARGS])
        model_cfg[AG_ARGS] = default_ag_args
    return model_cfg


# Check if model is valid
def is_model_cfg_valid(model_cfg, level=1, problem_type=None):
    is_valid = True
    for key in model_cfg.get(AG_ARGS, {}):
        if key not in VALID_AG_ARGS_KEYS:
            logger.warning(f'WARNING: Unknown ag_args key: {key}')
    if AG_ARGS not in model_cfg:
        is_valid = False  # AG_ARGS is required
    elif model_cfg[AG_ARGS].get('model_type', None) is None:
        is_valid = False  # model_type is required
    elif model_cfg[AG_ARGS].get('hyperparameter_tune_kwargs', None) and model_cfg[AG_ARGS].get('disable_in_hpo', False):
        is_valid = False
    elif not model_cfg[AG_ARGS].get('valid_stacker', True) and level > 1:
        is_valid = False  # Not valid as a stacker model
    elif not model_cfg[AG_ARGS].get('valid_base', True) and level == 1:
        is_valid = False  # Not valid as a base model
    elif problem_type is not None and problem_type not in model_cfg[AG_ARGS].get('problem_types', [problem_type]):
        is_valid = False  # Not valid for this problem_type
    return is_valid


def model_factory(
        model, path, problem_type, eval_metric, num_classes=None, quantile_levels=None,
        name_suffix=None, ensemble_type=StackerEnsembleModel, ensemble_kwargs=None,
        invalid_name_set=None, level=1, feature_metadata=None,
):
    if invalid_name_set is None:
        invalid_name_set = set()
    model_type = model[AG_ARGS]['model_type']
    if not inspect.isclass(model_type):
        model_type = MODEL_TYPES[model_type]
    name_orig = model[AG_ARGS].get('name', None)
    if name_orig is None:
        name_main = model[AG_ARGS].get('name_main', DEFAULT_MODEL_NAMES.get(model_type, model_type.__name__))
        name_prefix = model[AG_ARGS].get('name_prefix', '')
        name_suff = model[AG_ARGS].get('name_suffix', '')
        name_orig = name_prefix + name_main + name_suff
    name_stacker = None
    num_increment = 2
    if name_suffix is None:
        name_suffix = ''
    if ensemble_kwargs is None:
        name = f'{name_orig}{name_suffix}'
        while name in invalid_name_set:  # Ensure name is unique
            name = f'{name_orig}_{num_increment}{name_suffix}'
            num_increment += 1
    else:
        name = name_orig
        name_bag_suffix = model[AG_ARGS].get('name_bag_suffix', '_BAG')
        name_stacker = f'{name}{name_bag_suffix}_L{level}{name_suffix}'
        while name_stacker in invalid_name_set:  # Ensure name is unique
            name = f'{name_orig}_{num_increment}'
            name_stacker = f'{name}{name_bag_suffix}_L{level}{name_suffix}'
            num_increment += 1
    model_params = copy.deepcopy(model)
    model_params.pop(AG_ARGS, None)
    model_params.pop(AG_ARGS_ENSEMBLE, None)
    model_init = model_type(path=path, name=name, problem_type=problem_type, eval_metric=eval_metric,
                            quantile_levels=quantile_levels, num_classes=num_classes,
                            hyperparameters=model_params, feature_metadata=feature_metadata)

    if ensemble_kwargs is not None:
        ensemble_kwargs_model = copy.deepcopy(ensemble_kwargs)
        extra_ensemble_hyperparameters = copy.deepcopy(model.get(AG_ARGS_ENSEMBLE, dict()))
        ensemble_kwargs_model['hyperparameters'] = ensemble_kwargs_model.get('hyperparameters', {})
        if ensemble_kwargs_model['hyperparameters'] is None:
            ensemble_kwargs_model['hyperparameters'] = {}
        ensemble_kwargs_model['hyperparameters'].update(extra_ensemble_hyperparameters)
        model_init = ensemble_type(path=path, name=name_stacker, model_base=model_init,
                                   quantile_levels=quantile_levels, num_classes=num_classes, **ensemble_kwargs_model)

    return model_init


# TODO: v0.1 cleanup and avoid hardcoded logic with model names
def get_preset_models_softclass(hyperparameters, invalid_model_names: list = None, **kwargs):
    # TODO v0.1: This import depends on mxnet, consider refactoring to avoid mxnet
    from autogluon.core.metrics.softclass_metrics import soft_log_loss
    model_types_standard = ['GBM', 'NN', 'CAT', 'ENS_WEIGHTED']
    hyperparameters = copy.deepcopy(hyperparameters)

    hyperparameters_standard = {key: hyperparameters[key] for key in hyperparameters if key in model_types_standard}
    hyperparameters_rf = {key: hyperparameters[key] for key in hyperparameters if key == 'RF'}

    # Swap RF criterion for MSE:
    if 'RF' in hyperparameters_rf:
        rf_params = hyperparameters_rf['RF']
        rf_newparams = {'criterion': 'mse', 'ag_args': {'name_suffix': 'MSE'}}
        for i in range(len(rf_params)):
            rf_params[i].update(rf_newparams)
        rf_params = [j for n, j in enumerate(rf_params) if j not in rf_params[(n+1):]]  # Remove duplicates which may arise after overwriting criterion
        hyperparameters_standard['RF'] = rf_params
    models, model_args_fit = get_preset_models(problem_type=SOFTCLASS, eval_metric=soft_log_loss,
                                               hyperparameters=hyperparameters_standard,
                                               default_priorities=DEFAULT_SOFTCLASS_PRIORITY, invalid_model_names=invalid_model_names, **kwargs)
    if len(models) == 0:
        raise ValueError("At least one of the following model-types must be present in hyperparameters: ['GBM','CAT','NN','RF'], "
                         "These are the only supported models for softclass prediction problems. "
                         "Softclass problems are also not yet supported for fit() with per-stack level hyperparameters.")
    for model in models:
        model.normalize_pred_probas = True  # FIXME: Do we need to do this for child models too?

    return models, model_args_fit<|MERGE_RESOLUTION|>--- conflicted
+++ resolved
@@ -51,11 +51,8 @@
 
 DEFAULT_CUSTOM_MODEL_PRIORITY = 0
 
-<<<<<<< HEAD
-DEFAULT_QUANTILE_MODEL = ['RF', 'XT', 'ENS_WEIGHTED'] # TODO: OTHERS will be added
-=======
+# DEFAULT_QUANTILE_MODEL = ['RF', 'XT', 'ENS_WEIGHTED'] # TODO: OTHERS will be added
 DEFAULT_QUANTILE_MODEL = ['RF', 'XT', 'GBM', 'ENS_WEIGHTED'] # TODO: OTHERS will be added
->>>>>>> af84a5b3
 
 MODEL_TYPES = dict(
     RF=RFModel,
