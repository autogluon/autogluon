--- conflicted
+++ resolved
@@ -9,15 +9,9 @@
 
 from .presets_custom import get_preset_custom
 from ...models import LGBModel, CatBoostModel, XGBoostModel, RFModel, XTModel, KNNModel, LinearModel,\
-<<<<<<< HEAD
-    TabularNeuralNetModel, TabularNeuralQuantileModel, NNFastAiTabularModel, FastTextModel, TextPredictorModel, \
-    ImagePredictorModel, \
-    RuleFitModel, GreedyTreeModel, OptimalRuleListModel, OptimalTreeModel, BoostedRulesModel, \
-    VowpalWabbitModel
-=======
     TabularNeuralNetMxnetModel, TabularNeuralNetTorchModel, NNFastAiTabularModel, FastTextModel, TextPredictorModel, \
-    ImagePredictorModel, VowpalWabbitModel
->>>>>>> c03d7ba7
+    ImagePredictorModel, VowpalWabbitModel, \
+    RuleFitModel, GreedyTreeModel, OptimalRuleListModel, OptimalTreeModel, BoostedRulesModel
 from ...models.tab_transformer.tab_transformer_model import TabTransformerModel
 
 logger = logging.getLogger(__name__)
