--- conflicted
+++ resolved
@@ -1,16 +1,12 @@
 
 import pandas as pd
-<<<<<<< HEAD
-from pandas import DataFrame
-=======
 from pandas import DataFrame, Series
 import numpy as np
+import copy
 
->>>>>>> 053f6dd0
 from tabular.feature_generators.abstract_feature_generator import AbstractFeatureGenerator
 # from fastai.tabular.transform import add_datepart
 from tabular.ml.vectorizers import vectorizer_auto_ml_default
-import copy
 
 
 class AutoMLFeatureGenerator(AbstractFeatureGenerator):
