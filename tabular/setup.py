#!/usr/bin/env python
###########################
# This code block is a HACK (!), but is necessary to avoid code duplication. Do NOT alter these lines.
import importlib.util
import os

from setuptools import setup

filepath = os.path.abspath(os.path.dirname(__file__))
filepath_import = os.path.join(filepath, "..", "core", "src", "autogluon", "core", "_setup_utils.py")
spec = importlib.util.spec_from_file_location("ag_min_dependencies", filepath_import)
ag = importlib.util.module_from_spec(spec)
# Identical to `from autogluon.core import _setup_utils as ag`, but works without `autogluon.core` being installed.
spec.loader.exec_module(ag)
###########################

import sys

version = ag.load_version_file()
version = ag.update_version(version)

submodule = "tabular"
install_requires = [
    # version ranges added in ag.get_dependency_version_ranges()
    "numpy",  # version range defined in `core/_setup_utils.py`
    "scipy",  # version range defined in `core/_setup_utils.py`
    "pandas",  # version range defined in `core/_setup_utils.py`
    "scikit-learn",  # version range defined in `core/_setup_utils.py`
    "networkx",  # version range defined in `core/_setup_utils.py`
    f"{ag.PACKAGE_NAME}.core=={version}",
    f"{ag.PACKAGE_NAME}.features=={version}",
]

extras_require = {
    "lightgbm": [
        "lightgbm>=3.3,<3.4",
    ],
<<<<<<< HEAD
    'catboost': [
        'catboost>=1.1,<1.3',
=======
    "catboost": [
        # CatBoost wheel build is not working correctly on darwin for CatBoost 1.2, so use old version in this case.
        # https://github.com/autogluon/autogluon/pull/3190#issuecomment-1540599280
        'catboost>=1.1,<1.2 ; sys_platform == "darwin"',
        "catboost>=1.1,<1.3",
>>>>>>> 3f48d660
    ],
    # FIXME: Debug why xgboost 1.6 has 4x+ slower inference on multiclass datasets compared to 1.4
    #  It is possibly only present on MacOS, haven't tested linux.
    # XGBoost made API breaking changes in 1.6 with custom metric and callback support, so we don't support older versions.
    "xgboost": [
        "xgboost>=1.6,<1.8",
    ],
<<<<<<< HEAD
    'fastai': [
        'torch>=1.11,<2.1',
        'fastai>=2.3.1,<2.8',
=======
    "fastai": [
        "torch>=1.9,<1.14",
        "fastai>=2.3.1,<2.8",
>>>>>>> 3f48d660
    ],
    "tabpfn": [
        "tabpfn>=0.1,<0.2",
    ],
    "ray": [
        f"{ag.PACKAGE_NAME}.core[all]=={version}",
    ],
    "skex": [
        # Note: 2021.7 released on Sep 2022, version 2022.x doesn't exist (went directly from 2021.7 to 2023.0)
        "scikit-learn-intelex>=2021.7,<2023.2",
    ],
    "imodels": [
        "imodels>=1.3.10,<1.4.0",  # 1.3.8/1.3.9 either remove/renamed attribute `complexity_` causing failures. https://github.com/csinva/imodels/issues/147
    ],
    "vowpalwabbit": [
        # FIXME: 9.5+ causes VW to save an empty model which always predicts 0. Confirmed on MacOS (Intel CPU). Unknown how to fix.
        "vowpalwabbit>=9,<9.5",
    ],
    "skl2onnx": [
        "skl2onnx>=1.13.0,<1.14.0",
        # For macOS, there isn't a onnxruntime-gpu package installed with skl2onnx.
        # Therefore, we install onnxruntime explicitly here just for macOS.
        "onnxruntime>=1.13.0,<1.14.0",
    ]
    if sys.platform == "darwin"
    else ["skl2onnx>=1.13.0,<1.14.0", "onnxruntime-gpu>=1.13.0,<1.14.0"],
}

# TODO: v1.0: Rename `all` to `core`, make `all` contain everything.
all_requires = []
# TODO: Consider adding 'skex' to 'all'
for extra_package in ["lightgbm", "catboost", "xgboost", "fastai", "ray"]:
    all_requires += extras_require[extra_package]
all_requires = list(set(all_requires))
extras_require["all"] = all_requires


test_requires = []
for test_package in ["tabpfn", "imodels", "vowpalwabbit", "skl2onnx"]:
    test_requires += extras_require[test_package]
extras_require["tests"] = test_requires
install_requires = ag.get_dependency_version_ranges(install_requires)

if __name__ == "__main__":
    ag.create_version_file(version=version, submodule=submodule)
    setup_args = ag.default_setup_args(version=version, submodule=submodule)
    setup(
        install_requires=install_requires,
        extras_require=extras_require,
        **setup_args,
    )<|MERGE_RESOLUTION|>--- conflicted
+++ resolved
@@ -35,16 +35,8 @@
     "lightgbm": [
         "lightgbm>=3.3,<3.4",
     ],
-<<<<<<< HEAD
-    'catboost': [
-        'catboost>=1.1,<1.3',
-=======
     "catboost": [
-        # CatBoost wheel build is not working correctly on darwin for CatBoost 1.2, so use old version in this case.
-        # https://github.com/autogluon/autogluon/pull/3190#issuecomment-1540599280
-        'catboost>=1.1,<1.2 ; sys_platform == "darwin"',
         "catboost>=1.1,<1.3",
->>>>>>> 3f48d660
     ],
     # FIXME: Debug why xgboost 1.6 has 4x+ slower inference on multiclass datasets compared to 1.4
     #  It is possibly only present on MacOS, haven't tested linux.
@@ -52,15 +44,9 @@
     "xgboost": [
         "xgboost>=1.6,<1.8",
     ],
-<<<<<<< HEAD
-    'fastai': [
-        'torch>=1.11,<2.1',
-        'fastai>=2.3.1,<2.8',
-=======
     "fastai": [
-        "torch>=1.9,<1.14",
+        "torch>=1.11,<2.1",
         "fastai>=2.3.1,<2.8",
->>>>>>> 3f48d660
     ],
     "tabpfn": [
         "tabpfn>=0.1,<0.2",
