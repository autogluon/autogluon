--- conflicted
+++ resolved
@@ -45,15 +45,12 @@
     'skex': [
         'scikit-learn-intelex<=2021.3',
     ],
-<<<<<<< HEAD
     'imodels': [
         'imodels>=1.2.0',
     ],
-=======
     'vowpalwabbit': [
         'vowpalwabbit>=8.10,<8.11'
     ]
->>>>>>> c547550b
 }
 
 all_requires = []
@@ -63,18 +60,11 @@
 all_requires = list(set(all_requires))
 extras_require['all'] = all_requires
 
-<<<<<<< HEAD
+
 test_requires = []
-for test_package in ['imodels']:
+for test_package in ['imodels', 'vowpalwabbit']:
     test_requires += extras_require[test_package]
 extras_require['tests'] = test_requires
-=======
-tests_requires = []
-for extra_package in ['vowpalwabbit']:
-    tests_requires += extras_require[extra_package]
-extras_require['tests'] = tests_requires
->>>>>>> c547550b
-
 install_requires = ag.get_dependency_version_ranges(install_requires)
 
 if __name__ == '__main__':
