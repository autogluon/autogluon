#!/usr/bin/env python
###########################
# This code block is a HACK (!), but is necessary to avoid code duplication. Do NOT alter these lines.
import importlib.util
import os
import platform

from setuptools import setup

filepath = os.path.abspath(os.path.dirname(__file__))
filepath_import = os.path.join(
    filepath, "..", "core", "src", "autogluon", "core", "_setup_utils.py"
)
spec = importlib.util.spec_from_file_location("ag_min_dependencies", filepath_import)
ag = importlib.util.module_from_spec(spec)
# Identical to `from autogluon.core import _setup_utils as ag`, but works without `autogluon.core` being installed.
spec.loader.exec_module(ag)
###########################

import copy
import sys

version = ag.load_version_file()
version = ag.update_version(version)

submodule = "tabular"
install_requires = [
    # version ranges added in ag.get_dependency_version_ranges()
    "numpy",  # version range defined in `core/_setup_utils.py`
    "scipy",  # version range defined in `core/_setup_utils.py`
    "pandas",  # version range defined in `core/_setup_utils.py`
    "scikit-learn",  # version range defined in `core/_setup_utils.py`
    "networkx",  # version range defined in `core/_setup_utils.py`
    f"{ag.PACKAGE_NAME}.core=={version}",
    f"{ag.PACKAGE_NAME}.features=={version}",
]

extras_require = {
    "lightgbm": [
        "lightgbm>=4.0,<4.7",  # <{N+1} upper cap, where N is the latest released minor version
    ],
    "catboost": [
        "numpy>=1.25,<2.3.0",
        "catboost>=1.2,<1.3",
    ],
    "xgboost": [
        "xgboost>=2.0,<3.1",  # <{N+1} upper cap, where N is the latest released minor version
    ],
    "realmlp": [
        "pytabkit>=1.6,<1.7",
    ],
    "interpret": [
        "interpret-core>=0.6.1",
    ],
    "fastai": [
        "spacy<3.9",
        "torch",  # version range defined in `core/_setup_utils.py`
        "fastai>=2.3.1,<2.9",  # <{N+1} upper cap, where N is the latest released minor version
        "blis>=0.7.0,<1.2.1;platform_system=='Windows' and python_version=='3.9'", # blis not publishing Python 3.9 wheels for Windows, TODO: remove this after dropping Python 3.9 support
    ],
    "tabm": [
        "torch",  # version range defined in `core/_setup_utils.py`
    ],
    "tabpfn": [
        "tabpfn>=2.0.9,<2.2",  # <{N+1} upper cap, where N is the latest released minor version
    ],
    "tabpfnmix": [
        "torch",  # version range defined in `core/_setup_utils.py`
        "huggingface_hub[torch]",  # Only needed for HuggingFace downloads, currently uncapped to minimize future conflicts.
        "einops>=0.7,<0.9",
    ],
    "mitra": [
        "loguru",
        "einx",
        "omegaconf",
        "torch",
        "transformers",
        "huggingface_hub[torch]",
        "einops>=0.7,<0.9",
    ],
    "tabicl": [
        "tabicl>=0.1.3,<0.2",  # 0.1.3 added a major bug fix to multithreading.
    ],
    "ray": [
        f"{ag.PACKAGE_NAME}.core[all]=={version}",
    ],
    "skex": [
        "scikit-learn-intelex>=2024.0,<2025.5",  # <{N+1} upper cap, where N is the latest released minor version
    ],
    "imodels": [
        "imodels>=1.3.10,<2.1.0",  # 1.3.8/1.3.9 either remove/renamed attribute `complexity_` causing failures. https://github.com/csinva/imodels/issues/147
    ],
}

is_aarch64 = platform.machine() == "aarch64"
is_darwin = sys.platform == "darwin"

if is_darwin or is_aarch64:
    # For macOS or aarch64, only use CPU version
    extras_require["skl2onnx"] = [
        "onnx>=1.13.0,<1.16.2;platform_system=='Windows'",  # cap at 1.16.1 for issue https://github.com/onnx/onnx/issues/6267
        "onnx>=1.13.0,<1.18.0;platform_system!='Windows'",
        "skl2onnx>=1.15.0,<1.18.0",
        # For macOS, there isn't a onnxruntime-gpu package installed with skl2onnx.
        # Therefore, we install onnxruntime explicitly here just for macOS.
        "onnxruntime>=1.17.0,<1.20.0",
    ]
else:
    # For other platforms, include both CPU and GPU versions
    extras_require["skl2onnx"] = [
        "onnx>=1.13.0,<1.16.2;platform_system=='Windows'",  # cap at 1.16.1 for issue https://github.com/onnx/onnx/issues/6267
        "onnx>=1.13.0,<1.18.0;platform_system!='Windows'",
        "skl2onnx>=1.15.0,<1.18.0",
        "onnxruntime>=1.17.0,<1.20.0",  # install for gpu system due to https://github.com/autogluon/autogluon/issues/3804
        "onnxruntime-gpu>=1.17.0,<1.20.0",
    ]

# TODO: v1.0: Rename `all` to `core`, make `all` contain everything.
all_requires = []
for extra_package in [
    "lightgbm",
    "catboost",
    "xgboost",
    "fastai",
    "tabm",
    "mitra",
    "ray",
]:
    all_requires += extras_require[extra_package]
all_requires = list(set(all_requires))
extras_require["all"] = all_requires

tabarena_requires = copy.deepcopy(all_requires)
for extra_package in [
    "tabicl",
    "tabpfn",
    "realmlp",
]:
    tabarena_requires += extras_require[extra_package]
tabarena_requires = list(set(tabarena_requires))
extras_require["tabarena"] = tabarena_requires

test_requires = []
<<<<<<< HEAD
for test_package in ["interpret", "tabpfnmix", "imodels", "skl2onnx"]:
=======
for test_package in [
    "tabicl",  # Currently has unnecessary extra dependencies such as xgboost and wandb
    "tabpfn",
    "realmlp",  # Will consider to put as part of `all_requires` once part of a portfolio
    "tabpfnmix",  # Refer to `mitra`, which is an improved version of `tabpfnmix`
    "imodels",
    "skl2onnx",
]:
>>>>>>> 71360e1e
    test_requires += extras_require[test_package]
extras_require["tests"] = test_requires
install_requires = ag.get_dependency_version_ranges(install_requires)
extras_require = {
    key: ag.get_dependency_version_ranges(value)
    for key, value in extras_require.items()
}

if __name__ == "__main__":
    ag.create_version_file(version=version, submodule=submodule)
    setup_args = ag.default_setup_args(version=version, submodule=submodule)
    setup(
        install_requires=install_requires,
        extras_require=extras_require,
        **setup_args,
    )<|MERGE_RESOLUTION|>--- conflicted
+++ resolved
@@ -141,10 +141,8 @@
 extras_require["tabarena"] = tabarena_requires
 
 test_requires = []
-<<<<<<< HEAD
-for test_package in ["interpret", "tabpfnmix", "imodels", "skl2onnx"]:
-=======
 for test_package in [
+    "interpret", 
     "tabicl",  # Currently has unnecessary extra dependencies such as xgboost and wandb
     "tabpfn",
     "realmlp",  # Will consider to put as part of `all_requires` once part of a portfolio
@@ -152,7 +150,6 @@
     "imodels",
     "skl2onnx",
 ]:
->>>>>>> 71360e1e
     test_requires += extras_require[test_package]
 extras_require["tests"] = test_requires
 install_requires = ag.get_dependency_version_ranges(install_requires)
