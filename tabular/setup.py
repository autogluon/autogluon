--- conflicted
+++ resolved
@@ -45,11 +45,7 @@
         "xgboost>=1.6,<1.8",
     ],
     "fastai": [
-<<<<<<< HEAD
-        "torch>=1.11,<2.1",
-=======
         "torch",  # version range defined in `core/_setup_utils.py`
->>>>>>> 1646dcf3
         "fastai>=2.3.1,<2.8",
     ],
     "tabpfn": [
