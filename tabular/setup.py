--- conflicted
+++ resolved
@@ -41,12 +41,6 @@
     'numpy>=1.16.0',
     'scipy>=1.3.3',
     'catboost>=0.23.0,<0.25',
-<<<<<<< HEAD
-    'xgboost>=1.2,<1.3',
-    'pyarrow<=1.0.0',
-    'boto3',
-=======
->>>>>>> 4972d1b4
     'lightgbm>=3.0,<4.0',
     'pandas>=1.0.0,<2.0',
     'psutil>=5.0.0,<=5.7.0',  # TODO: psutil 5.7.1/5.7.2 has non-deterministic error on CI doc build -  ImportError: cannot import name '_psutil_linux' from 'psutil'
