#!/usr/bin/env python
###########################
# This code block is a HACK (!), but is necessary to avoid code duplication. Do NOT alter these lines.
import os
from setuptools import setup
import importlib.util
filepath = os.path.abspath(os.path.dirname(__file__))
filepath_import = os.path.join(filepath, '..', 'core', 'src', 'autogluon', 'core', '_setup_utils.py')
spec = importlib.util.spec_from_file_location("ag_min_dependencies", filepath_import)
ag = importlib.util.module_from_spec(spec)
# Identical to `from autogluon.core import _setup_utils as ag`, but works without `autogluon.core` being installed.
spec.loader.exec_module(ag)
###########################

import sys

version = ag.load_version_file()
version = ag.update_version(version)

submodule = 'tabular'
install_requires = [
    # version ranges added in ag.get_dependency_version_ranges()
    'numpy',
    'scipy',
    'pandas',
    'scikit-learn',
<<<<<<< HEAD
    'networkx>=2.3,<3.0',
    f'{ag.PACKAGE_NAME}.core=={version}',
    f'{ag.PACKAGE_NAME}.features=={version}',
=======
    'networkx',
    f'autogluon.core=={version}',
    f'autogluon.features=={version}',
>>>>>>> f33c2e11
]

extras_require = {
    'lightgbm': [
        'lightgbm>=3.3,<3.4',
    ],
    'catboost': [
        'catboost>=1.0,<1.2',
    ],
    # FIXME: Debug why xgboost 1.6 has 4x+ slower inference on multiclass datasets compared to 1.4
    #  It is possibly only present on MacOS, haven't tested linux.
    # XGBoost made API breaking changes in 1.6 with custom metric and callback support, so we don't support older versions.
    'xgboost': [
        'xgboost>=1.6,<1.8',
    ],
    'fastai': [
        'torch>=1.0,<1.13',
        'fastai>=2.3.1,<2.8',
    ],
    'skex': [
        'scikit-learn-intelex>=2021.6,<2021.8',
    ],
    'imodels': [
        'imodels>=1.3.10,<1.4.0',  # 1.3.8/1.3.9 either remove/renamed attribute `complexity_` causing failures. https://github.com/csinva/imodels/issues/147
    ],
    'vowpalwabbit': [
        'vowpalwabbit>=8.10,<8.11'
    ],
    'skl2onnx': [
        'skl2onnx>=1.13.0,<1.14.0',
        # For macOS, there isn't a onnxruntime-gpu package installed with skl2onnx.
        # Therefore, we install onnxruntime explicitly here just for macOS.
        'onnxruntime>=1.13.0,<1.14.0'
    ] if sys.platform == 'darwin' else [
        'skl2onnx>=1.13.0,<1.14.0'
    ]
}

all_requires = []
# TODO: Consider adding 'skex' to 'all'
for extra_package in ['lightgbm', 'catboost', 'xgboost', 'fastai']:
    all_requires += extras_require[extra_package]
all_requires = list(set(all_requires))
extras_require['all'] = all_requires


test_requires = []
for test_package in ['imodels', 'vowpalwabbit', 'skl2onnx']:
    test_requires += extras_require[test_package]
extras_require['tests'] = test_requires
install_requires = ag.get_dependency_version_ranges(install_requires)

if __name__ == '__main__':
    ag.create_version_file(version=version, submodule=submodule)
    setup_args = ag.default_setup_args(version=version, submodule=submodule)
    setup(
        install_requires=install_requires,
        extras_require=extras_require,
        **setup_args,
    )<|MERGE_RESOLUTION|>--- conflicted
+++ resolved
@@ -24,15 +24,9 @@
     'scipy',
     'pandas',
     'scikit-learn',
-<<<<<<< HEAD
-    'networkx>=2.3,<3.0',
+    'networkx',
     f'{ag.PACKAGE_NAME}.core=={version}',
     f'{ag.PACKAGE_NAME}.features=={version}',
-=======
-    'networkx',
-    f'autogluon.core=={version}',
-    f'autogluon.features=={version}',
->>>>>>> f33c2e11
 ]
 
 extras_require = {
