#!/usr/bin/env python
###########################
# This code block is a HACK (!), but is necessary to avoid code duplication. Do NOT alter these lines.
import os
from setuptools import setup
import importlib.util
filepath = os.path.abspath(os.path.dirname(__file__))
filepath_import = os.path.join(filepath, '..', 'core', 'src', 'autogluon', 'core', '_setup_utils.py')
spec = importlib.util.spec_from_file_location("ag_min_dependencies", filepath_import)
ag = importlib.util.module_from_spec(spec)
# Identical to `from autogluon.core import _setup_utils as ag`, but works without `autogluon.core` being installed.
spec.loader.exec_module(ag)
###########################

import sys

version = ag.load_version_file()
version = ag.update_version(version)

submodule = 'tabular'
install_requires = [
    # version ranges added in ag.get_dependency_version_ranges()
    'numpy',
    'scipy',
    'pandas',
    'scikit-learn',
    'psutil',
    'networkx>=2.3,<3.0',
    f'autogluon.core=={version}',
    f'autogluon.features=={version}',
] if not ag.LITE_MODE else [
    # version ranges added in ag.get_dependency_version_ranges()
    'numpy',
    'scipy',
    'pandas',
    'scikit-learn',
    'xgboost',
    'networkx>=2.3,<3.0',
    f'{ag.PACKAGE_NAME}.core=={version}',
    f'{ag.PACKAGE_NAME}.features=={version}',
]

extras_require = {
    'lightgbm': [
        'lightgbm>=3.3,<3.4',
    ],
    'catboost': [
        'catboost>=1.0,<1.2',
    ],
    # FIXME: Debug why xgboost 1.6 has 4x+ slower inference on multiclass datasets compared to 1.4
    #  It is possibly only present on MacOS, haven't tested linux.
    # XGBoost made API breaking changes in 1.6 with custom metric and callback support, so we don't support older versions.
    'xgboost': [
<<<<<<< HEAD
        'xgboost>=1.4,<1.5' if not ag.LITE_MODE else 'xgboost',
=======
        'xgboost>=1.6,<1.8',
>>>>>>> 700726ad
    ],
    'fastai': [
        'torch>=1.0,<1.13',
        'fastai>=2.3.1,<2.8',
    ],
    'skex': [
        'scikit-learn-intelex>=2021.5,<2021.6',
    ],
    'imodels': [
        'imodels>=1.3.0',
    ],
    'vowpalwabbit': [
        'vowpalwabbit>=8.10,<8.11'
    ],
    'skl2onnx': [
        'skl2onnx>=1.12.0,<1.13.0',
        # For macOS, there isn't a onnxruntime-gpu package installed with skl2onnx.
        # Therefore, we install onnxruntime explicitly here just for macOS.
        'onnxruntime>=1.12.0,<1.13.0'
    ] if sys.platform == 'darwin' else [
        'skl2onnx>=1.12.0,<1.13.0'
    ]
}

all_requires = []
# TODO: Consider adding 'skex' to 'all'
for extra_package in ['lightgbm', 'catboost', 'xgboost', 'fastai']:
    all_requires += extras_require[extra_package]
all_requires = list(set(all_requires))
extras_require['all'] = all_requires


test_requires = []
for test_package in ['imodels', 'vowpalwabbit', 'skl2onnx']:
    test_requires += extras_require[test_package]
extras_require['tests'] = test_requires
install_requires = ag.get_dependency_version_ranges(install_requires)

if __name__ == '__main__':
    ag.create_version_file(version=version, submodule=submodule)
    setup_args = ag.default_setup_args(version=version, submodule=submodule)
    setup(
        install_requires=install_requires,
        extras_require=extras_require,
        **setup_args,
    )<|MERGE_RESOLUTION|>--- conflicted
+++ resolved
@@ -51,11 +51,7 @@
     #  It is possibly only present on MacOS, haven't tested linux.
     # XGBoost made API breaking changes in 1.6 with custom metric and callback support, so we don't support older versions.
     'xgboost': [
-<<<<<<< HEAD
-        'xgboost>=1.4,<1.5' if not ag.LITE_MODE else 'xgboost',
-=======
         'xgboost>=1.6,<1.8',
->>>>>>> 700726ad
     ],
     'fastai': [
         'torch>=1.0,<1.13',
