#!/usr/bin/env python
###########################
# This code block is a HACK (!), but is necessary to avoid code duplication. Do NOT alter these lines.
import os
from setuptools import setup
import importlib.util
filepath = os.path.abspath(os.path.dirname(__file__))
filepath_import = os.path.join(filepath, '..', 'core', 'src', 'autogluon', 'core', '_setup_utils.py')
spec = importlib.util.spec_from_file_location("ag_min_dependencies", filepath_import)
ag = importlib.util.module_from_spec(spec)
# Identical to `from autogluon.core import _setup_utils as ag`, but works without `autogluon.core` being installed.
spec.loader.exec_module(ag)
###########################

import sys

version = ag.load_version_file()
version = ag.update_version(version)

submodule = 'tabular'
install_requires = [
    # version ranges added in ag.get_dependency_version_ranges()
    'numpy',
    'scipy',
    'pandas',
    'scikit-learn',
    'psutil',
    'networkx>=2.3,<3.0',
    f'autogluon.core=={version}',
    f'autogluon.features=={version}',
]

extras_require = {
    'lightgbm': [
        'lightgbm>=3.3,<3.4',
    ],
    'catboost': [
        'catboost>=1.0,<1.2',
    ],
    # FIXME: Debug why xgboost 1.6 has 4x+ slower inference on multiclass datasets compared to 1.4
    #  It is possibly only present on MacOS, haven't tested linux.
    # XGBoost made API breaking changes in 1.6 with custom metric and callback support, so we don't support older versions.
    'xgboost': [
        'xgboost>=1.6,<1.8',
    ],
    'fastai': [
        'torch>=1.0,<1.13',
        'fastai>=2.3.1,<2.8',
    ],
    'skex': [
        'scikit-learn-intelex>=2021.6,<2021.8',
    ],
    'imodels': [
        'imodels>=1.3.10,<1.4.0',  # 1.3.8/1.3.9 either remove/renamed attribute `complexity_` causing failures. https://github.com/csinva/imodels/issues/147
    ],
    'vowpalwabbit': [
        'vowpalwabbit>=8.10,<8.11'
    ],
<<<<<<< HEAD
    'pecos': [
        'libpecos>=0.4.0,<0.5.0'
=======
    'skl2onnx': [
        'skl2onnx>=1.13.0,<1.14.0',
        # For macOS, there isn't a onnxruntime-gpu package installed with skl2onnx.
        # Therefore, we install onnxruntime explicitly here just for macOS.
        'onnxruntime>=1.13.0,<1.14.0'
    ] if sys.platform == 'darwin' else [
        'skl2onnx>=1.13.0,<1.14.0'
>>>>>>> 6046ff81
    ]
}

all_requires = []
# TODO: Consider adding 'skex' to 'all'
for extra_package in ['lightgbm', 'catboost', 'xgboost', 'fastai']:
    all_requires += extras_require[extra_package]
all_requires = list(set(all_requires))
extras_require['all'] = all_requires


test_requires = []
<<<<<<< HEAD
for test_package in ['imodels', 'vowpalwabbit', 'pecos']:
=======
for test_package in ['imodels', 'vowpalwabbit', 'skl2onnx']:
>>>>>>> 6046ff81
    test_requires += extras_require[test_package]
extras_require['tests'] = test_requires
install_requires = ag.get_dependency_version_ranges(install_requires)

if __name__ == '__main__':
    ag.create_version_file(version=version, submodule=submodule)
    setup_args = ag.default_setup_args(version=version, submodule=submodule)
    setup(
        install_requires=install_requires,
        extras_require=extras_require,
        **setup_args,
    )<|MERGE_RESOLUTION|>--- conflicted
+++ resolved
@@ -56,10 +56,9 @@
     'vowpalwabbit': [
         'vowpalwabbit>=8.10,<8.11'
     ],
-<<<<<<< HEAD
     'pecos': [
         'libpecos>=0.4.0,<0.5.0'
-=======
+    ]
     'skl2onnx': [
         'skl2onnx>=1.13.0,<1.14.0',
         # For macOS, there isn't a onnxruntime-gpu package installed with skl2onnx.
@@ -67,7 +66,6 @@
         'onnxruntime>=1.13.0,<1.14.0'
     ] if sys.platform == 'darwin' else [
         'skl2onnx>=1.13.0,<1.14.0'
->>>>>>> 6046ff81
     ]
 }
 
@@ -80,11 +78,7 @@
 
 
 test_requires = []
-<<<<<<< HEAD
-for test_package in ['imodels', 'vowpalwabbit', 'pecos']:
-=======
-for test_package in ['imodels', 'vowpalwabbit', 'skl2onnx']:
->>>>>>> 6046ff81
+for test_package in ['imodels', 'vowpalwabbit', 'pecos', 'skl2onnx']:
     test_requires += extras_require[test_package]
 extras_require['tests'] = test_requires
 install_requires = ag.get_dependency_version_ranges(install_requires)
