#!/usr/bin/env python
import os
import shutil
import subprocess

from setuptools import setup, find_packages

cwd = os.path.dirname(os.path.abspath(__file__))

with open(os.path.join(os.path.dirname(__file__), '..', 'VERSION')) as version_file:
    version = version_file.read().strip()

"""
To release a new stable version on PyPi, simply tag the release on github, and the Github CI will automatically publish
a new stable version to PyPi using the configurations in .github/workflows/pypi_release.yml .
You need to increase the version number after stable release, so that the nightly pypi can work properly.
"""
try:
    if not os.getenv('RELEASE'):
        from datetime import date
        minor_version_file_path = os.path.join('..', 'VERSION.minor')
        if os.path.isfile(minor_version_file_path):
            with open(minor_version_file_path) as f:
                day = f.read().strip()
        else:
            today = date.today()
            day = today.strftime("b%Y%m%d")
        version += day
except Exception:
    pass

def create_version_file():
    global version, cwd
    print('-- Building version ' + version)
    version_path = os.path.join(cwd, 'src', 'autogluon', 'mxnet', 'version.py')
    with open(version_path, 'w') as f:
        f.write('"""This is autogluon version file."""\n')
        f.write("__version__ = '{}'\n".format(version))


long_description = open(os.path.join('..', 'README.md')).read()

python_requires = '>=3.6, <3.8'

requirements = [
<<<<<<< HEAD
    'Pillow<=6.2.1',
    'numpy<=1.19',
=======
    'Pillow<=8.1',
    'numpy==1.19.5',
>>>>>>> 9c0fedb6
    'matplotlib',
    'pandas>=1.0.0,<2.0',
    'scikit-learn>=0.22.0,<0.24',
    f'autogluon.core=={version}'
]

test_requirements = [
    'pytest',
    'openml'
]

if __name__ == '__main__':
    create_version_file()
    setup(
        # Metadata
        name='autogluon.mxnet',
        version=version,
        author='AutoGluon Community',
        url='https://github.com/awslabs/autogluon',
        description='AutoML for Text, Image, and Tabular Data',
        long_description=long_description,
        long_description_content_type='text/markdown',
        license='Apache-2.0',

        # Package info
        packages=find_packages('src'),
        package_dir={'': 'src'},
        namespace_packages=["autogluon"],
        zip_safe=True,
        include_package_data=True,
        install_requires=requirements + test_requirements,
        python_requires=python_requires,
        package_data={'autogluon': [
            'LICENSE',
        ]},
        entry_points={
        },
    )<|MERGE_RESOLUTION|>--- conflicted
+++ resolved
@@ -43,13 +43,8 @@
 python_requires = '>=3.6, <3.8'
 
 requirements = [
-<<<<<<< HEAD
-    'Pillow<=6.2.1',
-    'numpy<=1.19',
-=======
     'Pillow<=8.1',
     'numpy==1.19.5',
->>>>>>> 9c0fedb6
     'matplotlib',
     'pandas>=1.0.0,<2.0',
     'scikit-learn>=0.22.0,<0.24',
