--- conflicted
+++ resolved
@@ -448,16 +448,6 @@
                     'merge': 'concat'
                 },
                 'hf_text': {
-<<<<<<< HEAD
-                    'checkpoint_name': 'google/electra-base-discriminator',
-                    'data_types': ['text'],
-                    'tokenizer_name': 'hf_auto',
-                    'max_text_len': 512,
-                    'insert_sep': True,
-                    'text_segment_num': 2,
-                    'stochastic_chunk': False
-                },
-=======
                     'checkpoint_name': 'google/electra-base-discriminator', 
                     'data_types': ['text'], 
                     'tokenizer_name': 'hf_auto', 
@@ -468,7 +458,6 @@
                     'text_detection_length': 10,
                     'train_augment_types' : ["synonym_replacement({'aug_p': 0.1})"],
                 }, 
->>>>>>> af3cca2a
                 'timm_image': {
                     'checkpoint_name': 'swin_base_patch4_window7_224',
                     'mix_choice': 'all_logits',
@@ -480,21 +469,6 @@
                     'max_img_num_per_col': 2,
                 },
                 'clip': {
-<<<<<<< HEAD
-                    'checkpoint_name': 'openai/clip-vit-base-patch32',
-                    'data_types': ['image', 'text'],
-                    'train_transform_types': ['resize_shorter_side', 'center_crop'],
-                    'val_transform_types': ['resize_shorter_side', 'center_crop'],
-                    'image_norm': 'clip',
-                    'image_size': 224,
-                    'max_img_num_per_col': 2,
-                    'tokenizer_name': 'clip',
-                    'max_text_len': 77,
-                    'insert_sep': False,
-                    'text_segment_num': 1,
-                    'stochastic_chunk': False
-                },
-=======
                     'checkpoint_name': 'openai/clip-vit-base-patch32', 
                     'data_types': ['image', 'text'], 
                     'train_transform_types': ['resize_shorter_side', 'center_crop'], 
@@ -510,7 +484,6 @@
                     'text_detection_length': 10,
                     'train_augment_types' : ["synonym_replacement({'aug_p': 0.1})"],
                 }, 
->>>>>>> af3cca2a
                 'fusion_transformer': {
                     'hidden_size': 192,
                     'n_blocks': 2,
