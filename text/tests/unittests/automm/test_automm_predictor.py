--- conflicted
+++ resolved
@@ -64,13 +64,8 @@
 
         (
             "hateful_memes",
-<<<<<<< HEAD
             ["timm_image", "hf_text", "clip", "fusion_mlp"],
-            "prajjwal1/bert-tiny",
-=======
-            "fusion_mlp_image_text",
-            'monsoon-nlp/hindi-bert',
->>>>>>> a7e6d25c
+            "monsoon-nlp/hindi-bert",
             "swin_tiny_patch4_window7_224",
         ),
 
