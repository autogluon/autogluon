--- conflicted
+++ resolved
@@ -146,12 +146,9 @@
     hyperparameters = {
         "optimization.max_epochs": 1,
         "model.names": model_names,
-<<<<<<< HEAD
-        "optimization.top_k_average_method": top_k_average_method,
-=======
         "env.num_workers": 0,
         "env.num_workers_evaluation": 0,
->>>>>>> 15e0eea4
+        "optimization.top_k_average_method": top_k_average_method,
     }
     if text_backbone is not None:
         hyperparameters.update({
@@ -266,7 +263,7 @@
             torch.hub.set_dir(tmpdirname) # block reading files in `.cache`
             loaded_offline_predictor = AutoMMPredictor.load(path = save_path_standalone)
 
- 
+
     offline_predictions = loaded_offline_predictor.predict(dataset.test_df, as_pandas=False)
     del loaded_offline_predictor
 
