--- conflicted
+++ resolved
@@ -567,13 +567,6 @@
             assert per_processor.prefix in teacher_predictor._config.model.names
 
 
-<<<<<<< HEAD
-@pytest.mark.parametrize('searcher', list(searcher_presets.keys()))
-@pytest.mark.parametrize('scheduler', list(scheduler_presets.keys()))
-def test_hpo(searcher, scheduler):
-    dataset = PetFinderDataset()
-
-=======
 def test_mixup():
     dataset = ALL_DATASETS["petfinder"]()
     metric_name = dataset.metric
@@ -583,14 +576,46 @@
         problem_type=dataset.problem_type,
         eval_metric=metric_name,
     )
->>>>>>> e742fdf6
     config = {
         MODEL: f"fusion_mlp_image_text_tabular",
         DATA: "default",
         OPTIMIZATION: "adamw",
         ENVIRONMENT: "default",
     }
-<<<<<<< HEAD
+    hyperparameters = {
+        "optimization.max_epochs": 1,
+        "optimization.top_k_average_method": BEST,
+        "env.num_workers": 0,
+        "env.num_workers_evaluation": 0,
+        "data.categorical.convert_to_text": False,
+        "data.numerical.convert_to_text": False,
+        "data.mixup.turn_on": True,
+    }
+
+    with tempfile.TemporaryDirectory() as save_path:
+        predictor.fit(
+            train_data=dataset.train_df,
+            config=config,
+            time_limit=30,
+            save_path=save_path,
+            hyperparameters=hyperparameters,
+        )
+
+        score = predictor.evaluate(dataset.test_df)
+        verify_predictor_save_load(predictor, dataset.test_df)
+
+
+@pytest.mark.parametrize('searcher', list(searcher_presets.keys()))
+@pytest.mark.parametrize('scheduler', list(scheduler_presets.keys()))
+def test_hpo(searcher, scheduler):
+    dataset = PetFinderDataset()
+
+    config = {
+        MODEL: f"fusion_mlp_image_text_tabular",
+        DATA: "default",
+        OPTIMIZATION: "adamw",
+        ENVIRONMENT: "default",
+    }
 
     hyperparameters = {
         "optimization.learning_rate": tune.uniform(0.0001, 0.01),
@@ -626,27 +651,4 @@
     )
     
     score = predictor.evaluate(dataset.test_df)
-    verify_predictor_save_load(predictor, dataset.test_df)
-=======
-    hyperparameters = {
-        "optimization.max_epochs": 1,
-        "optimization.top_k_average_method": BEST,
-        "env.num_workers": 0,
-        "env.num_workers_evaluation": 0,
-        "data.categorical.convert_to_text": False,
-        "data.numerical.convert_to_text": False,
-        "data.mixup.turn_on": True,
-    }
-
-    with tempfile.TemporaryDirectory() as save_path:
-        predictor.fit(
-            train_data=dataset.train_df,
-            config=config,
-            time_limit=30,
-            save_path=save_path,
-            hyperparameters=hyperparameters,
-        )
-
-        score = predictor.evaluate(dataset.test_df)
-        verify_predictor_save_load(predictor, dataset.test_df)
->>>>>>> e742fdf6
+    verify_predictor_save_load(predictor, dataset.test_df)