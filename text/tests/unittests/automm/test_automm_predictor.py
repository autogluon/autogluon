--- conflicted
+++ resolved
@@ -385,57 +385,8 @@
         assert sorted(predictor._config.model.names) == sorted(hyperparameters_gt["model.names"])
         for per_name in hyperparameters_gt["model.names"]:
             assert hasattr(predictor._config.model, per_name)
-
-
-<<<<<<< HEAD
-@pytest.mark.parametrize('searcher', list(searcher_presets.keys()))
-@pytest.mark.parametrize('scheduler', list(scheduler_presets.keys()))
-def test_hpo(searcher, scheduler):
-    dataset = PetFinderDataset()
-
-    config = {
-        MODEL: f"fusion_mlp_image_text_tabular",
-        DATA: "default",
-        OPTIMIZATION: "adamw",
-        ENVIRONMENT: "default",
-    }
-
-    hyperparameters = {
-        "optimization.learning_rate": tune.uniform(0.0001, 0.01),
-        "optimization.max_epochs": 1,
-        "model.names": ["numerical_mlp", "categorical_mlp", "timm_image", "hf_text", "clip", "fusion_mlp"],
-        "model.hf_text.checkpoint_name": "prajjwal1/bert-tiny",
-        "model.timm_image.checkpoint_name": "swin_tiny_patch4_window7_224",
-        "env.num_workers": 0,
-        "env.num_workers_evaluation": 0,
-    }
     
-    hyperparameter_tune_kwargs = {
-        'searcher': searcher,
-        'scheduler': scheduler,
-        'num_trials': 2,
-    }
-
-    predictor = AutoMMPredictor(
-        label=dataset.label_columns[0],
-        problem_type=dataset.problem_type,
-        eval_metric=dataset.metric,
-    )
-    
-    save_path = os.path.join(get_home_dir(), 'hpo', f'_{searcher}', f'_{scheduler}')
-
-    predictor.fit(
-        train_data=dataset.train_df,
-        config=config,
-        hyperparameters=hyperparameters,
-        time_limit=30,
-        save_path=save_path,
-        hyperparameter_tune_kwargs=hyperparameter_tune_kwargs,
-    )
-    
-    score = predictor.evaluate(dataset.test_df)
-    verify_predictor_save_load(predictor, dataset.test_df)
-=======
+
 def test_model_configs():
     dataset = ALL_DATASETS["petfinder"]()
     metric_name = dataset.metric
@@ -607,4 +558,52 @@
     for per_modality_processors in teacher_predictor._data_processors.values():
         for per_processor in per_modality_processors:
             assert per_processor.prefix in teacher_predictor._config.model.names
->>>>>>> e66ebc40
+
+
+@pytest.mark.parametrize('searcher', list(searcher_presets.keys()))
+@pytest.mark.parametrize('scheduler', list(scheduler_presets.keys()))
+def test_hpo(searcher, scheduler):
+    dataset = PetFinderDataset()
+
+    config = {
+        MODEL: f"fusion_mlp_image_text_tabular",
+        DATA: "default",
+        OPTIMIZATION: "adamw",
+        ENVIRONMENT: "default",
+    }
+
+    hyperparameters = {
+        "optimization.learning_rate": tune.uniform(0.0001, 0.01),
+        "optimization.max_epochs": 1,
+        "model.names": ["numerical_mlp", "categorical_mlp", "timm_image", "hf_text", "clip", "fusion_mlp"],
+        "model.hf_text.checkpoint_name": "prajjwal1/bert-tiny",
+        "model.timm_image.checkpoint_name": "swin_tiny_patch4_window7_224",
+        "env.num_workers": 0,
+        "env.num_workers_evaluation": 0,
+    }
+    
+    hyperparameter_tune_kwargs = {
+        'searcher': searcher,
+        'scheduler': scheduler,
+        'num_trials': 2,
+    }
+
+    predictor = AutoMMPredictor(
+        label=dataset.label_columns[0],
+        problem_type=dataset.problem_type,
+        eval_metric=dataset.metric,
+    )
+    
+    save_path = os.path.join(get_home_dir(), 'hpo', f'_{searcher}', f'_{scheduler}')
+
+    predictor.fit(
+        train_data=dataset.train_df,
+        config=config,
+        hyperparameters=hyperparameters,
+        time_limit=30,
+        save_path=save_path,
+        hyperparameter_tune_kwargs=hyperparameter_tune_kwargs,
+    )
+    
+    score = predictor.evaluate(dataset.test_df)
+    verify_predictor_save_load(predictor, dataset.test_df)