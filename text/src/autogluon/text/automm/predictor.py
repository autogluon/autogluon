--- conflicted
+++ resolved
@@ -42,13 +42,10 @@
     average_checkpoints,
     infer_metrics,
     get_config,
-<<<<<<< HEAD
+    LogFilter,
+    apply_log_filter,
     save_pretrained_model,
     load_pretrained_configs,
-=======
-    LogFilter,
-    apply_log_filter,
->>>>>>> 3fdc9492
 )
 from .optimization.utils import (
     get_metric,
