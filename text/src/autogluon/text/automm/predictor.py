from __future__ import annotations
import logging
import os
import numpy as np
import json
import warnings
import sys
import shutil
from datetime import timedelta
import pandas as pd
import pickle
import torch
import copy
from torch import nn
from torch.nn.modules.loss import _Loss
import torch.nn.functional as F
import torchmetrics
from omegaconf import OmegaConf, DictConfig
import operator
import pytorch_lightning as pl
from typing import Optional, List, Dict, Union, Callable
from sklearn.model_selection import train_test_split
from autogluon.core.utils.utils import default_holdout_frac
from autogluon.core.utils.loaders import load_pd
from autogluon.common.utils.log_utils import set_logger_verbosity
from autogluon.common.utils.utils import setup_outputdir

from .constants import (
    LABEL, BINARY, MULTICLASS, REGRESSION, Y_PRED,
    Y_PRED_PROB, Y_TRUE, LOGITS, FEATURES, AUTOMM,
    AUTOMM_TUTORIAL_MODE, UNIFORM_SOUP, GREEDY_SOUP,
    BEST, MIN, MAX, TEXT,
)

from .data.datamodule import BaseDataModule
from .data.infer_types import infer_column_problem_types
from .data.preprocess_dataframe import MultiModalFeaturePreprocessor

from .utils import (
    create_model,
    init_df_preprocessor,
    init_data_processors,
    select_model,
    compute_score,
    average_checkpoints,
    infer_metrics,
    get_config,
    LogFilter,
    apply_log_filter,
    save_pretrained_models,
    convert_checkpoint_name,
    save_text_tokenizers,
    load_text_tokenizers,
    modify_duplicate_model_names,
)
from .optimization.utils import (
    get_metric,
    get_loss_func,
)
from .optimization.lit_module import LitModule
from .optimization.lit_distiller import DistillerLitModule

from .. import version as ag_version

logger = logging.getLogger(AUTOMM)

RAY_TUNE_CHECKPOINT = 'ray_tune_checkpoint.ckpt'


class AutoMMPredictor:
    """
    AutoMMPredictor can predict the values of one dataframe column conditioned on the rest columns.
    The prediction can be either a classification or regression problem. The feature columns can contain
    image paths, text, numerical, and categorical features.
    """

    def __init__(
            self,
            label: str,
            problem_type: Optional[str] = None,
            eval_metric: Optional[str] = None,
            path: Optional[str] = None,
            verbosity: Optional[int] = 3,
            warn_if_exist: Optional[bool] = True,
            enable_progress_bar: Optional[bool] = None,
    ):
        """
        Parameters
        ----------
        label
            Name of the column that contains the target variable to predict.
        problem_type
            Type of prediction problem, i.e. is this a binary/multiclass classification or regression problem
            (options: 'binary', 'multiclass', 'regression').
            If `problem_type = None`, the prediction problem type is inferred
            based on the label-values in provided dataset.
        eval_metric
            Evaluation metric name. If `eval_metric = None`, it is automatically chosen based on `problem_type`.
            Defaults to 'accuracy' for binary and multiclass classification, 'root_mean_squared_error' for regression.
        path
            Path to directory where models and intermediate outputs should be saved.
            If unspecified, a time-stamped folder called "AutogluonAutoMM/ag-[TIMESTAMP]"
            will be created in the working directory to store all models.
            Note: To call `fit()` twice and save all results of each fit,
            you must specify different `path` locations or don't specify `path` at all.
            Otherwise files from first `fit()` will be overwritten by second `fit()`.
        verbosity
            Verbosity levels range from 0 to 4 and control how much information is printed.
            Higher levels correspond to more detailed print statements (you can set verbosity = 0 to suppress warnings).
            If using logging, you can alternatively control amount of information printed via `logger.setLevel(L)`,
            where `L` ranges from 0 to 50
            (Note: higher values of `L` correspond to fewer print statements, opposite of verbosity levels)
        warn_if_exist
            Whether to raise warning if the specified path already exists.
        enable_progress_bar
            Whether to show progress bar. It will be True by default and will also be
            disabled if the environment variable os.environ["AUTOMM_DISABLE_PROGRESS_BAR"] is set.
        """
        if eval_metric is not None and not isinstance(eval_metric, str):
            eval_metric = eval_metric.name

        if eval_metric is not None and eval_metric.lower() in ["rmse", "r2", "pearsonr", "spearmanr"]:
            problem_type = REGRESSION

        if os.environ.get(AUTOMM_TUTORIAL_MODE):
            verbosity = 1  # don't use 3, which doesn't suppress logger.info() in .load().
            enable_progress_bar = False

        if verbosity is not None:
            set_logger_verbosity(verbosity, logger=logger)

        self._label_column = label
        self._problem_type = problem_type.lower() if problem_type is not None else None
        self._eval_metric_name = eval_metric
        self._validation_metric_name = None
        self._output_shape = None
        self._save_path = path
        self._ckpt_path = None
        self._pretrained_path = None
        self._config = None
        self._df_preprocessor = None
        self._column_types = None
        self._data_processors = None
        self._model = None
        self._resume = False
        self._verbosity = verbosity
        self._warn_if_exist = warn_if_exist
        self._enable_progress_bar = enable_progress_bar if enable_progress_bar is not None else True

    @property
    def path(self):
        return self._save_path

    @property
    def label(self):
        return self._label_column

    @property
    def problem_type(self):
        return self._problem_type

    # This func is required by the abstract trainer of TabularPredictor.
    def set_verbosity(self, verbosity: int):
        set_logger_verbosity(verbosity, logger=logger)

    def fit(
            self,
            train_data: pd.DataFrame,
            config: Optional[dict] = None,
            tuning_data: Optional[pd.DataFrame] = None,
            time_limit: Optional[int] = None,
            save_path: Optional[str] = None,
            hyperparameters: Optional[Union[str, Dict, List[str]]] = None,
            column_types: Optional[dict] = None,
            holdout_frac: Optional[float] = None,
            teacher_predictor: Union[str, AutoMMPredictor] = None,
            seed: Optional[int] = 123,
            hyperparameter_tune_kwargs: Optional[dict] = None,
    ):
        """
        Fit AutoMMPredictor predict label column of a dataframe based on the other columns,
        which may contain image path, text, numeric, or categorical features.

        Parameters
        ----------
        train_data
            A dataframe containing training data.
        config
            A dictionary with four keys "model", "data", "optimization", and "environment".
            Each key's value can be a string, yaml file path, or OmegaConf's DictConfig.
            Strings should be the file names (DO NOT include the postfix ".yaml") in
            automm/configs/model, automm/configs/data, automm/configs/optimization, and automm/configs/environment.
            For example, you can configure a late-fusion model for the image, text, and tabular data as follows:
            config = {
                        "model": "fusion_mlp_image_text_tabular",
                        "data": "default",
                        "optimization": "adamw",
                        "environment": "default",
                    }
            or
            config = {
                        "model": "/path/to/model/config.yaml",
                        "data": "/path/to/data/config.yaml",
                        "optimization": "/path/to/optimization/config.yaml",
                        "environment": "/path/to/environment/config.yaml",
                    }
            or
            config = {
                        "model": OmegaConf.load("/path/to/model/config.yaml"),
                        "data": OmegaConf.load("/path/to/data/config.yaml"),
                        "optimization": OmegaConf.load("/path/to/optimization/config.yaml"),
                        "environment": OmegaConf.load("/path/to/environment/config.yaml"),
                    }
        tuning_data
            A dataframe containing validation data, which should have the same columns as the train_data.
            If `tuning_data = None`, `fit()` will automatically
            hold out some random validation examples from `train_data`.
        time_limit
            How long `fit()` should run for (wall clock time in seconds).
            If not specified, `fit()` will run until the model has completed training.
        save_path
            Path to directory where models and intermediate outputs should be saved.
        hyperparameters
            This is to override some default configurations.
            For example, changing the text and image backbones can be done by formatting:

            a string
            hyperparameters = "model.hf_text.checkpoint_name=google/electra-small-discriminator model.timm_image.checkpoint_name=swin_small_patch4_window7_224"

            or a list of strings
            hyperparameters = ["model.hf_text.checkpoint_name=google/electra-small-discriminator", "model.timm_image.checkpoint_name=swin_small_patch4_window7_224"]

            or a dictionary
            hyperparameters = {
                            "model.hf_text.checkpoint_name": "google/electra-small-discriminator",
                            "model.timm_image.checkpoint_name": "swin_small_patch4_window7_224",
                        }
        column_types
            A dictionary that maps column names to their data types.
            For example: `column_types = {"item_name": "text", "image": "image_path",
            "product_description": "text", "height": "numerical"}`
            may be used for a table with columns: "item_name", "brand", "product_description", and "height".
            If None, column_types will be automatically inferred from the data.
            The current supported types are:
                - "image_path": each row in this column is one image path.
                - "text": each row in this column contains text (sentence, paragraph, etc.).
                - "numerical": each row in this column contains a number.
                - "categorical": each row in this column belongs to one of K categories.
        holdout_frac
            Fraction of train_data to holdout as tuning_data for optimizing hyper-parameters or
            early stopping (ignored unless `tuning_data = None`).
            Default value (if None) is selected based on the number of rows in the training data
            and whether hyper-parameter-tuning is utilized.
        teacher_predictor
            The pre-trained teacher predictor or its saved path. If provided, `fit()` can distill its
            knowledge to a student predictor, i.e., the current predictor.
        seed
            The random seed to use for this training run.
        hyperparameter_tune_kwargs
                Hyperparameter tuning strategy and kwargs (for example, how many HPO trials to run).
                If None, then hyperparameter tuning will not be performed.
                    num_trials: int
                        How many HPO trials to run. Either `num_trials` or `time_limit` to `fit` needs t o be specified.
                    scheduler: Union[str, ray.tune.schedulers.TrialScheduler]
                        If str is passed, AutoGluon will create the scheduler for you with some default parameters.
                        If ray.tune.schedulers.TrialScheduler object is passed, you are responsible for initializing the object.
                    scheduler_init_args: Optional[dict] = None
                        If provided str to `scheduler`, you can optionally provide custom init_args to the scheduler
                    searcher: Union[str, ray.tune.suggest.SearchAlgorithm, ray.tune.suggest.Searcher]
                        If str is passed, AutoGluon will create the searcher for you with some default parameters.
                        If ray.tune.schedulers.TrialScheduler object is passed, you are responsible for initializing the object.
                        You don't need to worry about `metric` and `mode` of the searcher object. AutoGluon will figure it out by itself.
                    scheduler_init_args: Optional[dict] = None
                        If provided str to `searcher`, you can optionally provide custom init_args to the searcher
                        You don't need to worry about `metric` and `mode`. AutoGluon will figure it out by itself.

        Returns
        -------
        An "AutoMMPredictor" object (itself).
        """
        pl.seed_everything(seed, workers=True)

        if self._resume or save_path is None:
            save_path = self._save_path
        else:
            save_path = os.path.expanduser(save_path)

        if not self._resume:
            save_path = setup_outputdir(
                path=save_path,
                warn_if_exist=self._warn_if_exist,
            )
        else:
            assert hyperparameter_tune_kwargs is None, 'You can not resume training with HPO'
        logger.debug(f"save path: {save_path}")

        # Generate general info that's not config specific
        if tuning_data is None:
            if self._problem_type in [BINARY, MULTICLASS]:
                stratify = train_data[self._label_column]
            else:
                stratify = None
            if holdout_frac is None:
                val_frac = default_holdout_frac(len(train_data), hyperparameter_tune=False)
            else:
                val_frac = holdout_frac
            train_data, tuning_data = train_test_split(
                train_data,
                test_size=val_frac,
                stratify=stratify,
                random_state=np.random.RandomState(seed)
            )

        column_types, problem_type, output_shape = \
            infer_column_problem_types(
                train_df=train_data,
                valid_df=tuning_data,
                label_columns=self._label_column,
                problem_type=self._problem_type,
                provided_column_types=column_types,
            )

        logger.debug(f"column_types: {column_types}")
        logger.debug(f"image columns: {[k for k, v in column_types.items() if v == 'image_path']}")

        if self._column_types is not None and self._column_types != column_types:
            warnings.warn(
                f"Inferred column types {column_types} are inconsistent with "
                f"the previous {self._column_types}. "
                f"New columns will not be used in the current training."
            )
            # use previous column types to avoid inconsistency with previous numerical mlp and categorical mlp
            column_types = self._column_types

        if self._problem_type is not None:
            assert self._problem_type == problem_type, \
                f"Inferred problem type {problem_type} is different from " \
                f"the previous {self._problem_type}"

        if self._output_shape is not None:
            assert self._output_shape == output_shape, \
                f"Inferred output shape {output_shape} is different from " \
                f"the previous {self._output_shape}"

        if self._validation_metric_name is None or self._eval_metric_name is None:
            validation_metric_name, eval_metric_name = infer_metrics(
                problem_type=problem_type,
                eval_metric_name=self._eval_metric_name,
            )
            if self._eval_metric_name is not None:
                assert self._eval_metric_name == eval_metric_name, \
                    f"Inferred evaluation metric {eval_metric_name} is different from " \
                    f"the previous {self._eval_metric_name}"
            if self._validation_metric_name is not None:
                assert self._validation_metric_name == validation_metric_name, \
                    f"Inferred validation metric {validation_metric_name} is different from " \
                    f"the previous {self._validation_metric_name}"
        else:
            validation_metric_name = self._validation_metric_name
            eval_metric_name = self._eval_metric_name

        validation_metric, minmax_mode, custom_metric_func = get_metric(
            metric_name=validation_metric_name,
            problem_type=problem_type,
            num_classes=output_shape,
        )

        loss_func = get_loss_func(problem_type)

        if time_limit is not None:
            time_limit = timedelta(seconds=time_limit)

        # set attributes for saving and prediction
        self._problem_type = problem_type  # In case problem type isn't provided in __init__().
        self._eval_metric_name = eval_metric_name  # In case eval_metric isn't provided in __init__().
        self._validation_metric_name = validation_metric_name
        self._save_path = save_path
        self._output_shape = output_shape
        self._column_types = column_types

        _fit_args = dict(
            train_df=train_data,
            val_df=tuning_data,
            loss_func=loss_func,
            validation_metric=validation_metric,
            validation_metric_name=validation_metric_name,
            custom_metric_func=custom_metric_func,
            minmax_mode=minmax_mode,
            max_time=time_limit,
            save_path=os.path.abspath(save_path) if hyperparameter_tune_kwargs is not None else save_path,
            ckpt_path=None if hyperparameter_tune_kwargs is not None else self._ckpt_path,
            resume=False if hyperparameter_tune_kwargs is not None else self._resume,
            enable_progress_bar=False if hyperparameter_tune_kwargs is not None else self._enable_progress_bar,
            config=config,
            hyperparameters=hyperparameters,
            teacher_predictor=None if hyperparameter_tune_kwargs is not None else teacher_predictor,
            hpo_mode=(hyperparameter_tune_kwargs is not None)  # skip average checkpoint if in hpo mode
        )
        
        if hyperparameter_tune_kwargs is not None:
            # TODO: allow custom gpu
            resources = dict(num_gpus=torch.cuda.device_count())
            if _fit_args['max_time'] is not None:
                _fit_args['max_time'] *= 0.95  # give some buffer time to ray lightning trainer
            predictor = self._hyperparameter_tune(
                hyperparameter_tune_kwargs=hyperparameter_tune_kwargs,
                resources=resources,
                **_fit_args
            )
            return predictor
        
        self._fit(**_fit_args)
        return self
    
    def _hyperparameter_tune(self, hyperparameter_tune_kwargs, resources, **_fit_args):
        from autogluon.core.hpo import run, cleanup_trials, EmptySearchSpace, AutommRayTuneAdapter
        search_space = _fit_args.get('hyperparameters', dict())
        metric = 'val_' + _fit_args.get('validation_metric_name')
        mode = _fit_args.get('minmax_mode')
        save_path = _fit_args.get('save_path')
        time_budget_s = _fit_args.get('max_time')
        try:
            analysis = run(
                trainable=self._hpo_fit_wrapper,
                trainable_args=_fit_args,
                search_space=search_space,
                hyperparameter_tune_kwargs=hyperparameter_tune_kwargs,
                metric=metric,
                mode=mode,
                save_dir=save_path,
                ray_tune_adapter=AutommRayTuneAdapter(),
                total_resources=resources,
                time_budget_s=time_budget_s,
                keep_checkpoints_num=3,  # TODO: find a way to extract this from config. Might need to separate generate config and trial specific config
                checkpoint_score_attr=metric,
                verbose=2
            )
        except EmptySearchSpace:
            raise ValueError("Please provide a search space in order to do hyperparameter tune")
        except Exception as e:
            raise e
        else:
            # find the best trial
            best_trial = analysis.get_best_trial(
                metric=metric,
                mode=mode,
            )
            if best_trial is None:
                raise ValueError("AutoMMPredictor wasn't able to find the best trial. It's likely that the time is not enough to train a single epoch for trials.")
            # clean up other trials
            logger.info('Removing non-optimal trials and only keep the best one.')
            cleanup_trials(save_path, best_trial.trial_id)
            best_trial_path = os.path.join(save_path, best_trial.trial_id)
            # reload the predictor metadata
            predictor = self.__class__._load_metadata(path=best_trial_path)
            predictor._save_path = best_trial_path
            # construct the model
            model = create_model(
                config=predictor._config,
                num_classes=predictor._output_shape,
                num_numerical_columns=len(predictor._df_preprocessor.numerical_feature_names),
                num_categories=predictor._df_preprocessor.categorical_num_categories,
                pretrained=False # set "pretrain=False" to prevent downloading online models
            )
            predictor._model = model
            # average checkpoint
            top_k_model_paths = [os.path.relpath(os.path.join(result[0], RAY_TUNE_CHECKPOINT))
                                 for result in analysis.get_trial_checkpoints_paths(best_trial)]
            predictor._top_k_average(
                model=predictor._model,
                save_path=predictor._save_path,
                top_k_model_paths=top_k_model_paths,
                minmax_mode=mode,
                is_distill=False,
                config=predictor._config,
                val_df=_fit_args['val_df'],
                validation_metric_name=predictor._validation_metric_name,
            )
            
            return predictor
        
    def _hpo_fit_wrapper(self, sampled_hyperparameters, checkpoint_dir=None, **_fit_args):
        from ray import tune
        _fit_args['hyperparameters'] = sampled_hyperparameters  # The original hyperparameters is the search space, replace it with the hyperparameters sampled
        _fit_args['save_path'] = tune.get_trial_dir()  # We want to save each trial to a separate directory
        logger.debug(f"hpo trial save_path: {_fit_args['save_path']}")
        if checkpoint_dir is not None:
            _fit_args['resume'] = True
            _fit_args['ckpt_path'] = os.path.join(checkpoint_dir, RAY_TUNE_CHECKPOINT)
        self._fit(**_fit_args)
        
    def _setup_distillation(
            self,
            teacher_predictor: Union[str, AutoMMPredictor],
    ):
        """
        Prepare for distillation. It verifies whether the student and teacher predictors have consistent
        configurations. If teacher and student have duplicate model names, it modifies teacher's model names.

        Parameters
        ----------
        teacher_predictor
            The teacher predictor in knowledge distillation.

        Returns
        -------
        teacher_model
            The teacher predictor's model.
        critics
            The critics used in computing mutual information loss.
        baseline_funcs
            The baseline functions used in computing mutual information loss.
        soft_label_loss_func
            The loss function using teacher's logits as labels.
        df_preprocessor
            The teacher predictor's dataframe preprocessor.
        data_processors
            The teacher predictor's data processors.
        """
        logger.debug("setting up distillation...")
        if isinstance(teacher_predictor, str):
            teacher_predictor = AutoMMPredictor.load(teacher_predictor)

        # verify that student and teacher configs are consistent.
        assert self._problem_type == teacher_predictor._problem_type
        assert self._label_column == teacher_predictor._label_column
        assert self._eval_metric_name == teacher_predictor._eval_metric_name
        assert self._output_shape == teacher_predictor._output_shape
        assert self._validation_metric_name == teacher_predictor._validation_metric_name

        # if teacher and student have duplicate model names, change teacher's model names
        # we don't change student's model names to avoid changing the names back when saving the model.
        teacher_predictor = modify_duplicate_model_names(
            predictor=teacher_predictor,
            postfix="teacher",
            blacklist=self._config.model.names,
        )

        critics, baseline_funcs = None, None
        if self._config.distiller.soft_label_loss_type == "mean_square_error":
            soft_label_loss_func = nn.MSELoss()
        elif self._config.distiller.soft_label_loss_type == "cross_entropy":
            soft_label_loss_func = nn.CrossEntropyLoss()
        else:
            raise ValueError(
                f"Unknown soft_label_loss_type: {self._config.distiller.soft_label_loss_type}"
            )

        logger.debug(
            f"teacher preprocessor text_feature_names: {teacher_predictor._df_preprocessor._text_feature_names}"
        )
        logger.debug(
            f"teacher preprocessor image_path_names: {teacher_predictor._df_preprocessor._image_path_names}"
        )
        logger.debug(
            f"teacher preprocessor categorical_feature_names: {teacher_predictor._df_preprocessor._categorical_feature_names}"
        )
        logger.debug(
            f"teacher preprocessor numerical_feature_names: {teacher_predictor._df_preprocessor._numerical_feature_names}"
        )

        logger.debug(
            f"student preprocessor text_feature_names: {self._df_preprocessor._text_feature_names}"
        )
        logger.debug(
            f"student preprocessor image_path_names: {self._df_preprocessor._image_path_names}"
        )
        logger.debug(
            f"student preprocessor categorical_feature_names: {self._df_preprocessor._categorical_feature_names}"
        )
        logger.debug(
            f"student preprocessor numerical_feature_names: {self._df_preprocessor._numerical_feature_names}"
        )

        return (
            teacher_predictor._model,
            critics,
            baseline_funcs,
            soft_label_loss_func,
            teacher_predictor._df_preprocessor,
            teacher_predictor._data_processors,
        )

    def _fit(
            self,
            train_df: pd.DataFrame,
            val_df: pd.DataFrame,
            loss_func: _Loss,
            validation_metric: torchmetrics.Metric,
            validation_metric_name: str,
            custom_metric_func: Callable,
            minmax_mode: str,
            max_time: timedelta,
            save_path: str,
            ckpt_path: str,
            resume: bool,
            enable_progress_bar: bool,
            config: Optional[dict] = None,
            hyperparameters: Optional[Union[str, Dict, List[str]]] = None,
            teacher_predictor: Union[str, AutoMMPredictor] = None,
            hpo_mode: bool = False,
            **hpo_kwargs
    ):
        if self._config is None:
            config = get_config(
                config=config,
                overrides=hyperparameters,
            )
        else:  # continuing training
            config = get_config(
                config=self._config,
                overrides=hyperparameters,
            )
            
        if self._df_preprocessor is None:
            df_preprocessor = init_df_preprocessor(
                config=config.data,
                column_types=self._column_types,
                label_column=self._label_column,
                train_df_x=train_df.drop(columns=self._label_column),
                train_df_y=train_df[self._label_column]
            )
        else:  # continuing training
            df_preprocessor = self._df_preprocessor

        config = select_model(
            config=config,
            df_preprocessor=df_preprocessor
        )

        if self._data_processors is None:
            data_processors = init_data_processors(
                config=config,
                num_categorical_columns=len(df_preprocessor.categorical_num_categories)
            )
        else:  # continuing training
            data_processors = self._data_processors

        data_processors_count = {k: len(v) for k, v in data_processors.items()}
        logger.debug(f"data_processors_count: {data_processors_count}")

        if self._model is None:
            model = create_model(
                config=config,
                num_classes=self._output_shape,
                num_numerical_columns=len(df_preprocessor.numerical_feature_names),
                num_categories=df_preprocessor.categorical_num_categories
            )
        else:  # continuing training
            model = self._model
            
        self._config = config
        self._df_preprocessor = df_preprocessor
        self._data_processors = data_processors
        self._model = model
        
        # save artifacts for the current running, except for model checkpoint, which will be saved in trainer
        self.save(save_path)
        
        # need to assign the above attributes before setting up distillation
        if teacher_predictor is not None:
            teacher_model, critics, baseline_funcs, soft_label_loss_func, \
                teacher_df_preprocessor, teacher_data_processors = \
                self._setup_distillation(
                    teacher_predictor=teacher_predictor,
                )
        else:
            teacher_model, critics, baseline_funcs, soft_label_loss_func,\
                teacher_df_preprocessor, teacher_data_processors = None, None, None, None, None, None
        
        if teacher_df_preprocessor is not None:
            df_preprocessor = [df_preprocessor, teacher_df_preprocessor]
        if teacher_data_processors is not None:
            data_processors = [data_processors, teacher_data_processors]

        train_dm = BaseDataModule(
            df_preprocessor=df_preprocessor,
            data_processors=data_processors,
            per_gpu_batch_size=config.env.per_gpu_batch_size,
            num_workers=config.env.num_workers,
            train_data=train_df,
            val_data=val_df,
        )
        optimization_kwargs = dict(
            optim_type=config.optimization.optim_type,
            lr_choice=config.optimization.lr_choice,
            lr_schedule=config.optimization.lr_schedule,
            lr=config.optimization.learning_rate,
            lr_decay=config.optimization.lr_decay,
            end_lr=config.optimization.end_lr,
            lr_mult=config.optimization.lr_mult,
            weight_decay=config.optimization.weight_decay,
            warmup_steps=config.optimization.warmup_steps,
        )
        metrics_kwargs = dict(
            validation_metric=validation_metric,
            validation_metric_name=validation_metric_name,
            custom_metric_func=custom_metric_func,
        )
        is_distill = teacher_model is not None
        if is_distill:
            task = DistillerLitModule(
                student_model=model,
                teacher_model=teacher_model,
                matches=config.distiller.matches,
                critics=critics,
                baseline_funcs=baseline_funcs,
                hard_label_weight=config.distiller.hard_label_weight,
                soft_label_weight=config.distiller.soft_label_weight,
                temperature=config.distiller.temperature,
                hard_label_loss_func=loss_func,
                soft_label_loss_func=soft_label_loss_func,
                **metrics_kwargs,
                **optimization_kwargs,
            )
        else:
            task = LitModule(
                model=model,
                loss_func=loss_func,
                efficient_finetune=OmegaConf.select(config, 'optimization.efficient_finetune'),
                **metrics_kwargs,
                **optimization_kwargs,
            )

        logger.debug(f"validation_metric_name: {task.validation_metric_name}")
        logger.debug(f"minmax_mode: {minmax_mode}")

        checkpoint_callback = pl.callbacks.ModelCheckpoint(
            dirpath=save_path,
            save_top_k=config.optimization.top_k,
            verbose=True,
            monitor=task.validation_metric_name,
            mode=minmax_mode,
            save_last=True,
        )
        early_stopping_callback = pl.callbacks.EarlyStopping(
            monitor=task.validation_metric_name,
            patience=config.optimization.patience,
            mode=minmax_mode
        )
        lr_callback = pl.callbacks.LearningRateMonitor(logging_interval="step")
        model_summary = pl.callbacks.ModelSummary(max_depth=1)
        callbacks = [checkpoint_callback, early_stopping_callback, lr_callback, model_summary]
        
        if hpo_mode:
            from ray_lightning.tune import TuneReportCheckpointCallback
            tune_report_callback = TuneReportCheckpointCallback(
                {
                    f"{task.validation_metric_name}": f"{task.validation_metric_name}"
                },
                filename=RAY_TUNE_CHECKPOINT
            )
            callbacks = [tune_report_callback, early_stopping_callback, lr_callback, model_summary]

        tb_logger = pl.loggers.TensorBoardLogger(
            save_dir=save_path,
            name="",
            version="",
        )

        num_gpus = (
            config.env.num_gpus
            if isinstance(config.env.num_gpus, int)
            else len(config.env.num_gpus)
        )
        if num_gpus < 0:  # In case config.env.num_gpus is -1, meaning using all gpus.
            num_gpus = torch.cuda.device_count()

        if num_gpus == 0:  # CPU only training
            warnings.warn(
                "Only CPU is detected in the instance. "
                "AutoMMPredictor will be trained with CPU only. "
                "This may results in slow training speed. "
                "Consider to switch to an instance with GPU support.",
                UserWarning,
            )
            grad_steps = max(config.env.batch_size // (
                    config.env.per_gpu_batch_size * config.env.num_nodes
            ), 1)
            precision = 32  # Force to use fp32 for training since fp16-based AMP is not available in CPU.
                            # Try to check the status of bf16 training later.
        else:
            grad_steps = max(config.env.batch_size // (
                    config.env.per_gpu_batch_size * num_gpus * config.env.num_nodes
            ), 1)
            precision = config.env.precision

            if precision == 'bf16' and not torch.cuda.is_bf16_supported():
                warnings.warn('bf16 is not supported by the GPU device / cuda version. '
                              'Consider to use GPU devices with version after Amphere (e.g., available as AWS P4 instances) '
                              'and upgrade cuda to be >=11.0. '
                              'Currently, AutoGluon will downgrade the precision to 32.', UserWarning)
                precision = 32

        if not hpo_mode:
            if num_gpus <= 1:
                strategy = None
            else:
                strategy = config.env.strategy
        else:
            strategy = hpo_kwargs.get('_ray_lightning_plugin')

        blacklist_msgs = ["already configured with model summary"]
        log_filter = LogFilter(blacklist_msgs)
        with apply_log_filter(log_filter):
            trainer = pl.Trainer(
                gpus=num_gpus if not hpo_mode else None,  # ray lightning requires not specifying gpus
                auto_select_gpus=config.env.auto_select_gpus if num_gpus != 0 else False,
                num_nodes=config.env.num_nodes,
                precision=precision,
                strategy=strategy,
                benchmark=False,
                deterministic=config.env.deterministic,
                max_epochs=config.optimization.max_epochs,
                max_steps=config.optimization.max_steps,
                max_time=max_time,
                callbacks=callbacks,
                logger=tb_logger,
                gradient_clip_val=1,
                gradient_clip_algorithm="norm",
                accumulate_grad_batches=grad_steps,
                log_every_n_steps=10,
                enable_progress_bar=enable_progress_bar,
                fast_dev_run=config.env.fast_dev_run,
                val_check_interval=config.optimization.val_check_interval,
            )

        with warnings.catch_warnings():
            warnings.filterwarnings(
                "ignore",
                ".*does not have many workers which may be a bottleneck. "
                "Consider increasing the value of the `num_workers` argument` "
                ".* in the `DataLoader` init to improve performance.*"
            )
            warnings.filterwarnings(
                "ignore",
                "Checkpoint directory .* exists and is not empty."
            )
            trainer.fit(
                task,
                datamodule=train_dm,
                ckpt_path=ckpt_path if resume else None,  # this is to resume training that was broken accidentally
            )

        if trainer.global_rank == 0:
            # We do not perform averaging checkpoint in the case of hpo for each trial
            # We only averaging the checkpoint of the best trial in the end in the master process
            if not hpo_mode:
                self._top_k_average(
                    model=model,
                    save_path=save_path,
                    top_k_model_paths=list(checkpoint_callback.best_k_models.keys()),
                    minmax_mode=minmax_mode,
                    is_distill=is_distill,
                    config=config,
                    val_df=val_df,
                    validation_metric_name=validation_metric_name,
                )
        else:
            sys.exit(
                f"Training finished, exit the process with global_rank={trainer.global_rank}..."
            )

    def _top_k_average(
            self,
            model,
            save_path,
            top_k_model_paths,
            minmax_mode,
            is_distill,
            config,
            val_df,
            validation_metric_name,
    ):

        if is_distill:
            prefix = "student_model."
        else:
            prefix = "model."

        if config.optimization.top_k_average_method == UNIFORM_SOUP:
            logger.info(
                f"Start to fuse {len(top_k_model_paths)} checkpoints via the uniform soup algorithm."
            )
            ingredients = top_k_model_paths
        else:
            # In the case of ddp_spawn, the checkpoint_callback.best_k_models.values() can be empty. This is due the
            # limitation of PT Lightning: https://github.com/PyTorchLightning/pytorch-lightning/issues/5582
            # Thus, we will need to reevaluate the validation performance of these checkpoints
            logger.info(
                f"Evaluate {len(top_k_model_paths)} checkpoints and "
                f"sort them in a decreasing order based on their performances."
            )
            top_k_model_scores = []
            for per_model_path in top_k_model_paths:
                self._model = self._load_state_dict(
                    model=model,
                    path=per_model_path,
                    prefix=prefix,
                )
                top_k_model_scores.append(
                    self.evaluate(val_df, [validation_metric_name])[validation_metric_name]
                )

            top_k_model_paths = [
                v[0] for v in sorted(
                    zip(top_k_model_paths, top_k_model_scores),
                    key=lambda ele: ele[1],
                    reverse=(minmax_mode == MAX),
                )
            ]
            if config.optimization.top_k_average_method == GREEDY_SOUP:
                # Select the ingredients based on the methods proposed in paper
                #  "Model soups: averaging weights of multiple fine-tuned models improves accuracy without
                #  increasing inference time", https://arxiv.org/pdf/2203.05482.pdf
                monitor_op = {MIN: operator.le, MAX: operator.ge}[minmax_mode]

                logger.info(
                    f"Start to fuse {len(top_k_model_paths)} checkpoints via the greedy soup algorithm."
                )

                ingredients = [top_k_model_paths[0]]
                self._model = self._load_state_dict(
                    model=model,
                    path=top_k_model_paths[0],
                    prefix=prefix,
                )
                best_score = self.evaluate(val_df, [validation_metric_name])[validation_metric_name]
                for i in range(1, len(top_k_model_paths)):
                    cand_avg_state_dict = average_checkpoints(
                        checkpoint_paths=ingredients + [top_k_model_paths[i]],
                    )
                    self._model = self._load_state_dict(
                        model=self._model,
                        state_dict=cand_avg_state_dict,
                        prefix=prefix,
                    )
                    cand_score = self.evaluate(val_df, [validation_metric_name])[validation_metric_name]
                    if monitor_op(cand_score, best_score):
                        # Add new ingredient
                        ingredients.append(top_k_model_paths[i])
                        best_performance = cand_score
            elif config.optimization.top_k_average_method == BEST:
                ingredients = [top_k_model_paths[0]]
            else:
                raise ValueError(
                    f"The key for 'optimization.top_k_average_method' is not supported. "
                    f"We only support '{GREEDY_SOUP}', '{UNIFORM_SOUP}' and '{BEST}'. "
                    f"The provided value is '{config.optimization.top_k_average_method}'."
                )
        # Average all the ingredients
        avg_state_dict = average_checkpoints(
            checkpoint_paths=ingredients,
        )
        self._model = self._load_state_dict(
            model=model,
            state_dict=avg_state_dict,
            prefix=prefix,
        )

        if is_distill:
            avg_state_dict = self._replace_model_name_prefix(
                state_dict=avg_state_dict,
                old_prefix="student_model",
                new_prefix="model",
            )
        checkpoint = {"state_dict": avg_state_dict}
        torch.save(checkpoint, os.path.join(save_path, "model.ckpt"))

        # clean old checkpoints
        for per_path in top_k_model_paths:
            os.remove(per_path)

    def _predict(
            self,
            data: Union[pd.DataFrame, dict, list],
            ret_type: str,
            requires_label: bool,
    ) -> torch.Tensor:

        data = self._data_to_df(data)

        # For prediction data with no labels provided.
        if not requires_label:
            data_processors = copy.deepcopy(self._data_processors)
            data_processors.pop(LABEL, None)
        else:
            data_processors = self._data_processors

        num_gpus = (
            self._config.env.num_gpus
            if isinstance(self._config.env.num_gpus, int)
            else len(self._config.env.num_gpus)
        )
        if num_gpus < 0:
            num_gpus = torch.cuda.device_count()

        if num_gpus == 0:  # CPU only prediction
            warnings.warn(
                "Only CPU is detected in the instance. "
                "AutoMMPredictor will predict with CPU only. "
                "This may results in slow prediction speed. "
                "Consider to switch to an instance with GPU support.",
                UserWarning,
            )
            precision = 32  # Force to use fp32 for training since fp16-based AMP is not available in CPU
        else:
            precision = self._config.env.precision
            if precision == 'bf16' and not torch.cuda.is_bf16_supported():
                warnings.warn('bf16 is not supported by the GPU device / cuda version. '
                              'Consider to use GPU devices with version after Amphere or upgrade cuda to be >=11.0. '
                              'Currently, AutoGluon will downgrade the precision to 32.', UserWarning)
                precision = 32

        if num_gpus > 1:
            strategy = "dp"
            # If using 'dp', the per_gpu_batch_size would be split by all GPUs.
            # So, we need to use the GPU number as a multiplier to compute the batch size.
            batch_size = self._config.env.per_gpu_batch_size_evaluation * num_gpus
        else:
            strategy = None
            batch_size = self._config.env.per_gpu_batch_size_evaluation

        predict_dm = BaseDataModule(
            df_preprocessor=self._df_preprocessor,
            data_processors=data_processors,
            per_gpu_batch_size=batch_size,
            num_workers=self._config.env.num_workers_evaluation,
            predict_data=data,
        )
        task = LitModule(
            model=self._model,
        )

        blacklist_msgs = []
        if self._verbosity <= 3:  # turn off logging in prediction
            blacklist_msgs.append("Automatic Mixed Precision")
            blacklist_msgs.append("GPU available")
            blacklist_msgs.append("TPU available")
            blacklist_msgs.append("IPU available")
            blacklist_msgs.append("LOCAL_RANK")
        log_filter = LogFilter(blacklist_msgs)
        with apply_log_filter(log_filter):
            evaluator = pl.Trainer(
                gpus=num_gpus,
                auto_select_gpus=self._config.env.auto_select_gpus if num_gpus != 0 else False,
                num_nodes=self._config.env.num_nodes,
                precision=precision,
                strategy=strategy,
                benchmark=False,
                enable_progress_bar=self._enable_progress_bar,
                deterministic=self._config.env.deterministic,
                logger=False,
            )

            with warnings.catch_warnings():
                warnings.filterwarnings(
                    "ignore",
                    ".*does not have many workers which may be a bottleneck. "
                    "Consider increasing the value of the `num_workers` argument` "
                    ".* in the `DataLoader` init to improve performance.*"
                )
                outputs = evaluator.predict(
                    task,
                    datamodule=predict_dm,
                )
        if ret_type == LOGITS:
            logits = [ele[LOGITS] for ele in outputs]
            ret = torch.cat(logits)
        elif ret_type == FEATURES:
            features = [ele[FEATURES] for ele in outputs]
            ret = torch.cat(features)
        else:
            raise ValueError(f"Unknown return type: {ret_type}")

        return ret

    @staticmethod
    def _logits_to_prob(logits: torch.Tensor):
        assert logits.ndim == 2
        prob = F.softmax(logits.float(), dim=1)
        prob = prob.detach().cpu().float().numpy()
        return prob

    def evaluate(
            self,
            data: Union[pd.DataFrame, dict, list],
            metrics: Optional[List[str]] = None,
            return_pred: Optional[bool] = False,
    ):
        """
        Evaluate model on a test dataset.

        Parameters
        ----------
        data
            A dataframe, containing the same columns as the training data
        metrics
            A list of metric names to report.
            If None, we only return the score for the stored `_eval_metric_name`.
        return_pred
            Whether to return the prediction result of each row.

        Returns
        -------
        A dictionary with the metric names and their corresponding scores.
        Optionally return a dataframe of prediction results.
        """
        logits = self._predict(
            data=data,
            ret_type=LOGITS,
            requires_label=True,
        )
        metric_data = {}
        if self._problem_type in [BINARY, MULTICLASS]:
            y_pred_prob = self._logits_to_prob(logits)
            metric_data[Y_PRED_PROB] = y_pred_prob

        y_pred = self._df_preprocessor.transform_prediction(y_pred=logits, inverse_categorical=False)
        y_pred_transformed = self._df_preprocessor.transform_prediction(y_pred=logits, inverse_categorical=True)
        y_true = self._df_preprocessor.transform_label_for_metric(df=data)

        metric_data.update({
            Y_PRED: y_pred,
            Y_TRUE: y_true,
        })

        if metrics is None:
            metrics = [self._eval_metric_name]

        results = {}
        for per_metric in metrics:
            if self._problem_type != BINARY and per_metric.lower() in ["roc_auc", "average_precision"]:
                raise ValueError(
                    f"Metric {per_metric} is only supported for binary classification."
                )
            score = compute_score(
                metric_data=metric_data,
                metric_name=per_metric.lower(),
            )
            results[per_metric] = score

        if return_pred:
            return results, self.as_pandas(data=data, to_be_converted=y_pred_transformed)
        else:
            return results

    def predict(
            self,
            data: Union[pd.DataFrame, dict, list],
            as_pandas: Optional[bool] = True,
    ):
        """
        Predict values for the label column of new data.

        Parameters
        ----------
        data
             The data to make predictions for. Should contain same column names as training data and
              follow same format (except for the `label` column).
        as_pandas
            Whether to return the output as a pandas DataFrame(Series) (True) or numpy array (False).

        Returns
        -------
        Array of predictions, one corresponding to each row in given dataset.
        """

        logits = self._predict(
            data=data,
            ret_type=LOGITS,
            requires_label=False,
        )
        pred = self._df_preprocessor.transform_prediction(y_pred=logits)
        if as_pandas:
            pred = self.as_pandas(data=data, to_be_converted=pred)
        return pred

    def predict_proba(
            self,
            data: Union[pd.DataFrame, dict, list],
            as_pandas: Optional[bool] = True,
            as_multiclass: Optional[bool] = True,
    ):
        """
        Predict probabilities class probabilities rather than class labels.
        This is only for the classification tasks. Calling it for a regression task will throw an exception.

        Parameters
        ----------
        data
            The data to make predictions for. Should contain same column names as training data and
              follow same format (except for the `label` column).
        as_pandas
            Whether to return the output as a pandas DataFrame(Series) (True) or numpy array (False).
        as_multiclass
            Whether to return the probability of all labels or
            just return the probability of the positive class for binary classification problems.

        Returns
        -------
        Array of predicted class-probabilities, corresponding to each row in the given data.
        When as_multiclass is True, the output will always have shape (#samples, #classes).
        Otherwise, the output will have shape (#samples,)
        """
        assert self._problem_type in [BINARY, MULTICLASS], \
            f"Problem {self._problem_type} has no probability output."

        logits = self._predict(
            data=data,
            ret_type=LOGITS,
            requires_label=False,
        )
        prob = self._logits_to_prob(logits)

        if not as_multiclass:
            if self._problem_type == BINARY:
                prob = prob[:, 1]
        if as_pandas:
            prob = self.as_pandas(data=data, to_be_converted=prob)
        return prob

    def extract_embedding(
            self,
            data: Union[pd.DataFrame, dict, list],
            as_pandas: Optional[bool] = False,
    ):
        """
        Extract features for each sample, i.e., one row in the provided dataframe `data`.

        Parameters
        ----------
        data
            The data to extract embeddings for. Should contain same column names as training dataset and
            follow same format (except for the `label` column).
        as_pandas
            Whether to return the output as a pandas DataFrame (True) or numpy array (False).

        Returns
        -------
        Array of embeddings, corresponding to each row in the given data.
        It will have shape (#samples, D) where the embedding dimension D is determined
        by the neural network's architecture.
        """
        features = self._predict(
            data=data,
            ret_type=FEATURES,
            requires_label=False,
        )
        features = features.detach().cpu().numpy()
        if as_pandas:
            features = pd.DataFrame(features, index=data.index)

        return features

    def _data_to_df(self, data: Union[pd.DataFrame, dict, list]):
        if isinstance(data, pd.DataFrame):
            return data
        if isinstance(data, (list, dict)):
            data = pd.DataFrame(data)
        elif isinstance(data, str):
            data = load_pd.load(data)
        else:
            raise NotImplementedError(
                f'The format of data is not understood. '
                f'We have type(data)="{type(data)}", but a pd.DataFrame was required.'
            )
        return data

    def as_pandas(
            self,
            data: Union[pd.DataFrame, dict, list],
            to_be_converted: np.ndarray,
    ):
        if isinstance(data, pd.DataFrame):
            index = data.index
        else:
            index = None
        if to_be_converted.ndim == 1:
            return pd.Series(to_be_converted, index=index, name=self._label_column)
        else:
            return pd.DataFrame(to_be_converted, index=index, columns=self.class_labels)

    @staticmethod
    def _load_state_dict(
            model: nn.Module,
            state_dict: dict = None,
            path: str = None,
            prefix: str = "model."
    ):
        if state_dict is None:
            state_dict = torch.load(path, map_location=torch.device("cpu"))["state_dict"]
        state_dict = {k.partition(prefix)[2]: v for k, v in state_dict.items() if k.startswith(prefix)}

        model.load_state_dict(state_dict)
        return model

    @staticmethod
    def _replace_model_name_prefix(
            state_dict: dict,
            old_prefix: str,
            new_prefix: str,
    ):
        start_idx = len(old_prefix)
        state_dict_processed = {
            new_prefix + k[start_idx:]: v for k, v in state_dict.items() if k.startswith(old_prefix)
        }
        return state_dict_processed

    def save(
            self, 
            path: str,
            standalone: Optional[bool] = False
    ):
        """
        Save this predictor to file in directory specified by `path`.

        Parameters
        ----------
        path
            The directory to save this predictor.
        standalone
            Whether to save the downloaded model for offline deployment. 
            When standalone = True, save the transformers.CLIPModel and transformers.AutoModel to os.path.join(path,model_name),
            and reset the associate model.model_name.checkpoint_name start with `local://` in config.yaml. 
            When standalone = False, does not save the model, and requires online environment to download in load().
        """

        if standalone:
            self._config = save_pretrained_models(
                model=self._model,
                config=self._config, 
                path=path
            )

        os.makedirs(path, exist_ok=True)
        OmegaConf.save(
            config=self._config,
            f=os.path.join(path, 'config.yaml')
        )

        with open(os.path.join(path, "df_preprocessor.pkl"), "wb") as fp:
            pickle.dump(self._df_preprocessor, fp)

        # Save text tokenizers before saving data processors
        data_processors = copy.deepcopy(self._data_processors)
        if TEXT in data_processors:
            data_processors[TEXT] = save_text_tokenizers(
                text_processors=data_processors[TEXT],
                path=path,
            )

        with open(os.path.join(path, "data_processors.pkl"), "wb") as fp:
            pickle.dump(data_processors, fp)

        with open(os.path.join(path, f"assets.json"), "w") as fp:
            json.dump(
                {
                    "column_types": self._column_types,
                    "label_column": self._label_column,
                    "problem_type": self._problem_type,
                    "eval_metric_name": self._eval_metric_name,
                    "validation_metric_name": self._validation_metric_name,
                    "output_shape": self._output_shape,
                    "save_path": self._save_path,
                    "pretrained_path": self._pretrained_path,
                    "version": ag_version.__version__,
                },
                fp,
                ensure_ascii=True,
            )
        # In case that users save to a path, which is not the original save_path.
<<<<<<< HEAD
        if os.path.abspath(path) != os.path.abspath(self._save_path):
            model_path = os.path.join(self._save_path, "model.ckpt")
            if os.path.isfile(model_path):
                shutil.copy(model_path, path)
                
    @classmethod
    def _load_metadata(
        cls,
        path: str,
        resume: Optional[bool] = False,
        verbosity: Optional[int] = 3,
=======
        if path != self._save_path:
            shutil.copy(os.path.join(self._save_path, "model.ckpt"), path)

    @staticmethod
    def load(
            path: str,
            resume: Optional[bool] = False,
            verbosity: Optional[int] = 3,
>>>>>>> 1bf6846e
    ):
        path = os.path.expanduser(path)
        assert os.path.isdir(path), f"'{path}' must be an existing directory."
        config = OmegaConf.load(os.path.join(path, "config.yaml"))

        config = convert_checkpoint_name(config=config, path=path) # check the config for loading offline pretrained models

        with open(os.path.join(path, "assets.json"), "r") as fp:
            assets = json.load(fp)

        with open(os.path.join(path, "df_preprocessor.pkl"), "rb") as fp:
            df_preprocessor = pickle.load(fp)

        try:
            with open(os.path.join(path, "data_processors.pkl"), "rb") as fp:
                data_processors = pickle.load(fp)
            # Load text tokenizers after loading data processors.
            if TEXT in data_processors:
                data_processors[TEXT] = load_text_tokenizers(
                    text_processors=data_processors[TEXT],
                    path=path,
                )
        except:  # backward compatibility. reconstruct the data processor in case something went wrong.
            data_processors = init_data_processors(
                config=config,
                num_categorical_columns=len(df_preprocessor.categorical_num_categories)
            )

        predictor = AutoMMPredictor(
            label=assets["label_column"],
            problem_type=assets["problem_type"],
            eval_metric=assets["eval_metric_name"],
            verbosity=verbosity,
        )
        predictor._resume = resume
        predictor._save_path = path  # in case the original exp dir is copied to somewhere else
        predictor._pretrain_path = path
        predictor._config = config
        predictor._output_shape = assets["output_shape"]
        predictor._column_types = assets["column_types"]
        predictor._validation_metric_name = assets["validation_metric_name"]
        predictor._df_preprocessor = df_preprocessor
        predictor._data_processors = data_processors
        
        return predictor

    @classmethod
    def load(
            cls,
            path: str,
            resume: Optional[bool] = False,
            verbosity: Optional[int] = 3,
    ):
        """
        Load a predictor object from a directory specified by `path`. The to-be-loaded predictor
        can be completely or partially trained by .fit(). If a previous training has completed,
        it will load the checkpoint `model.ckpt`. Otherwise if a previous training accidentally
        collapses in the middle, it can load the `last.ckpt` checkpoint by setting `resume=True`.

        Parameters
        ----------
        path
            The directory to load the predictor object.
        resume
            Whether to resume training from `last.ckpt`. This is useful when a training was accidentally
            broken during the middle and we want to resume the training from the last saved checkpoint.
        verbosity
            Verbosity levels range from 0 to 4 and control how much information is printed.
            Higher levels correspond to more detailed print statements (you can set verbosity = 0 to suppress warnings).

        Returns
        -------
        The loaded predictor object.
        """
        path = os.path.expanduser(path)
        assert os.path.isdir(path), f"'{path}' must be an existing directory."
        predictor = cls._load_metadata(path=path, resume=resume, verbosity=verbosity)

        model = create_model(
            config=predictor._config,
            num_classes=predictor._output_shape,
            num_numerical_columns=len(predictor._df_preprocessor.numerical_feature_names),
            num_categories=predictor._df_preprocessor.categorical_num_categories,
            pretrained=False,  # set "pretrain=False" to prevent downloading online models
        )

        resume_ckpt_path = os.path.join(path, "last.ckpt")
        final_ckpt_path = os.path.join(path, "model.ckpt")
        if resume:  # resume training which crashed before
            if not os.path.isfile(resume_ckpt_path):
                if os.path.isfile(final_ckpt_path):
                    raise ValueError(
                        f"Resuming checkpoint '{resume_ckpt_path}' doesn't exist, but "
                        f"final checkpoint '{final_ckpt_path}' exists, which means training "
                        f"is already completed."
                    )
                else:
                    raise ValueError(
                        f"Resuming checkpoint '{resume_ckpt_path}' and "
                        f"final checkpoint '{final_ckpt_path}' both don't exist. "
                        f"Consider starting training from scratch."
                    )
            load_path = resume_ckpt_path
            logger.info(f"Resume training from checkpoint: '{resume_ckpt_path}'")
            ckpt_path = resume_ckpt_path
        else:  # load a model checkpoint for prediction, evaluation, or continuing training on new data
            if not os.path.isfile(final_ckpt_path):
                if os.path.isfile(resume_ckpt_path):
                    raise ValueError(
                        f"Final checkpoint '{final_ckpt_path}' doesn't exist, but "
                        f"resuming checkpoint '{resume_ckpt_path}' exists, which means training "
                        f"is not done yet. Consider resume training from '{resume_ckpt_path}'."
                    )
                else:
                    raise ValueError(
                        f"Resuming checkpoint '{resume_ckpt_path}' and "
                        f"final checkpoint '{final_ckpt_path}' both don't exist. "
                        f"Consider starting training from scratch."
                    )
            load_path = final_ckpt_path
            logger.info(f"Load pretrained checkpoint: {os.path.join(path, 'model.ckpt')}")
            ckpt_path = None  # must set None since we do not resume training

        model = AutoMMPredictor._load_state_dict(
            model=model,
            path=load_path,
        )

        predictor._ckpt_path = ckpt_path
        predictor._model = model

        return predictor

    @property
    def class_labels(self):
        """
        The original name of the class labels.
        For example, the tabular data may contain classes equal to
        "entailment", "contradiction", "neutral". Internally, these will be converted to
        0, 1, 2, ...
        This function returns the original names of these raw labels.

        Returns
        -------
        List that contain the class names. It will be None if it's not a classification problem.
        """
        if self._problem_type == MULTICLASS or self._problem_type == BINARY:
            return self._df_preprocessor.label_generator.classes_
        else:
            warnings.warn('Accessing class names for a non-classification problem. Return None.')
            return None

    @property
    def positive_class(self):
        """
        Name of the class label that will be mapped to 1.
        This is only meaningful for binary classification problems.

        It is useful for computing metrics such as F1 which require a positive and negative class.
        You may refer to https://en.wikipedia.org/wiki/F-score for more details.
        In binary classification, :class:`TextPredictor.predict_proba(as_multiclass=False)`
        returns the estimated probability that each row belongs to the positive class.
        Will print a warning and return None if called when `predictor.problem_type != 'binary'`.

        Returns
        -------
        The positive class name in binary classification or None if the problem is not binary classification.
        """
        if self.problem_type != BINARY:
            logger.warning(
                f"Warning: Attempted to retrieve positive class label in a non-binary problem. "
                f"Positive class labels only exist in binary classification. "
                f"Returning None instead. self.problem_type is '{self.problem_type}'"
                f" but positive_class only exists for '{BINARY}'.")
            return None
        else:
            return self.class_labels[1]<|MERGE_RESOLUTION|>--- conflicted
+++ resolved
@@ -1370,28 +1370,16 @@
                 ensure_ascii=True,
             )
         # In case that users save to a path, which is not the original save_path.
-<<<<<<< HEAD
         if os.path.abspath(path) != os.path.abspath(self._save_path):
             model_path = os.path.join(self._save_path, "model.ckpt")
             if os.path.isfile(model_path):
                 shutil.copy(model_path, path)
                 
-    @classmethod
+    @staticmethod
     def _load_metadata(
-        cls,
         path: str,
         resume: Optional[bool] = False,
         verbosity: Optional[int] = 3,
-=======
-        if path != self._save_path:
-            shutil.copy(os.path.join(self._save_path, "model.ckpt"), path)
-
-    @staticmethod
-    def load(
-            path: str,
-            resume: Optional[bool] = False,
-            verbosity: Optional[int] = 3,
->>>>>>> 1bf6846e
     ):
         path = os.path.expanduser(path)
         assert os.path.isdir(path), f"'{path}' must be an existing directory."
@@ -1438,9 +1426,8 @@
         
         return predictor
 
-    @classmethod
+    @staticmethod
     def load(
-            cls,
             path: str,
             resume: Optional[bool] = False,
             verbosity: Optional[int] = 3,
@@ -1468,7 +1455,7 @@
         """
         path = os.path.expanduser(path)
         assert os.path.isdir(path), f"'{path}' must be an existing directory."
-        predictor = cls._load_metadata(path=path, resume=resume, verbosity=verbosity)
+        predictor = AutoMMPredictor._load_metadata(path=path, resume=resume, verbosity=verbosity)
 
         model = create_model(
             config=predictor._config,
