from __future__ import annotations
import logging
import os
import numpy as np
import json
import warnings
import sys
import shutil
from datetime import timedelta
import pandas as pd
import pickle
import copy
import yaml
import torch
from torch import nn
from torch.nn.modules.loss import _Loss
import torch.nn.functional as F
import torchmetrics
from omegaconf import OmegaConf, DictConfig
import operator
import pytorch_lightning as pl
from pytorch_lightning.utilities.types import _METRIC
from typing import Optional, List, Dict, Union, Callable
from sklearn.model_selection import train_test_split
from autogluon.core.utils.utils import default_holdout_frac
from autogluon.core.utils.loaders import load_pd
from autogluon.common.utils.log_utils import set_logger_verbosity
from autogluon.common.utils.utils import setup_outputdir

from .constants import (
    LABEL, BINARY, MULTICLASS, REGRESSION, Y_PRED,
    Y_PRED_PROB, Y_TRUE, LOGITS, FEATURES, AUTOMM,
    AUTOMM_TUTORIAL_MODE, UNIFORM_SOUP, GREEDY_SOUP,
    BEST, MIN, MAX, TEXT,
)

from .data.datamodule import BaseDataModule
from .data.infer_types import infer_column_problem_types
from .data.preprocess_dataframe import MultiModalFeaturePreprocessor

from .utils import (
    create_model,
    init_df_preprocessor,
    init_data_processors,
    select_model,
    compute_score,
    average_checkpoints,
    infer_metrics,
    get_config,
    LogFilter,
    apply_log_filter,
    save_pretrained_models,
    convert_checkpoint_name,
    save_text_tokenizers,
    load_text_tokenizers,
    modify_duplicate_model_names,
    assign_feature_column_names,
    turn_on_off_feature_column_info,
)
from .optimization.utils import (
    get_metric,
    get_loss_func,
)
from .optimization.lit_module import LitModule
from .optimization.lit_distiller import DistillerLitModule

from .. import version as ag_version

logger = logging.getLogger(AUTOMM)

RAY_TUNE_CHECKPOINT = 'ray_tune_checkpoint.ckpt'


class AutoMMModelCheckpoint(pl.callbacks.ModelCheckpoint):
    """
    Class that inherits pl.callbacks.ModelCheckpoint. The purpose is to resolve the potential issues in lightning.

    - Issue1:

    It solves the issue described in https://github.com/PyTorchLightning/pytorch-lightning/issues/5582.
    For ddp_spawn, the checkpoint_callback.best_k_models will be empty.
    Here, we resolve it by storing the best_models to "SAVE_DIR/best_k_models.yaml".

    """

    def _update_best_and_save(
            self, current: torch.Tensor, trainer: "pl.Trainer",
            monitor_candidates: Dict[str, _METRIC]
    ) -> None:
        super(AutoMMModelCheckpoint, self)._update_best_and_save(current=current,
                                                                 trainer=trainer,
                                                                 monitor_candidates=monitor_candidates)
        self.to_yaml()


class AutoMMPredictor:
    """
    AutoMMPredictor can predict the values of one dataframe column conditioned on the rest columns.
    The prediction can be either a classification or regression problem. The feature columns can contain
    image paths, text, numerical, and categorical features.
    """

    def __init__(
            self,
            label: str,
            problem_type: Optional[str] = None,
            eval_metric: Optional[str] = None,
            path: Optional[str] = None,
            verbosity: Optional[int] = 3,
            warn_if_exist: Optional[bool] = True,
            enable_progress_bar: Optional[bool] = None,
    ):
        """
        Parameters
        ----------
        label
            Name of the column that contains the target variable to predict.
        problem_type
            Type of prediction problem, i.e. is this a binary/multiclass classification or regression problem
            (options: 'binary', 'multiclass', 'regression').
            If `problem_type = None`, the prediction problem type is inferred
            based on the label-values in provided dataset.
        eval_metric
            Evaluation metric name. If `eval_metric = None`, it is automatically chosen based on `problem_type`.
            Defaults to 'accuracy' for binary and multiclass classification, 'root_mean_squared_error' for regression.
        path
            Path to directory where models and intermediate outputs should be saved.
            If unspecified, a time-stamped folder called "AutogluonAutoMM/ag-[TIMESTAMP]"
            will be created in the working directory to store all models.
            Note: To call `fit()` twice and save all results of each fit,
            you must specify different `path` locations or don't specify `path` at all.
            Otherwise files from first `fit()` will be overwritten by second `fit()`.
        verbosity
            Verbosity levels range from 0 to 4 and control how much information is printed.
            Higher levels correspond to more detailed print statements (you can set verbosity = 0 to suppress warnings).
            If using logging, you can alternatively control amount of information printed via `logger.setLevel(L)`,
            where `L` ranges from 0 to 50
            (Note: higher values of `L` correspond to fewer print statements, opposite of verbosity levels)
        warn_if_exist
            Whether to raise warning if the specified path already exists.
        enable_progress_bar
            Whether to show progress bar. It will be True by default and will also be
            disabled if the environment variable os.environ["AUTOMM_DISABLE_PROGRESS_BAR"] is set.
        """
        if eval_metric is not None and not isinstance(eval_metric, str):
            eval_metric = eval_metric.name

        if eval_metric is not None and eval_metric.lower() in ["rmse", "r2", "pearsonr", "spearmanr"]:
            problem_type = REGRESSION

        if os.environ.get(AUTOMM_TUTORIAL_MODE):
            verbosity = 1  # don't use 3, which doesn't suppress logger.info() in .load().
            enable_progress_bar = False

        if verbosity is not None:
            set_logger_verbosity(verbosity, logger=logger)

        self._label_column = label
        self._problem_type = problem_type.lower() if problem_type is not None else None
        self._eval_metric_name = eval_metric
        self._validation_metric_name = None
        self._output_shape = None
        self._save_path = path
        self._ckpt_path = None
        self._pretrained_path = None
        self._config = None
        self._df_preprocessor = None
        self._column_types = None
        self._data_processors = None
        self._model = None
        self._resume = False
        self._verbosity = verbosity
        self._warn_if_exist = warn_if_exist
        self._enable_progress_bar = enable_progress_bar if enable_progress_bar is not None else True

    @property
    def path(self):
        return self._save_path

    @property
    def label(self):
        return self._label_column

    @property
    def problem_type(self):
        return self._problem_type

    # This func is required by the abstract trainer of TabularPredictor.
    def set_verbosity(self, verbosity: int):
        set_logger_verbosity(verbosity, logger=logger)

    def fit(
            self,
            train_data: pd.DataFrame,
            config: Optional[dict] = None,
            tuning_data: Optional[pd.DataFrame] = None,
            time_limit: Optional[int] = None,
            save_path: Optional[str] = None,
            hyperparameters: Optional[Union[str, Dict, List[str]]] = None,
            column_types: Optional[dict] = None,
            holdout_frac: Optional[float] = None,
            teacher_predictor: Union[str, AutoMMPredictor] = None,
            seed: Optional[int] = 123,
            hyperparameter_tune_kwargs: Optional[dict] = None,
    ):
        """
        Fit AutoMMPredictor predict label column of a dataframe based on the other columns,
        which may contain image path, text, numeric, or categorical features.

        Parameters
        ----------
        train_data
            A dataframe containing training data.
        config
            A dictionary with four keys "model", "data", "optimization", and "environment".
            Each key's value can be a string, yaml file path, or OmegaConf's DictConfig.
            Strings should be the file names (DO NOT include the postfix ".yaml") in
            automm/configs/model, automm/configs/data, automm/configs/optimization, and automm/configs/environment.
            For example, you can configure a late-fusion model for the image, text, and tabular data as follows:
            config = {
                        "model": "fusion_mlp_image_text_tabular",
                        "data": "default",
                        "optimization": "adamw",
                        "environment": "default",
                    }
            or
            config = {
                        "model": "/path/to/model/config.yaml",
                        "data": "/path/to/data/config.yaml",
                        "optimization": "/path/to/optimization/config.yaml",
                        "environment": "/path/to/environment/config.yaml",
                    }
            or
            config = {
                        "model": OmegaConf.load("/path/to/model/config.yaml"),
                        "data": OmegaConf.load("/path/to/data/config.yaml"),
                        "optimization": OmegaConf.load("/path/to/optimization/config.yaml"),
                        "environment": OmegaConf.load("/path/to/environment/config.yaml"),
                    }
        tuning_data
            A dataframe containing validation data, which should have the same columns as the train_data.
            If `tuning_data = None`, `fit()` will automatically
            hold out some random validation examples from `train_data`.
        time_limit
            How long `fit()` should run for (wall clock time in seconds).
            If not specified, `fit()` will run until the model has completed training.
        save_path
            Path to directory where models and intermediate outputs should be saved.
        hyperparameters
            This is to override some default configurations.
            For example, changing the text and image backbones can be done by formatting:

            a string
            hyperparameters = "model.hf_text.checkpoint_name=google/electra-small-discriminator model.timm_image.checkpoint_name=swin_small_patch4_window7_224"

            or a list of strings
            hyperparameters = ["model.hf_text.checkpoint_name=google/electra-small-discriminator", "model.timm_image.checkpoint_name=swin_small_patch4_window7_224"]

            or a dictionary
            hyperparameters = {
                            "model.hf_text.checkpoint_name": "google/electra-small-discriminator",
                            "model.timm_image.checkpoint_name": "swin_small_patch4_window7_224",
                        }
        column_types
            A dictionary that maps column names to their data types.
            For example: `column_types = {"item_name": "text", "image": "image_path",
            "product_description": "text", "height": "numerical"}`
            may be used for a table with columns: "item_name", "brand", "product_description", and "height".
            If None, column_types will be automatically inferred from the data.
            The current supported types are:
                - "image_path": each row in this column is one image path.
                - "text": each row in this column contains text (sentence, paragraph, etc.).
                - "numerical": each row in this column contains a number.
                - "categorical": each row in this column belongs to one of K categories.
        holdout_frac
            Fraction of train_data to holdout as tuning_data for optimizing hyper-parameters or
            early stopping (ignored unless `tuning_data = None`).
            Default value (if None) is selected based on the number of rows in the training data
            and whether hyper-parameter-tuning is utilized.
        teacher_predictor
            The pre-trained teacher predictor or its saved path. If provided, `fit()` can distill its
            knowledge to a student predictor, i.e., the current predictor.
        seed
            The random seed to use for this training run.
        hyperparameter_tune_kwargs
                Hyperparameter tuning strategy and kwargs (for example, how many HPO trials to run).
                If None, then hyperparameter tuning will not be performed.
                    num_trials: int
                        How many HPO trials to run. Either `num_trials` or `time_limit` to `fit` needs t o be specified.
                    scheduler: Union[str, ray.tune.schedulers.TrialScheduler]
                        If str is passed, AutoGluon will create the scheduler for you with some default parameters.
                        If ray.tune.schedulers.TrialScheduler object is passed, you are responsible for initializing the object.
                    scheduler_init_args: Optional[dict] = None
                        If provided str to `scheduler`, you can optionally provide custom init_args to the scheduler
                    searcher: Union[str, ray.tune.suggest.SearchAlgorithm, ray.tune.suggest.Searcher]
                        If str is passed, AutoGluon will create the searcher for you with some default parameters.
                        If ray.tune.schedulers.TrialScheduler object is passed, you are responsible for initializing the object.
                        You don't need to worry about `metric` and `mode` of the searcher object. AutoGluon will figure it out by itself.
                    scheduler_init_args: Optional[dict] = None
                        If provided str to `searcher`, you can optionally provide custom init_args to the searcher
                        You don't need to worry about `metric` and `mode`. AutoGluon will figure it out by itself.

        Returns
        -------
        An "AutoMMPredictor" object (itself).
        """
        pl.seed_everything(seed, workers=True)

        if self._resume or save_path is None:
            save_path = self._save_path
        else:
            save_path = os.path.expanduser(save_path)

        if not self._resume:
            save_path = setup_outputdir(
                path=save_path,
                warn_if_exist=self._warn_if_exist,
            )
        else:
            assert hyperparameter_tune_kwargs is None, 'You can not resume training with HPO'
        logger.debug(f"save path: {save_path}")

        # Generate general info that's not config specific
        if tuning_data is None:
            if self._problem_type in [BINARY, MULTICLASS]:
                stratify = train_data[self._label_column]
            else:
                stratify = None
            if holdout_frac is None:
                val_frac = default_holdout_frac(len(train_data), hyperparameter_tune=False)
            else:
                val_frac = holdout_frac
            train_data, tuning_data = train_test_split(
                train_data,
                test_size=val_frac,
                stratify=stratify,
                random_state=np.random.RandomState(seed),
            )

        column_types, problem_type, output_shape = \
            infer_column_problem_types(
                train_df=train_data,
                valid_df=tuning_data,
                label_columns=self._label_column,
                problem_type=self._problem_type,
                provided_column_types=column_types,
            )

        logger.debug(f"column_types: {column_types}")
        logger.debug(f"image columns: {[k for k, v in column_types.items() if v == 'image_path']}")

        if self._column_types is not None and self._column_types != column_types:
            warnings.warn(
                f"Inferred column types {column_types} are inconsistent with "
                f"the previous {self._column_types}. "
                f"New columns will not be used in the current training."
            )
            # use previous column types to avoid inconsistency with previous numerical mlp and categorical mlp
            column_types = self._column_types

        if self._problem_type is not None:
            assert self._problem_type == problem_type, \
                f"Inferred problem type {problem_type} is different from " \
                f"the previous {self._problem_type}"

        if self._output_shape is not None:
            assert self._output_shape == output_shape, \
                f"Inferred output shape {output_shape} is different from " \
                f"the previous {self._output_shape}"

<<<<<<< HEAD
=======
        if self._df_preprocessor is None:
            df_preprocessor = init_df_preprocessor(
                config=config.data,
                column_types=column_types,
                label_column=self._label_column,
                train_df_x=train_data.drop(columns=self._label_column),
                train_df_y=train_data[self._label_column],
            )
        else:  # continuing training
            df_preprocessor = self._df_preprocessor

        config = select_model(
            config=config,
            df_preprocessor=df_preprocessor,
        )

        if self._data_processors is None:
            data_processors = init_data_processors(
                config=config,
                df_preprocessor=df_preprocessor,
            )
        else:  # continuing training
            data_processors = self._data_processors

        data_processors_count = {k: len(v) for k, v in data_processors.items()}
        logger.debug(f"data_processors_count: {data_processors_count}")

        if self._model is None:
            model = create_model(
                config=config,
                num_classes=output_shape,
                num_numerical_columns=len(df_preprocessor.numerical_feature_names),
                num_categories=df_preprocessor.categorical_num_categories
            )
        else:  # continuing training
            model = self._model

>>>>>>> 9b86a4c0
        if self._validation_metric_name is None or self._eval_metric_name is None:
            validation_metric_name, eval_metric_name = infer_metrics(
                problem_type=problem_type,
                eval_metric_name=self._eval_metric_name,
            )
        else:
            validation_metric_name = self._validation_metric_name
            eval_metric_name = self._eval_metric_name

        validation_metric, minmax_mode, custom_metric_func = get_metric(
            metric_name=validation_metric_name,
            problem_type=problem_type,
            num_classes=output_shape,
        )

        loss_func = get_loss_func(problem_type)

        if time_limit is not None:
            time_limit = timedelta(seconds=time_limit)

        # set attributes for saving and prediction
        self._problem_type = problem_type  # In case problem type isn't provided in __init__().
        self._eval_metric_name = eval_metric_name  # In case eval_metric isn't provided in __init__().
        self._validation_metric_name = validation_metric_name
        self._save_path = save_path
        self._output_shape = output_shape
        self._column_types = column_types

<<<<<<< HEAD
        _fit_args = dict(
=======
        # save artifacts for the current running, except for model checkpoint, which will be saved in _fit()
        self.save(save_path)

        if time_limit == timedelta(seconds=0):
            self._top_k_average(
                model=model,
                save_path=save_path,
                minmax_mode=minmax_mode,
                is_distill=False,
                config=config,
                val_df=tuning_data,
                validation_metric_name=validation_metric_name,
            )
            return self

        # need to assign the above attributes before setting up distillation
        if teacher_predictor is not None:
            teacher_model, critics, baseline_funcs, soft_label_loss_func, \
                teacher_df_preprocessor, teacher_data_processors = \
                self._setup_distillation(
                    teacher_predictor=teacher_predictor,
                )
        else:
            teacher_model, critics, baseline_funcs, soft_label_loss_func,\
                teacher_df_preprocessor, teacher_data_processors = None, None, None, None, None, None

        self._fit(
>>>>>>> 9b86a4c0
            train_df=train_data,
            val_df=tuning_data,
            loss_func=loss_func,
            validation_metric=validation_metric,
            validation_metric_name=validation_metric_name,
            custom_metric_func=custom_metric_func,
            minmax_mode=minmax_mode,
            max_time=time_limit,
            save_path=os.path.abspath(save_path) if hyperparameter_tune_kwargs is not None else save_path,
            ckpt_path=None if hyperparameter_tune_kwargs is not None else self._ckpt_path,
            resume=False if hyperparameter_tune_kwargs is not None else self._resume,
            enable_progress_bar=False if hyperparameter_tune_kwargs is not None else self._enable_progress_bar,
            config=config,
            hyperparameters=hyperparameters,
            teacher_predictor=None if hyperparameter_tune_kwargs is not None else teacher_predictor,
            hpo_mode=(hyperparameter_tune_kwargs is not None)  # skip average checkpoint if in hpo mode
        )
        
        if hyperparameter_tune_kwargs is not None:
            # TODO: allow custom gpu
            resources = dict(num_gpus=torch.cuda.device_count())
            if _fit_args['max_time'] is not None:
                _fit_args['max_time'] *= 0.95  # give some buffer time to ray lightning trainer
            predictor = self._hyperparameter_tune(
                hyperparameter_tune_kwargs=hyperparameter_tune_kwargs,
                resources=resources,
                **_fit_args
            )
            return predictor
        
        self._fit(**_fit_args)
        return self
    
    def _hyperparameter_tune(self, hyperparameter_tune_kwargs, resources, **_fit_args):
        from autogluon.core.hpo import run, cleanup_trials, EmptySearchSpace, AutommRayTuneAdapter
        search_space = _fit_args.get('hyperparameters', dict())
        metric = 'val_' + _fit_args.get('validation_metric_name')
        mode = _fit_args.get('minmax_mode')
        save_path = _fit_args.get('save_path')
        time_budget_s = _fit_args.get('max_time')
        try:
            analysis = run(
                trainable=self._hpo_fit_wrapper,
                trainable_args=_fit_args,
                search_space=search_space,
                hyperparameter_tune_kwargs=hyperparameter_tune_kwargs,
                metric=metric,
                mode=mode,
                save_dir=save_path,
                ray_tune_adapter=AutommRayTuneAdapter(),
                total_resources=resources,
                time_budget_s=time_budget_s,
                keep_checkpoints_num=3,  # TODO: find a way to extract this from config. Might need to separate generate config and trial specific config
                checkpoint_score_attr=metric,
                verbose=2
            )
        except EmptySearchSpace:
            raise ValueError("Please provide a search space in order to do hyperparameter tune")
        except Exception as e:
            raise e
        else:
            # find the best trial
            best_trial = analysis.get_best_trial(
                metric=metric,
                mode=mode,
            )
            if best_trial is None:
                raise ValueError("AutoMMPredictor wasn't able to find the best trial. It's likely that the time is not enough to train a single epoch for trials.")
            # clean up other trials
            logger.info('Removing non-optimal trials and only keep the best one.')
            cleanup_trials(save_path, best_trial.trial_id)
            best_trial_path = os.path.join(save_path, best_trial.trial_id)
            # reload the predictor metadata
            predictor = self.__class__._load_metadata(path=best_trial_path)
            predictor._save_path = best_trial_path
            # construct the model
            model = create_model(
                config=predictor._config,
                num_classes=predictor._output_shape,
                num_numerical_columns=len(predictor._df_preprocessor.numerical_feature_names),
                num_categories=predictor._df_preprocessor.categorical_num_categories,
                pretrained=False # set "pretrain=False" to prevent downloading online models
            )
            predictor._model = model
            # average checkpoint
            top_k_model_paths = [os.path.relpath(os.path.join(result[0], RAY_TUNE_CHECKPOINT))
                                 for result in analysis.get_trial_checkpoints_paths(best_trial)]
            predictor._top_k_average(
                model=predictor._model,
                save_path=predictor._save_path,
                top_k_model_paths=top_k_model_paths,
                minmax_mode=mode,
                is_distill=False,
                config=predictor._config,
                val_df=_fit_args['val_df'],
                validation_metric_name=predictor._validation_metric_name,
            )
            
            return predictor
        
    def _hpo_fit_wrapper(self, sampled_hyperparameters, checkpoint_dir=None, **_fit_args):
        from ray import tune
        _fit_args['hyperparameters'] = sampled_hyperparameters  # The original hyperparameters is the search space, replace it with the hyperparameters sampled
        _fit_args['save_path'] = tune.get_trial_dir()  # We want to save each trial to a separate directory
        logger.debug(f"hpo trial save_path: {_fit_args['save_path']}")
        if checkpoint_dir is not None:
            _fit_args['resume'] = True
            _fit_args['ckpt_path'] = os.path.join(checkpoint_dir, RAY_TUNE_CHECKPOINT)
        self._fit(**_fit_args)
        
    def _setup_distillation(
            self,
            teacher_predictor: Union[str, AutoMMPredictor],
    ):
        """
        Prepare for distillation. It verifies whether the student and teacher predictors have consistent
        configurations. If teacher and student have duplicate model names, it modifies teacher's model names.

        Parameters
        ----------
        teacher_predictor
            The teacher predictor in knowledge distillation.

        Returns
        -------
        teacher_model
            The teacher predictor's model.
        critics
            The critics used in computing mutual information loss.
        baseline_funcs
            The baseline functions used in computing mutual information loss.
        soft_label_loss_func
            The loss function using teacher's logits as labels.
        df_preprocessor
            The teacher predictor's dataframe preprocessor.
        data_processors
            The teacher predictor's data processors.
        """
        logger.debug("setting up distillation...")
        if isinstance(teacher_predictor, str):
            teacher_predictor = AutoMMPredictor.load(teacher_predictor)

        # verify that student and teacher configs are consistent.
        assert self._problem_type == teacher_predictor._problem_type
        assert self._label_column == teacher_predictor._label_column
        assert self._eval_metric_name == teacher_predictor._eval_metric_name
        assert self._output_shape == teacher_predictor._output_shape
        assert self._validation_metric_name == teacher_predictor._validation_metric_name

        # if teacher and student have duplicate model names, change teacher's model names
        # we don't change student's model names to avoid changing the names back when saving the model.
        teacher_predictor = modify_duplicate_model_names(
            predictor=teacher_predictor,
            postfix="teacher",
            blacklist=self._config.model.names,
        )

        critics, baseline_funcs = None, None
        if self._config.distiller.soft_label_loss_type == "mean_square_error":
            soft_label_loss_func = nn.MSELoss()
        elif self._config.distiller.soft_label_loss_type == "cross_entropy":
            soft_label_loss_func = nn.CrossEntropyLoss()
        else:
            raise ValueError(
                f"Unknown soft_label_loss_type: {self._config.distiller.soft_label_loss_type}"
            )

        # turn on returning column information in data processors
        self._data_processors = turn_on_off_feature_column_info(
            data_processors=self._data_processors,
            flag=True,
        )
        teacher_predictor._data_processors = turn_on_off_feature_column_info(
            data_processors=teacher_predictor._data_processors,
            flag=True,
        )

        logger.debug(
            f"teacher preprocessor text_feature_names: {teacher_predictor._df_preprocessor._text_feature_names}"
        )
        logger.debug(
            f"teacher preprocessor image_path_names: {teacher_predictor._df_preprocessor._image_path_names}"
        )
        logger.debug(
            f"teacher preprocessor categorical_feature_names: {teacher_predictor._df_preprocessor._categorical_feature_names}"
        )
        logger.debug(
            f"teacher preprocessor numerical_feature_names: {teacher_predictor._df_preprocessor._numerical_feature_names}"
        )

        logger.debug(
            f"student preprocessor text_feature_names: {self._df_preprocessor._text_feature_names}"
        )
        logger.debug(
            f"student preprocessor image_path_names: {self._df_preprocessor._image_path_names}"
        )
        logger.debug(
            f"student preprocessor categorical_feature_names: {self._df_preprocessor._categorical_feature_names}"
        )
        logger.debug(
            f"student preprocessor numerical_feature_names: {self._df_preprocessor._numerical_feature_names}"
        )

        return (
            teacher_predictor._model,
            critics,
            baseline_funcs,
            soft_label_loss_func,
            teacher_predictor._df_preprocessor,
            teacher_predictor._data_processors,
        )

    def _fit(
            self,
            train_df: pd.DataFrame,
            val_df: pd.DataFrame,
            loss_func: _Loss,
            validation_metric: torchmetrics.Metric,
            validation_metric_name: str,
            custom_metric_func: Callable,
            minmax_mode: str,
            max_time: timedelta,
            save_path: str,
            ckpt_path: str,
            resume: bool,
            enable_progress_bar: bool,
            config: Optional[dict] = None,
            hyperparameters: Optional[Union[str, Dict, List[str]]] = None,
            teacher_predictor: Union[str, AutoMMPredictor] = None,
            hpo_mode: bool = False,
            **hpo_kwargs
    ):
        if self._config is None:
            config = get_config(
                config=config,
                overrides=hyperparameters,
            )
        else:  # continuing training
            config = get_config(
                config=self._config,
                overrides=hyperparameters,
            )
            
        if self._df_preprocessor is None:
            df_preprocessor = init_df_preprocessor(
                config=config.data,
                column_types=self._column_types,
                label_column=self._label_column,
                train_df_x=train_df.drop(columns=self._label_column),
                train_df_y=train_df[self._label_column]
            )
        else:  # continuing training
            df_preprocessor = self._df_preprocessor

        config = select_model(
            config=config,
            df_preprocessor=df_preprocessor
        )

        if self._data_processors is None:
            data_processors = init_data_processors(
                config=config,
                num_categorical_columns=len(df_preprocessor.categorical_num_categories)
            )
        else:  # continuing training
            data_processors = self._data_processors

        data_processors_count = {k: len(v) for k, v in data_processors.items()}
        logger.debug(f"data_processors_count: {data_processors_count}")

        if self._model is None:
            model = create_model(
                config=config,
                num_classes=self._output_shape,
                num_numerical_columns=len(df_preprocessor.numerical_feature_names),
                num_categories=df_preprocessor.categorical_num_categories
            )
        else:  # continuing training
            model = self._model
            
        self._config = config
        self._df_preprocessor = df_preprocessor
        self._data_processors = data_processors
        self._model = model
        
        # save artifacts for the current running, except for model checkpoint, which will be saved in trainer
        self.save(save_path)
        
        # need to assign the above attributes before setting up distillation
        if teacher_predictor is not None:
            teacher_model, critics, baseline_funcs, soft_label_loss_func, \
                teacher_df_preprocessor, teacher_data_processors = \
                self._setup_distillation(
                    teacher_predictor=teacher_predictor,
                )
        else:
            teacher_model, critics, baseline_funcs, soft_label_loss_func,\
                teacher_df_preprocessor, teacher_data_processors = None, None, None, None, None, None
        
        if teacher_df_preprocessor is not None:
            df_preprocessor = [df_preprocessor, teacher_df_preprocessor]
        if teacher_data_processors is not None:
            data_processors = [data_processors, teacher_data_processors]

        train_dm = BaseDataModule(
            df_preprocessor=df_preprocessor,
            data_processors=data_processors,
            per_gpu_batch_size=config.env.per_gpu_batch_size,
            num_workers=config.env.num_workers,
            train_data=train_df,
            val_data=val_df,
        )
        optimization_kwargs = dict(
            optim_type=config.optimization.optim_type,
            lr_choice=config.optimization.lr_choice,
            lr_schedule=config.optimization.lr_schedule,
            lr=config.optimization.learning_rate,
            lr_decay=config.optimization.lr_decay,
            end_lr=config.optimization.end_lr,
            lr_mult=config.optimization.lr_mult,
            weight_decay=config.optimization.weight_decay,
            warmup_steps=config.optimization.warmup_steps,
        )
        metrics_kwargs = dict(
            validation_metric=validation_metric,
            validation_metric_name=validation_metric_name,
            custom_metric_func=custom_metric_func,
        )
        is_distill = teacher_model is not None
        if is_distill:
            task = DistillerLitModule(
                student_model=model,
                teacher_model=teacher_model,
                matches=config.distiller.matches,
                critics=critics,
                baseline_funcs=baseline_funcs,
                hard_label_weight=config.distiller.hard_label_weight,
                soft_label_weight=config.distiller.soft_label_weight,
                temperature=config.distiller.temperature,
                hard_label_loss_func=loss_func,
                soft_label_loss_func=soft_label_loss_func,
                **metrics_kwargs,
                **optimization_kwargs,
            )
        else:
            task = LitModule(
                model=model,
                loss_func=loss_func,
                efficient_finetune=OmegaConf.select(config, 'optimization.efficient_finetune'),
                **metrics_kwargs,
                **optimization_kwargs,
            )

        logger.debug(f"validation_metric_name: {task.validation_metric_name}")
        logger.debug(f"minmax_mode: {minmax_mode}")

        checkpoint_callback = AutoMMModelCheckpoint(
            dirpath=save_path,
            save_top_k=config.optimization.top_k,
            verbose=True,
            monitor=task.validation_metric_name,
            mode=minmax_mode,
            save_last=True,
        )
        early_stopping_callback = pl.callbacks.EarlyStopping(
            monitor=task.validation_metric_name,
            patience=config.optimization.patience,
            mode=minmax_mode
        )
        lr_callback = pl.callbacks.LearningRateMonitor(logging_interval="step")
        model_summary = pl.callbacks.ModelSummary(max_depth=1)
        callbacks = [checkpoint_callback, early_stopping_callback, lr_callback, model_summary]
        
        if hpo_mode:
            from ray_lightning.tune import TuneReportCheckpointCallback
            tune_report_callback = TuneReportCheckpointCallback(
                {
                    f"{task.validation_metric_name}": f"{task.validation_metric_name}"
                },
                filename=RAY_TUNE_CHECKPOINT
            )
            callbacks = [tune_report_callback, early_stopping_callback, lr_callback, model_summary]

        tb_logger = pl.loggers.TensorBoardLogger(
            save_dir=save_path,
            name="",
            version="",
        )

        num_gpus = (
            config.env.num_gpus
            if isinstance(config.env.num_gpus, int)
            else len(config.env.num_gpus)
        )
        if num_gpus < 0:  # In case config.env.num_gpus is -1, meaning using all gpus.
            num_gpus = torch.cuda.device_count()

        if num_gpus == 0:  # CPU only training
            warnings.warn(
                "Only CPU is detected in the instance. "
                "AutoMMPredictor will be trained with CPU only. "
                "This may results in slow training speed. "
                "Consider to switch to an instance with GPU support.",
                UserWarning,
            )
            grad_steps = max(config.env.batch_size // (
                    config.env.per_gpu_batch_size * config.env.num_nodes
            ), 1)
            precision = 32  # Force to use fp32 for training since fp16-based AMP is not available in CPU.
                            # Try to check the status of bf16 training later.
        else:
            grad_steps = max(config.env.batch_size // (
                    config.env.per_gpu_batch_size * num_gpus * config.env.num_nodes
            ), 1)
            precision = config.env.precision

            if precision == 'bf16' and not torch.cuda.is_bf16_supported():
                warnings.warn('bf16 is not supported by the GPU device / cuda version. '
                              'Consider to use GPU devices with version after Amphere (e.g., available as AWS P4 instances) '
                              'and upgrade cuda to be >=11.0. '
                              'Currently, AutoGluon will downgrade the precision to 32.', UserWarning)
                precision = 32

        if not hpo_mode:
            if num_gpus <= 1:
                strategy = None
            else:
                strategy = config.env.strategy
        else:
            strategy = hpo_kwargs.get('_ray_lightning_plugin')

        blacklist_msgs = ["already configured with model summary"]
        log_filter = LogFilter(blacklist_msgs)
        with apply_log_filter(log_filter):
            trainer = pl.Trainer(
                gpus=num_gpus if not hpo_mode else None,  # ray lightning requires not specifying gpus
                auto_select_gpus=config.env.auto_select_gpus if num_gpus != 0 else False,
                num_nodes=config.env.num_nodes,
                precision=precision,
                strategy=strategy,
                benchmark=False,
                deterministic=config.env.deterministic,
                max_epochs=config.optimization.max_epochs,
                max_steps=config.optimization.max_steps,
                max_time=max_time,
                callbacks=callbacks,
                logger=tb_logger,
                gradient_clip_val=1,
                gradient_clip_algorithm="norm",
                accumulate_grad_batches=grad_steps,
                log_every_n_steps=10,
                enable_progress_bar=enable_progress_bar,
                fast_dev_run=config.env.fast_dev_run,
                val_check_interval=config.optimization.val_check_interval,
            )

        with warnings.catch_warnings():
            warnings.filterwarnings(
                "ignore",
                ".*does not have many workers which may be a bottleneck. "
                "Consider increasing the value of the `num_workers` argument` "
                ".* in the `DataLoader` init to improve performance.*"
            )
            warnings.filterwarnings(
                "ignore",
                "Checkpoint directory .* exists and is not empty."
            )
            trainer.fit(
                task,
                datamodule=train_dm,
                ckpt_path=ckpt_path if resume else None,  # this is to resume training that was broken accidentally
            )

        if trainer.global_rank == 0:
            # We do not perform averaging checkpoint in the case of hpo for each trial
            # We only averaging the checkpoint of the best trial in the end in the master process
            if not hpo_mode:
                top_k_model_paths = []
                for file_name in os.listdir(save_path):
                    if file_name.startswith("epoch"):
                        top_k_model_paths.append(os.path.join(save_path, file_name))

                self._top_k_average(
                    model=model,
                    save_path=save_path,
                    top_k_model_paths=top_k_model_paths,
                    minmax_mode=minmax_mode,
                    is_distill=is_distill,
                    config=config,
                    val_df=val_df,
                    validation_metric_name=validation_metric_name,
                )
        else:
            sys.exit(
                f"Training finished, exit the process with global_rank={trainer.global_rank}..."
            )

    def _top_k_average(
            self,
            model,
            save_path,
            top_k_model_paths,
            minmax_mode,
            is_distill,
            config,
            val_df,
            validation_metric_name,
    ):
<<<<<<< HEAD
=======
        best_k_models_yaml_path = os.path.join(save_path, "best_k_models.yaml")
        if os.path.exists(best_k_models_yaml_path):
            with open(best_k_models_yaml_path, "r") as f:
                best_k_models = yaml.load(f, Loader=yaml.Loader)
        else:
            # In some cases, the training ends up too early (e.g., due to time_limit) so that there is
            # no saved best_k model checkpoints. In that scenario, we won't perform any model averaging.
            best_k_models = None
        last_ckpt_path = os.path.join(save_path, "last.ckpt")
>>>>>>> 9b86a4c0

        if is_distill:
            prefix = "student_model."
        else:
            prefix = "model."

        if best_k_models:
            if config.optimization.top_k_average_method == UNIFORM_SOUP:
                logger.info(
                    f"Start to fuse {len(best_k_models)} checkpoints via the uniform soup algorithm."
                )
                ingredients = top_k_model_paths = list(best_k_models.keys())
            else:
                top_k_model_paths = [
                    v[0] for v in sorted(
                        list(best_k_models.items()),
                        key=lambda ele: ele[1],
                        reverse=(minmax_mode == MAX),
                    )
                ]
                if config.optimization.top_k_average_method == GREEDY_SOUP:
                    # Select the ingredients based on the methods proposed in paper
                    #  "Model soups: averaging weights of multiple fine-tuned models improves accuracy without
                    #  increasing inference time", https://arxiv.org/pdf/2203.05482.pdf
                    monitor_op = {MIN: operator.le, MAX: operator.ge}[minmax_mode]

                    logger.info(
                        f"Start to fuse {len(top_k_model_paths)} checkpoints via the greedy soup algorithm."
                    )

                    ingredients = [top_k_model_paths[0]]
                    self._model = self._load_state_dict(
                        model=model,
                        path=top_k_model_paths[0],
                        prefix=prefix,
                    )
                    best_score = self.evaluate(val_df, [validation_metric_name])[validation_metric_name]
                    for i in range(1, len(top_k_model_paths)):
                        cand_avg_state_dict = average_checkpoints(
                            checkpoint_paths=ingredients + [top_k_model_paths[i]],
                        )
                        self._model = self._load_state_dict(
                            model=self._model,
                            state_dict=cand_avg_state_dict,
                            prefix=prefix,
                        )
                        cand_score = self.evaluate(val_df, [validation_metric_name])[validation_metric_name]
                        if monitor_op(cand_score, best_score):
                            # Add new ingredient
                            ingredients.append(top_k_model_paths[i])
                            best_score = cand_score
                elif config.optimization.top_k_average_method == BEST:
                    ingredients = [top_k_model_paths[0]]
                else:
                    raise ValueError(
                        f"The key for 'optimization.top_k_average_method' is not supported. "
                        f"We only support '{GREEDY_SOUP}', '{UNIFORM_SOUP}' and '{BEST}'. "
                        f"The provided value is '{config.optimization.top_k_average_method}'."
                    )
        else:
            # best_k_models is empty so we will manually save a checkpoint from the trainer
            # and use it as the main ingredients
            ingredients = [last_ckpt_path]
            top_k_model_paths = []
            # no checkpoints are available, do nothing
            if not os.path.isfile(last_ckpt_path):
                return

        # Average all the ingredients
        avg_state_dict = average_checkpoints(
            checkpoint_paths=ingredients,
        )
        self._model = self._load_state_dict(
            model=model,
            state_dict=avg_state_dict,
            prefix=prefix,
        )

        if is_distill:
            avg_state_dict = self._replace_model_name_prefix(
                state_dict=avg_state_dict,
                old_prefix="student_model",
                new_prefix="model",
            )
        checkpoint = {"state_dict": avg_state_dict}
        torch.save(checkpoint, os.path.join(save_path, "model.ckpt"))

        # clean old checkpoints + the intermediate files stored
        for per_path in top_k_model_paths:
            if os.path.isfile(per_path):
                os.remove(per_path)
        # remove the yaml file after cleaning the checkpoints
        if os.path.isfile(best_k_models_yaml_path):
            os.remove(best_k_models_yaml_path)
        # clean the last checkpoint
        if os.path.isfile(last_ckpt_path):
            os.remove(last_ckpt_path)

    def _predict(
            self,
            data: Union[pd.DataFrame, dict, list],
            ret_type: str,
            requires_label: bool,
    ) -> torch.Tensor:

        data = self._data_to_df(data)

        # For prediction data with no labels provided.
        if not requires_label:
            data_processors = copy.deepcopy(self._data_processors)
            data_processors.pop(LABEL, None)
        else:
            data_processors = self._data_processors

        num_gpus = (
            self._config.env.num_gpus
            if isinstance(self._config.env.num_gpus, int)
            else len(self._config.env.num_gpus)
        )
        if num_gpus < 0:
            num_gpus = torch.cuda.device_count()

        if num_gpus == 0:  # CPU only prediction
            warnings.warn(
                "Only CPU is detected in the instance. "
                "AutoMMPredictor will predict with CPU only. "
                "This may results in slow prediction speed. "
                "Consider to switch to an instance with GPU support.",
                UserWarning,
            )
            precision = 32  # Force to use fp32 for training since fp16-based AMP is not available in CPU
        else:
            precision = self._config.env.precision
            if precision == 'bf16' and not torch.cuda.is_bf16_supported():
                warnings.warn('bf16 is not supported by the GPU device / cuda version. '
                              'Consider to use GPU devices with version after Amphere or upgrade cuda to be >=11.0. '
                              'Currently, AutoGluon will downgrade the precision to 32.', UserWarning)
                precision = 32

        if self._config.env.per_gpu_batch_size_evaluation:
            batch_size = self._config.env.per_gpu_batch_size_evaluation
        else:
            batch_size = self._config.env.per_gpu_batch_size * self._config.env.eval_batch_size_ratio
            
        if num_gpus > 1:
            strategy = "dp"
            # If using 'dp', the per_gpu_batch_size would be split by all GPUs.
            # So, we need to use the GPU number as a multiplier to compute the batch size.
            batch_size = batch_size * num_gpus
        else:
            strategy = None

        predict_dm = BaseDataModule(
            df_preprocessor=self._df_preprocessor,
            data_processors=data_processors,
            per_gpu_batch_size=batch_size,
            num_workers=self._config.env.num_workers_evaluation,
            predict_data=data,
        )
        task = LitModule(
            model=self._model,
        )

        blacklist_msgs = []
        if self._verbosity <= 3:  # turn off logging in prediction
            blacklist_msgs.append("Automatic Mixed Precision")
            blacklist_msgs.append("GPU available")
            blacklist_msgs.append("TPU available")
            blacklist_msgs.append("IPU available")
            blacklist_msgs.append("LOCAL_RANK")
        log_filter = LogFilter(blacklist_msgs)
        with apply_log_filter(log_filter):
            evaluator = pl.Trainer(
                gpus=num_gpus,
                auto_select_gpus=self._config.env.auto_select_gpus if num_gpus != 0 else False,
                num_nodes=self._config.env.num_nodes,
                precision=precision,
                strategy=strategy,
                benchmark=False,
                enable_progress_bar=self._enable_progress_bar,
                deterministic=self._config.env.deterministic,
                logger=False,
            )

            with warnings.catch_warnings():
                warnings.filterwarnings(
                    "ignore",
                    ".*does not have many workers which may be a bottleneck. "
                    "Consider increasing the value of the `num_workers` argument` "
                    ".* in the `DataLoader` init to improve performance.*"
                )
                outputs = evaluator.predict(
                    task,
                    datamodule=predict_dm,
                )
        if ret_type == LOGITS:
            logits = [ele[LOGITS] for ele in outputs]
            ret = torch.cat(logits)
        elif ret_type == FEATURES:
            features = [ele[FEATURES] for ele in outputs]
            ret = torch.cat(features)
        else:
            raise ValueError(f"Unknown return type: {ret_type}")

        return ret

    @staticmethod
    def _logits_to_prob(logits: torch.Tensor):
        assert logits.ndim == 2
        prob = F.softmax(logits.float(), dim=1)
        prob = prob.detach().cpu().float().numpy()
        return prob

    def evaluate(
            self,
            data: Union[pd.DataFrame, dict, list],
            metrics: Optional[List[str]] = None,
            return_pred: Optional[bool] = False,
    ):
        """
        Evaluate model on a test dataset.

        Parameters
        ----------
        data
            A dataframe, containing the same columns as the training data
        metrics
            A list of metric names to report.
            If None, we only return the score for the stored `_eval_metric_name`.
        return_pred
            Whether to return the prediction result of each row.

        Returns
        -------
        A dictionary with the metric names and their corresponding scores.
        Optionally return a dataframe of prediction results.
        """
        logits = self._predict(
            data=data,
            ret_type=LOGITS,
            requires_label=True,
        )
        metric_data = {}
        if self._problem_type in [BINARY, MULTICLASS]:
            y_pred_prob = self._logits_to_prob(logits)
            metric_data[Y_PRED_PROB] = y_pred_prob

        y_pred = self._df_preprocessor.transform_prediction(y_pred=logits, inverse_categorical=False)
        y_pred_transformed = self._df_preprocessor.transform_prediction(y_pred=logits, inverse_categorical=True)
        y_true = self._df_preprocessor.transform_label_for_metric(df=data)

        metric_data.update({
            Y_PRED: y_pred,
            Y_TRUE: y_true,
        })

        if metrics is None:
            metrics = [self._eval_metric_name]

        results = {}
        for per_metric in metrics:
            if self._problem_type != BINARY and per_metric.lower() in ["roc_auc", "average_precision"]:
                raise ValueError(
                    f"Metric {per_metric} is only supported for binary classification."
                )
            score = compute_score(
                metric_data=metric_data,
                metric_name=per_metric.lower(),
            )
            results[per_metric] = score

        if return_pred:
            return results, self.as_pandas(data=data, to_be_converted=y_pred_transformed)
        else:
            return results

    def predict(
            self,
            data: Union[pd.DataFrame, dict, list],
            as_pandas: Optional[bool] = True,
    ):
        """
        Predict values for the label column of new data.

        Parameters
        ----------
        data
             The data to make predictions for. Should contain same column names as training data and
              follow same format (except for the `label` column).
        as_pandas
            Whether to return the output as a pandas DataFrame(Series) (True) or numpy array (False).

        Returns
        -------
        Array of predictions, one corresponding to each row in given dataset.
        """

        logits = self._predict(
            data=data,
            ret_type=LOGITS,
            requires_label=False,
        )
        pred = self._df_preprocessor.transform_prediction(y_pred=logits)
        if as_pandas:
            pred = self.as_pandas(data=data, to_be_converted=pred)
        return pred

    def predict_proba(
            self,
            data: Union[pd.DataFrame, dict, list],
            as_pandas: Optional[bool] = True,
            as_multiclass: Optional[bool] = True,
    ):
        """
        Predict probabilities class probabilities rather than class labels.
        This is only for the classification tasks. Calling it for a regression task will throw an exception.

        Parameters
        ----------
        data
            The data to make predictions for. Should contain same column names as training data and
              follow same format (except for the `label` column).
        as_pandas
            Whether to return the output as a pandas DataFrame(Series) (True) or numpy array (False).
        as_multiclass
            Whether to return the probability of all labels or
            just return the probability of the positive class for binary classification problems.

        Returns
        -------
        Array of predicted class-probabilities, corresponding to each row in the given data.
        When as_multiclass is True, the output will always have shape (#samples, #classes).
        Otherwise, the output will have shape (#samples,)
        """
        assert self._problem_type in [BINARY, MULTICLASS], \
            f"Problem {self._problem_type} has no probability output."

        logits = self._predict(
            data=data,
            ret_type=LOGITS,
            requires_label=False,
        )
        prob = self._logits_to_prob(logits)

        if not as_multiclass:
            if self._problem_type == BINARY:
                prob = prob[:, 1]
        if as_pandas:
            prob = self.as_pandas(data=data, to_be_converted=prob)
        return prob

    def extract_embedding(
            self,
            data: Union[pd.DataFrame, dict, list],
            as_pandas: Optional[bool] = False,
    ):
        """
        Extract features for each sample, i.e., one row in the provided dataframe `data`.

        Parameters
        ----------
        data
            The data to extract embeddings for. Should contain same column names as training dataset and
            follow same format (except for the `label` column).
        as_pandas
            Whether to return the output as a pandas DataFrame (True) or numpy array (False).

        Returns
        -------
        Array of embeddings, corresponding to each row in the given data.
        It will have shape (#samples, D) where the embedding dimension D is determined
        by the neural network's architecture.
        """
        features = self._predict(
            data=data,
            ret_type=FEATURES,
            requires_label=False,
        )
        features = features.detach().cpu().numpy()
        if as_pandas:
            features = pd.DataFrame(features, index=data.index)

        return features

    def _data_to_df(self, data: Union[pd.DataFrame, dict, list]):
        if isinstance(data, pd.DataFrame):
            return data
        if isinstance(data, (list, dict)):
            data = pd.DataFrame(data)
        elif isinstance(data, str):
            data = load_pd.load(data)
        else:
            raise NotImplementedError(
                f'The format of data is not understood. '
                f'We have type(data)="{type(data)}", but a pd.DataFrame was required.'
            )
        return data

    def as_pandas(
            self,
            data: Union[pd.DataFrame, dict, list],
            to_be_converted: np.ndarray,
    ):
        if isinstance(data, pd.DataFrame):
            index = data.index
        else:
            index = None
        if to_be_converted.ndim == 1:
            return pd.Series(to_be_converted, index=index, name=self._label_column)
        else:
            return pd.DataFrame(to_be_converted, index=index, columns=self.class_labels)

    @staticmethod
    def _load_state_dict(
            model: nn.Module,
            state_dict: dict = None,
            path: str = None,
            prefix: str = "model."
    ):
        if state_dict is None:
            state_dict = torch.load(path, map_location=torch.device("cpu"))["state_dict"]
        state_dict = {k.partition(prefix)[2]: v for k, v in state_dict.items() if k.startswith(prefix)}
        model.load_state_dict(state_dict)
        return model

    @staticmethod
    def _replace_model_name_prefix(
            state_dict: dict,
            old_prefix: str,
            new_prefix: str,
    ):
        start_idx = len(old_prefix)
        state_dict_processed = {
            new_prefix + k[start_idx:]: v for k, v in state_dict.items() if k.startswith(old_prefix)
        }
        return state_dict_processed

    def save(
            self, 
            path: str,
            standalone: Optional[bool] = False
    ):
        """
        Save this predictor to file in directory specified by `path`.

        Parameters
        ----------
        path
            The directory to save this predictor.
        standalone
            Whether to save the downloaded model for offline deployment. 
            When standalone = True, save the transformers.CLIPModel and transformers.AutoModel to os.path.join(path,model_name),
            and reset the associate model.model_name.checkpoint_name start with `local://` in config.yaml. 
            When standalone = False, does not save the model, and requires online environment to download in load().
        """

        if standalone:
            self._config = save_pretrained_models(
                model=self._model,
                config=self._config, 
                path=path
            )

        os.makedirs(path, exist_ok=True)
        OmegaConf.save(
            config=self._config,
            f=os.path.join(path, 'config.yaml')
        )

        with open(os.path.join(path, "df_preprocessor.pkl"), "wb") as fp:
            pickle.dump(self._df_preprocessor, fp)

        # Save text tokenizers before saving data processors
        data_processors = copy.deepcopy(self._data_processors)
        if TEXT in data_processors:
            data_processors[TEXT] = save_text_tokenizers(
                text_processors=data_processors[TEXT],
                path=path,
            )

        with open(os.path.join(path, "data_processors.pkl"), "wb") as fp:
            pickle.dump(data_processors, fp)

        with open(os.path.join(path, f"assets.json"), "w") as fp:
            json.dump(
                {
                    "column_types": self._column_types,
                    "label_column": self._label_column,
                    "problem_type": self._problem_type,
                    "eval_metric_name": self._eval_metric_name,
                    "validation_metric_name": self._validation_metric_name,
                    "output_shape": self._output_shape,
                    "save_path": self._save_path,
                    "pretrained_path": self._pretrained_path,
                    "version": ag_version.__version__,
                },
                fp,
                ensure_ascii=True,
            )
        # In case that users save to a path, which is not the original save_path.
        if os.path.abspath(path) != os.path.abspath(self._save_path):
            model_path = os.path.join(self._save_path, "model.ckpt")
            if os.path.isfile(model_path):
                shutil.copy(model_path, path)
                
    @staticmethod
    def _load_metadata(
        path: str,
        resume: Optional[bool] = False,
        verbosity: Optional[int] = 3,
    ):
        path = os.path.expanduser(path)
        assert os.path.isdir(path), f"'{path}' must be an existing directory."
        config = OmegaConf.load(os.path.join(path, "config.yaml"))

        config = convert_checkpoint_name(config=config, path=path) # check the config for loading offline pretrained models

        with open(os.path.join(path, "assets.json"), "r") as fp:
            assets = json.load(fp)

        with open(os.path.join(path, "df_preprocessor.pkl"), "rb") as fp:
            df_preprocessor = pickle.load(fp)

        try:
            with open(os.path.join(path, "data_processors.pkl"), "rb") as fp:
                data_processors = pickle.load(fp)
            # Load text tokenizers after loading data processors.
            if TEXT in data_processors:
                data_processors[TEXT] = load_text_tokenizers(
                    text_processors=data_processors[TEXT],
                    path=path,
                )
            # backward compatibility. Add feature column names in each data processor.
            data_processors = assign_feature_column_names(
                data_processors=data_processors,
                df_preprocessor=df_preprocessor,
            )

            # Only keep the modalities with non-empty processors.
            data_processors = {k: v for k, v in data_processors.items() if len(v) > 0}
        except:  # backward compatibility. reconstruct the data processor in case something went wrong.
            data_processors = init_data_processors(
                config=config,
                df_preprocessor=df_preprocessor,
            )

        predictor = AutoMMPredictor(
            label=assets["label_column"],
            problem_type=assets["problem_type"],
            eval_metric=assets["eval_metric_name"],
            verbosity=verbosity,
        )
        predictor._resume = resume
        predictor._save_path = path  # in case the original exp dir is copied to somewhere else
        predictor._pretrain_path = path
        predictor._config = config
        predictor._output_shape = assets["output_shape"]
        predictor._column_types = assets["column_types"]
        predictor._validation_metric_name = assets["validation_metric_name"]
        predictor._df_preprocessor = df_preprocessor
        predictor._data_processors = data_processors
        
        return predictor

    @staticmethod
    def load(
            path: str,
            resume: Optional[bool] = False,
            verbosity: Optional[int] = 3,
    ):
        """
        Load a predictor object from a directory specified by `path`. The to-be-loaded predictor
        can be completely or partially trained by .fit(). If a previous training has completed,
        it will load the checkpoint `model.ckpt`. Otherwise if a previous training accidentally
        collapses in the middle, it can load the `last.ckpt` checkpoint by setting `resume=True`.

        Parameters
        ----------
        path
            The directory to load the predictor object.
        resume
            Whether to resume training from `last.ckpt`. This is useful when a training was accidentally
            broken during the middle and we want to resume the training from the last saved checkpoint.
        verbosity
            Verbosity levels range from 0 to 4 and control how much information is printed.
            Higher levels correspond to more detailed print statements (you can set verbosity = 0 to suppress warnings).

        Returns
        -------
        The loaded predictor object.
        """
        path = os.path.expanduser(path)
        assert os.path.isdir(path), f"'{path}' must be an existing directory."
        predictor = AutoMMPredictor._load_metadata(path=path, resume=resume, verbosity=verbosity)

        model = create_model(
            config=predictor._config,
            num_classes=predictor._output_shape,
            num_numerical_columns=len(predictor._df_preprocessor.numerical_feature_names),
            num_categories=predictor._df_preprocessor.categorical_num_categories,
            pretrained=False,  # set "pretrain=False" to prevent downloading online models
        )

        resume_ckpt_path = os.path.join(path, "last.ckpt")
        final_ckpt_path = os.path.join(path, "model.ckpt")
        if resume:  # resume training which crashed before
            if not os.path.isfile(resume_ckpt_path):
                if os.path.isfile(final_ckpt_path):
                    raise ValueError(
                        f"Resuming checkpoint '{resume_ckpt_path}' doesn't exist, but "
                        f"final checkpoint '{final_ckpt_path}' exists, which means training "
                        f"is already completed."
                    )
                else:
                    raise ValueError(
                        f"Resuming checkpoint '{resume_ckpt_path}' and "
                        f"final checkpoint '{final_ckpt_path}' both don't exist. "
                        f"Consider starting training from scratch."
                    )
            load_path = resume_ckpt_path
            logger.info(f"Resume training from checkpoint: '{resume_ckpt_path}'")
            ckpt_path = resume_ckpt_path
        else:  # load a model checkpoint for prediction, evaluation, or continuing training on new data
            if not os.path.isfile(final_ckpt_path):
                if os.path.isfile(resume_ckpt_path):
                    raise ValueError(
                        f"Final checkpoint '{final_ckpt_path}' doesn't exist, but "
                        f"resuming checkpoint '{resume_ckpt_path}' exists, which means training "
                        f"is not done yet. Consider resume training from '{resume_ckpt_path}'."
                    )
                else:
                    raise ValueError(
                        f"Resuming checkpoint '{resume_ckpt_path}' and "
                        f"final checkpoint '{final_ckpt_path}' both don't exist. "
                        f"Consider starting training from scratch."
                    )
            load_path = final_ckpt_path
            logger.info(f"Load pretrained checkpoint: {os.path.join(path, 'model.ckpt')}")
            ckpt_path = None  # must set None since we do not resume training

        model = AutoMMPredictor._load_state_dict(
            model=model,
            path=load_path,
        )

        predictor._ckpt_path = ckpt_path
        predictor._model = model

        return predictor

    @property
    def class_labels(self):
        """
        The original name of the class labels.
        For example, the tabular data may contain classes equal to
        "entailment", "contradiction", "neutral". Internally, these will be converted to
        0, 1, 2, ...
        This function returns the original names of these raw labels.

        Returns
        -------
        List that contain the class names. It will be None if it's not a classification problem.
        """
        if self._problem_type == MULTICLASS or self._problem_type == BINARY:
            return self._df_preprocessor.label_generator.classes_
        else:
            warnings.warn('Accessing class names for a non-classification problem. Return None.')
            return None

    @property
    def positive_class(self):
        """
        Name of the class label that will be mapped to 1.
        This is only meaningful for binary classification problems.

        It is useful for computing metrics such as F1 which require a positive and negative class.
        You may refer to https://en.wikipedia.org/wiki/F-score for more details.
        In binary classification, :class:`TextPredictor.predict_proba(as_multiclass=False)`
        returns the estimated probability that each row belongs to the positive class.
        Will print a warning and return None if called when `predictor.problem_type != 'binary'`.

        Returns
        -------
        The positive class name in binary classification or None if the problem is not binary classification.
        """
        if self.problem_type != BINARY:
            logger.warning(
                f"Warning: Attempted to retrieve positive class label in a non-binary problem. "
                f"Positive class labels only exist in binary classification. "
                f"Returning None instead. self.problem_type is '{self.problem_type}'"
                f" but positive_class only exists for '{BINARY}'.")
            return None
        else:
            return self.class_labels[1]<|MERGE_RESOLUTION|>--- conflicted
+++ resolved
@@ -368,46 +368,6 @@
                 f"Inferred output shape {output_shape} is different from " \
                 f"the previous {self._output_shape}"
 
-<<<<<<< HEAD
-=======
-        if self._df_preprocessor is None:
-            df_preprocessor = init_df_preprocessor(
-                config=config.data,
-                column_types=column_types,
-                label_column=self._label_column,
-                train_df_x=train_data.drop(columns=self._label_column),
-                train_df_y=train_data[self._label_column],
-            )
-        else:  # continuing training
-            df_preprocessor = self._df_preprocessor
-
-        config = select_model(
-            config=config,
-            df_preprocessor=df_preprocessor,
-        )
-
-        if self._data_processors is None:
-            data_processors = init_data_processors(
-                config=config,
-                df_preprocessor=df_preprocessor,
-            )
-        else:  # continuing training
-            data_processors = self._data_processors
-
-        data_processors_count = {k: len(v) for k, v in data_processors.items()}
-        logger.debug(f"data_processors_count: {data_processors_count}")
-
-        if self._model is None:
-            model = create_model(
-                config=config,
-                num_classes=output_shape,
-                num_numerical_columns=len(df_preprocessor.numerical_feature_names),
-                num_categories=df_preprocessor.categorical_num_categories
-            )
-        else:  # continuing training
-            model = self._model
-
->>>>>>> 9b86a4c0
         if self._validation_metric_name is None or self._eval_metric_name is None:
             validation_metric_name, eval_metric_name = infer_metrics(
                 problem_type=problem_type,
@@ -436,37 +396,7 @@
         self._output_shape = output_shape
         self._column_types = column_types
 
-<<<<<<< HEAD
         _fit_args = dict(
-=======
-        # save artifacts for the current running, except for model checkpoint, which will be saved in _fit()
-        self.save(save_path)
-
-        if time_limit == timedelta(seconds=0):
-            self._top_k_average(
-                model=model,
-                save_path=save_path,
-                minmax_mode=minmax_mode,
-                is_distill=False,
-                config=config,
-                val_df=tuning_data,
-                validation_metric_name=validation_metric_name,
-            )
-            return self
-
-        # need to assign the above attributes before setting up distillation
-        if teacher_predictor is not None:
-            teacher_model, critics, baseline_funcs, soft_label_loss_func, \
-                teacher_df_preprocessor, teacher_data_processors = \
-                self._setup_distillation(
-                    teacher_predictor=teacher_predictor,
-                )
-        else:
-            teacher_model, critics, baseline_funcs, soft_label_loss_func,\
-                teacher_df_preprocessor, teacher_data_processors = None, None, None, None, None, None
-
-        self._fit(
->>>>>>> 9b86a4c0
             train_df=train_data,
             val_df=tuning_data,
             loss_func=loss_func,
@@ -755,6 +685,18 @@
         # save artifacts for the current running, except for model checkpoint, which will be saved in trainer
         self.save(save_path)
         
+        if max_time == timedelta(seconds=0):
+            self._top_k_average(
+                model=model,
+                save_path=save_path,
+                minmax_mode=minmax_mode,
+                is_distill=False,
+                config=config,
+                val_df=val_df,
+                validation_metric_name=validation_metric_name,
+            )
+            return self
+        
         # need to assign the above attributes before setting up distillation
         if teacher_predictor is not None:
             teacher_model, critics, baseline_funcs, soft_label_loss_func, \
@@ -945,9 +887,24 @@
             # We only averaging the checkpoint of the best trial in the end in the master process
             if not hpo_mode:
                 top_k_model_paths = []
-                for file_name in os.listdir(save_path):
-                    if file_name.startswith("epoch"):
-                        top_k_model_paths.append(os.path.join(save_path, file_name))
+                best_k_models_yaml_path = os.path.join(save_path, "best_k_models.yaml")
+                if os.path.exists(best_k_models_yaml_path):
+                    with open(best_k_models_yaml_path, "r") as f:
+                        best_k_models = yaml.load(f, Loader=yaml.Loader)
+                else:
+                    # In some cases, the training ends up too early (e.g., due to time_limit) so that there is
+                    # no saved best_k model checkpoints. In that scenario, we won't perform any model averaging.
+                    best_k_models = None
+                if best_k_models is not None:
+                    top_k_model_paths = list(best_k_models.keys())
+                else:
+                    top_k_model_paths = [
+                        v[0] for v in sorted(
+                            list(best_k_models.items()),
+                            key=lambda ele: ele[1],
+                            reverse=(minmax_mode == MAX),
+                        )
+                    ]
 
                 self._top_k_average(
                     model=model,
@@ -959,6 +916,10 @@
                     val_df=val_df,
                     validation_metric_name=validation_metric_name,
                 )
+                
+                # remove the yaml file after cleaning the checkpoints
+                if os.path.isfile(best_k_models_yaml_path):
+                    os.remove(best_k_models_yaml_path)
         else:
             sys.exit(
                 f"Training finished, exit the process with global_rank={trainer.global_rank}..."
@@ -975,38 +936,19 @@
             val_df,
             validation_metric_name,
     ):
-<<<<<<< HEAD
-=======
-        best_k_models_yaml_path = os.path.join(save_path, "best_k_models.yaml")
-        if os.path.exists(best_k_models_yaml_path):
-            with open(best_k_models_yaml_path, "r") as f:
-                best_k_models = yaml.load(f, Loader=yaml.Loader)
-        else:
-            # In some cases, the training ends up too early (e.g., due to time_limit) so that there is
-            # no saved best_k model checkpoints. In that scenario, we won't perform any model averaging.
-            best_k_models = None
         last_ckpt_path = os.path.join(save_path, "last.ckpt")
->>>>>>> 9b86a4c0
-
         if is_distill:
             prefix = "student_model."
         else:
             prefix = "model."
 
-        if best_k_models:
+        if top_k_model_paths:
             if config.optimization.top_k_average_method == UNIFORM_SOUP:
                 logger.info(
-                    f"Start to fuse {len(best_k_models)} checkpoints via the uniform soup algorithm."
+                    f"Start to fuse {len(top_k_model_paths)} checkpoints via the uniform soup algorithm."
                 )
-                ingredients = top_k_model_paths = list(best_k_models.keys())
+                ingredients = top_k_model_paths
             else:
-                top_k_model_paths = [
-                    v[0] for v in sorted(
-                        list(best_k_models.items()),
-                        key=lambda ele: ele[1],
-                        reverse=(minmax_mode == MAX),
-                    )
-                ]
                 if config.optimization.top_k_average_method == GREEDY_SOUP:
                     # Select the ingredients based on the methods proposed in paper
                     #  "Model soups: averaging weights of multiple fine-tuned models improves accuracy without
@@ -1078,9 +1020,6 @@
         for per_path in top_k_model_paths:
             if os.path.isfile(per_path):
                 os.remove(per_path)
-        # remove the yaml file after cleaning the checkpoints
-        if os.path.isfile(best_k_models_yaml_path):
-            os.remove(best_k_models_yaml_path)
         # clean the last checkpoint
         if os.path.isfile(last_ckpt_path):
             os.remove(last_ckpt_path)
