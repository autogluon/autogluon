--- conflicted
+++ resolved
@@ -311,18 +311,11 @@
 
 
 def get_column_features(
-<<<<<<< HEAD
-        batch: Dict[str, torch.Tensor],
-        column_name_prefix: str,
-        features: torch.Tensor,
-        valid_lengths: torch.Tensor,
-        has_cls_feature: bool,
-=======
     batch: Dict[str, torch.Tensor],
     column_name_prefix: str,
     features: torch.Tensor,
     valid_lengths: torch.Tensor,
->>>>>>> af3cca2a
+    has_cls_feature: bool,
 ):
     """
     Index the features of one column defined by `column_name_prefix`.
