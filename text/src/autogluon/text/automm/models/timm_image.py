import torch
import logging
from typing import Optional
from torch import nn
from timm import create_model
from .utils import (
    assign_layer_ids,
    init_weights,
    get_column_features,
)
from ..constants import (
<<<<<<< HEAD
    IMAGE, IMAGE_VALID_NUM, LABEL,
    LOGITS, FEATURES, AUTOMM, COLUMN,
    COLUMN_FEATURES, MASKS,
=======
    IMAGE,
    IMAGE_VALID_NUM,
    LABEL,
    LOGITS,
    FEATURES,
    AUTOMM,
    COLUMN,
>>>>>>> af3cca2a
)

logger = logging.getLogger(AUTOMM)


class TimmAutoModelForImagePrediction(nn.Module):
    """
    Support TIMM image backbones.
    Refer to https://github.com/rwightman/pytorch-image-models
    """

    def __init__(
        self,
        prefix: str,
        checkpoint_name: str,
        num_classes: Optional[int] = 0,
        mix_choice: Optional[str] = "all_logits",
        pretrained: Optional[bool] = True,
    ):
        """
        Load a pretrained image backbone from TIMM.

        Parameters
        ----------
        prefix
            The prefix of the TimmAutoModelForImagePrediction model.
        checkpoint_name
            Name of the timm checkpoint.
        num_classes
            The number of classes. 1 for a regression task.
        mix_choice
            Choice used for mixing multiple images. We now support.
            - all_images
                The images are directly averaged and passed to the model.
            - all_logits
                The logits output from individual images are averaged to generate the final output.
        pretrained
            Whether using the pretrained timm models. If pretrained=True, download the pretrained model.
        """
        super().__init__()
        # In TIMM, if num_classes==0, then create_model would automatically set self.model.head = nn.Identity()
        logger.debug(f"initializing {checkpoint_name}")
        self.checkpoint_name = checkpoint_name
        self.num_classes = num_classes
        self.model = create_model(checkpoint_name, pretrained=pretrained, num_classes=0)
        self.out_features = self.model.num_features
        self.head = nn.Linear(self.out_features, num_classes) if num_classes > 0 else nn.Identity()
        self.head.apply(init_weights)

        self.mix_choice = mix_choice
        logger.debug(f"mix_choice: {mix_choice}")

        self.prefix = prefix

        self.name_to_id = self.get_layer_ids()
        self.head_layer_names = [n for n, layer_id in self.name_to_id.items() if layer_id == 0]

    @property
    def image_key(self):
        return f"{self.prefix}_{IMAGE}"

    @property
    def image_valid_num_key(self):
        return f"{self.prefix}_{IMAGE_VALID_NUM}"

    @property
    def label_key(self):
        return f"{self.prefix}_{LABEL}"

    @property
    def image_column_prefix(self):
        return f"{self.image_key}_{COLUMN}"

    @property
    def image_feature_dim(self):
        return self.model.num_features

    def forward(
        self,
        batch: dict,
    ):
        """
        Parameters
        ----------
        batch
            A dictionary containing the input mini-batch data.
            We need to use the keys with the model prefix to index required data.

        Returns
        -------
            A dictionary with logits and features.
        """
        images = batch[self.image_key]
        image_valid_num = batch[self.image_valid_num_key]
        ret = {COLUMN_FEATURES: {FEATURES: {}, MASKS: {}}}
        if self.mix_choice == "all_images":  # mix inputs
            mixed_images = images.sum(dim=1) / image_valid_num[:, None, None, None]  # mixed shape: (b, 3, h, w)
            features = self.model(mixed_images)
            logits = self.head(features)

        elif self.mix_choice == "all_logits":  # mix outputs
            b, n, c, h, w = images.shape
            features = self.model(images.reshape((b * n, c, h, w)))  # (b*n, num_features)
            logits = self.head(features)
            steps = torch.arange(0, n).type_as(image_valid_num)
            image_masks = (steps.reshape((1, -1)) < image_valid_num.reshape((-1, 1))).type_as(logits)  # (b, n)
            features = features.reshape((b, n, -1)) * image_masks[:, :, None]  # (b, n, num_features)
            logits = logits.reshape((b, n, -1)) * image_masks[:, :, None]  # (b, n, num_classes)

            # collect features by image column names
            column_features, column_feature_masks = get_column_features(
                    batch=batch,
                    column_name_prefix=self.image_column_prefix,
                    features=features,
                    valid_lengths=image_valid_num,
                    has_cls_feature=False,
                )
            ret[COLUMN_FEATURES][FEATURES].update(column_features)
            ret[COLUMN_FEATURES][MASKS].update(column_feature_masks)

            features = features.sum(dim=1)  # (b, num_features)
            logits = logits.sum(dim=1)  # (b, num_classes)

        else:
            raise ValueError(f"unknown mix_choice: {self.mix_choice}")

        ret.update(
            {
                LOGITS: logits,
                FEATURES: features,
            }
        )

        return {self.prefix: ret}

    def get_layer_ids(
        self,
    ):
        """
        Assign an id to each layer. Layer ids will be used in layer-wise lr decay.
        Basically, id gradually increases when going from the output end to
        the input end. The layers defined in this class, e.g., head, have id 0.

        Due to different backbone architectures in TIMM, this function may not always return the correct result.
        Thus, you can use "print(json.dumps(name_to_id, indent=2))" to manually check whether
        the layer ids are reasonable.

        Returns
        -------
        A dictionary mapping the layer names (keys) to their ids (values).
        """
        model_prefix = "model"
        pre_encoder_patterns = ("embed", "cls_token", "stem", "bn1", "conv1")
        post_encoder_patterns = ("head", "norm", "bn2")
        names = [n for n, _ in self.named_parameters()]

        name_to_id, names = assign_layer_ids(
            names=names,
            pre_encoder_patterns=pre_encoder_patterns,
            post_encoder_patterns=post_encoder_patterns,
            model_pre=model_prefix,
        )

        if len(names) > 0:
            logger.debug(f"outer layers are treated as head: {names}")
        for n in names:
            assert n not in name_to_id
            name_to_id[n] = 0

        return name_to_id<|MERGE_RESOLUTION|>--- conflicted
+++ resolved
@@ -9,11 +9,6 @@
     get_column_features,
 )
 from ..constants import (
-<<<<<<< HEAD
-    IMAGE, IMAGE_VALID_NUM, LABEL,
-    LOGITS, FEATURES, AUTOMM, COLUMN,
-    COLUMN_FEATURES, MASKS,
-=======
     IMAGE,
     IMAGE_VALID_NUM,
     LABEL,
@@ -21,7 +16,8 @@
     FEATURES,
     AUTOMM,
     COLUMN,
->>>>>>> af3cca2a
+    COLUMN_FEATURES,
+    MASKS,
 )
 
 logger = logging.getLogger(AUTOMM)
