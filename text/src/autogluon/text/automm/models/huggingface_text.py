--- conflicted
+++ resolved
@@ -14,25 +14,10 @@
     init_weights,
     get_column_features,
 )
-<<<<<<< HEAD
-=======
-from .lora_layers import LoRALinear
->>>>>>> 1a621360
+
 hf_logging.set_verbosity_error()
 
 logger = logging.getLogger(AUTOMM)
-
-
-def replace_layers_with_lora(model, old, lora_r, lora_alpha):
-    for n, module in model.named_children():
-        if len(list(module.children())) > 0:
-            replace_layers_with_lora(module, old, lora_r, lora_alpha)
-
-        if old in n:
-            lora_layer = LoRALinear(module.in_features, module.out_features, r= lora_r, lora_alpha=lora_alpha, merge_weights=False)
-            lora_layer.weight = module.weight
-            lora_layer.bias = module.bias
-            setattr(model, n, lora_layer)
 
 
 class HFAutoModelForTextPrediction(nn.Module):
@@ -46,10 +31,6 @@
             prefix: str,
             checkpoint_name: str = 'microsoft/deberta-v3-base',
             num_classes: Optional[int] = 0,
-            adaptation: str = None,
-            lora_r : int = 8,
-            lora_alpha: int = 8,
-            **kwargs
     ):
         """
         Load a pretrained huggingface text transformer backbone.
@@ -72,25 +53,12 @@
                     - 'xlm-roberta-base'
         num_classes
             The number of classes. 1 for a regression task.
-        adaptation
-            Whether to adapt the pre-trained model. Currently supports: LoRA
         """
         super().__init__()
         logger.debug(f"initializing {checkpoint_name}")
         self.checkpoint_name = checkpoint_name
         self.num_classes = num_classes
         self.model = AutoModel.from_pretrained(checkpoint_name)
-<<<<<<< HEAD
-=======
-        self.adaptation = adaptation
-        self.lora_r = lora_r
-        self.lora_alpha = lora_alpha
-
-        if self.adaptation == 'lora':
-            print('Applying LoRA adaptation to attention layers...')
-            replace_layers_with_lora(self.model, "query", self.lora_r, self.lora_alpha)
-            replace_layers_with_lora(self.model, "value", self.lora_r, self.lora_alpha)
->>>>>>> 1a621360
 
         self.out_features = self.model.config.hidden_size
 
