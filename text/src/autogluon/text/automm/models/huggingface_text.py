--- conflicted
+++ resolved
@@ -5,11 +5,6 @@
 from transformers import AutoModel, AutoTokenizer
 from transformers import logging as hf_logging
 from ..constants import (
-<<<<<<< HEAD
-    TEXT_TOKEN_IDS, TEXT_VALID_LENGTH, TEXT_SEGMENT_IDS,
-    LABEL, LOGITS, FEATURES, AUTOMM, COLUMN,
-    COLUMN_FEATURES, MASKS,
-=======
     TEXT_TOKEN_IDS,
     TEXT_VALID_LENGTH,
     TEXT_SEGMENT_IDS,
@@ -18,7 +13,8 @@
     FEATURES,
     AUTOMM,
     COLUMN,
->>>>>>> af3cca2a
+    COLUMN_FEATURES,
+    MASKS,
 )
 from typing import Optional, List, Tuple
 from .utils import (
