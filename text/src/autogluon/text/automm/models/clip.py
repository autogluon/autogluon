--- conflicted
+++ resolved
@@ -197,11 +197,7 @@
             for model_pre2 in model_prefixes[i + 1 :]:
                 if model_pre2.startswith(model_pre):
                     raise ValueError(
-<<<<<<< HEAD
-                        f"{model_pre} is a substring of {model_pre2}. " f"Need to swap them in {model_prefixes}."
-=======
                         f"{model_pre} is a substring of {model_pre2}. Need to swap them in {model_prefixes}."
->>>>>>> af3cca2a
                     )
 
         pre_encoder_patterns = ("embeddings", "pre")
