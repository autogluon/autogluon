data:
  image:
    missing_value_strategy: "skip"  # How to deal with missing images. By default, we skip a sample with missing images. We also support choice "zero", i.e., using a zero image to replace a missing image.
  text:
  categorical:
    minimum_cat_count: 100  # The minimum number of occurrences a category must have in the training data to avoid being considered a rare category.
    maximum_num_cat: 20  # The maximum amount of categories that can be considered non-rare.
    convert_to_text: True  # Whether to convert the feature to text.
  numerical:
    convert_to_text: False  # Whether to convert the feature to text.
    scaler_with_mean: True  # Whether to normalize with mean.
    scaler_with_std: True  # Whether to normalize with std.
<<<<<<< HEAD
  mixup:
    mixup: 0.8  # Mixup alpha
    cutmix: 1.0  # Cutmix alpha
    cutmix_minmax:  #Cutmix min/max ratio, it will override cutmix alpha if set
    mixup_prob: 1.0  # The Probability of conducting mixup/cutmix if enable
    mixup_switch_prob: 0.5  # The Probability of switching mixup to cutmix if both enable
    mixup_mode: "batch"  # Perform mixup/cutmix on "batch" or "pair" or "elem"
    mixup_off_epoch: 5 # The epoch when the mixup will be turned off
    smoothing: 0.1  # Label smoothing
=======
  pos_label:  # The name of binary classification's positive class. It's used in computing some metrics, e.g., roc_auc. If not provided, then use label_encoder.classes_[1],
>>>>>>> 2e2560d2
<|MERGE_RESOLUTION|>--- conflicted
+++ resolved
@@ -10,7 +10,7 @@
     convert_to_text: False  # Whether to convert the feature to text.
     scaler_with_mean: True  # Whether to normalize with mean.
     scaler_with_std: True  # Whether to normalize with std.
-<<<<<<< HEAD
+  pos_label:  # The name of binary classification's positive class. It's used in computing some metrics, e.g., roc_auc. If not provided, then use label_encoder.classes_[1],
   mixup:
     mixup: 0.8  # Mixup alpha
     cutmix: 1.0  # Cutmix alpha
@@ -20,6 +20,3 @@
     mixup_mode: "batch"  # Perform mixup/cutmix on "batch" or "pair" or "elem"
     mixup_off_epoch: 5 # The epoch when the mixup will be turned off
     smoothing: 0.1  # Label smoothing
-=======
-  pos_label:  # The name of binary classification's positive class. It's used in computing some metrics, e.g., roc_auc. If not provided, then use label_encoder.classes_[1],
->>>>>>> 2e2560d2
