optimization:
  optim_type: "adamw"
  learning_rate: 1.0e-4
  weight_decay: 0.001
  lr_choice: "layerwise_decay"
  lr_decay: 0.8
  lr_schedule: "cosine_decay"
  max_epochs: 10
  max_steps: -1
  warmup_steps: 0.1
  end_lr: 0
  lr_mult: 1  # multiply lr for downstream heads
  patience: 10
  val_check_interval: 0.5
  top_k: 3
  top_k_average_method: "greedy_soup"  # We support averaging method described in https://arxiv.org/pdf/2203.05482.pdf.
                                       # Currently support "uniform_soup", "greedy_soup", and "best".
<<<<<<< HEAD
  efficient_finetune: null  # Can be 'bit_fit' (only finetune bias), 'norm_fit' (finetune the normalization terms + bias terms), lora (LoRA Adaptations only), lora_bias (LoRA Adaptation + bit_fit), lora_norm (LoRA Adaptation + norm_fit), or null
  lora:
    r: 8
    alpha: 8
    filter: # Default fine-tune only query and value attention weights, recommended in https://arxiv.org/abs/2106.09685
      - "query"
      - "value"
=======
  efficient_finetune: null  # Can be 'bit_fit' (only finetune bias), 'norm_fit' (finetune the normalization terms + bias terms), or null
  loss_function: "auto" # The replaced loss for regresssion. Can only support loss function in torch.nn.
    # example
    # "BCEWithLogitsLoss" or "nn.BCEWithLogitsloss"
>>>>>>> af3cca2a
<|MERGE_RESOLUTION|>--- conflicted
+++ resolved
@@ -15,17 +15,13 @@
   top_k: 3
   top_k_average_method: "greedy_soup"  # We support averaging method described in https://arxiv.org/pdf/2203.05482.pdf.
                                        # Currently support "uniform_soup", "greedy_soup", and "best".
-<<<<<<< HEAD
   efficient_finetune: null  # Can be 'bit_fit' (only finetune bias), 'norm_fit' (finetune the normalization terms + bias terms), lora (LoRA Adaptations only), lora_bias (LoRA Adaptation + bit_fit), lora_norm (LoRA Adaptation + norm_fit), or null
+  loss_function: "auto" # The replaced loss for regresssion. Can only support loss function in torch.nn.
+    # example
+    # "BCEWithLogitsLoss" or "nn.BCEWithLogitsloss"  
   lora:
     r: 8
     alpha: 8
     filter: # Default fine-tune only query and value attention weights, recommended in https://arxiv.org/abs/2106.09685
       - "query"
       - "value"
-=======
-  efficient_finetune: null  # Can be 'bit_fit' (only finetune bias), 'norm_fit' (finetune the normalization terms + bias terms), or null
-  loss_function: "auto" # The replaced loss for regresssion. Can only support loss function in torch.nn.
-    # example
-    # "BCEWithLogitsLoss" or "nn.BCEWithLogitsloss"
->>>>>>> af3cca2a
