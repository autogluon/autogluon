--- conflicted
+++ resolved
@@ -855,60 +855,6 @@
     return exp_dir
 
 
-<<<<<<< HEAD
-def gather_top_k_ckpts(
-        ckpt_prefix: Optional[str] = None,
-        ckpt_dir: Optional[str] = None,
-        ckpt_paths: Optional[List[str]] = None,
-):
-    """
-    Gather the state_dicts of top k models. If "ckpt_paths" is not an empty list, it loads the models
-    from its paths. Otherwise, it will find available checkpoints in the "ckpt_dir". After loading all the
-    top k checkpoints, it cleans them. The lastest checkpoint "last.ckpt" is also removed since "last.ckpt"
-    is for resuming training in the middle, but the the training should be done when calling this function.
-
-    Parameters
-    ----------
-    ckpt_prefix
-        The prefix of the checkpoint file
-    ckpt_dir
-        The directory where we save all the top k checkpoints.
-    ckpt_paths
-        A list of top k checkpoint paths.
-
-    Returns
-    -------
-    all_state_dicts
-        A list of state_dicts
-    """
-    if not ckpt_paths:
-        assert ckpt_prefix is not None
-        ckpt_paths = []
-        for root, dirs, files in os.walk(ckpt_dir):
-            for file in files:
-                if file.startswith(ckpt_prefix):
-                    ckpt_paths.append(os.path.join(root, file))
-
-    all_state_dicts = []
-    for path in ckpt_paths:
-        checkpoint = torch.load(path)
-        all_state_dicts.append(checkpoint["state_dict"])
-        os.remove(path)
-
-    if ckpt_dir is not None:
-        for file_name in os.listdir(ckpt_dir):
-            if file_name.startswith("epoch"):
-                os.remove(os.path.join(ckpt_dir, file_name))
-        last_ckpt_path = os.path.join(ckpt_dir, "last.ckpt")
-        if os.path.exists(last_ckpt_path):
-            os.remove(last_ckpt_path)
-
-    logger.debug(f"ckpt num: {len(all_state_dicts)}")
-    return all_state_dicts
-
-
-=======
->>>>>>> e66ebc40
 def average_checkpoints(
         checkpoint_paths: List[str],
 ):
