--- conflicted
+++ resolved
@@ -41,6 +41,7 @@
     Y_PRED_PROB, Y_PRED, Y_TRUE, AUTOMM,
     CLIP, TIMM_IMAGE, HF_TEXT, NUMERICAL_MLP,
     CATEGORICAL_MLP, FUSION_MLP,
+    NUMERICAL_TRANSFORMER, CATEGORICAL_TRANSFORMER,
 )
 from .presets import (
     list_model_presets,
@@ -585,8 +586,7 @@
                 normalization=model_config.normalization,
                 num_classes=num_classes,
             )
-<<<<<<< HEAD
-        elif model_name == "numerical_transformer":
+        elif model_name.lower().startswith(NUMERICAL_TRANSFORMER):
             model = NumericalTransformer(
                 prefix=model_name,
                 in_features=num_numerical_columns,
@@ -594,10 +594,7 @@
                 d_token=model_config.d_token,
                 num_classes=num_classes,
             )
-        elif model_name == "categorical_mlp":
-=======
         elif model_name.lower().startswith(CATEGORICAL_MLP):
->>>>>>> 5a323641
             model = CategoricalMLP(
                 prefix=model_name,
                 num_categories=num_categories,
@@ -608,8 +605,7 @@
                 normalization=model_config.normalization,
                 num_classes=num_classes,
             )
-<<<<<<< HEAD
-        elif model_name == "categorical_transformer":
+        elif model_name.lower().startswith(CATEGORICAL_TRANSFORMER):
             model = CategoricalTransformer(
                 prefix=model_name,
                 num_categories=num_categories,
@@ -617,10 +613,7 @@
                 d_token=model_config.d_token,
                 num_classes=num_classes,
             )
-        elif model_name == "fusion_mlp":
-=======
         elif model_name.lower().startswith(FUSION_MLP):
->>>>>>> 5a323641
             fusion_model = functools.partial(
                 MultimodalFusionMLP,
                 prefix=model_name,
