import pytz
import datetime
import os
import functools
import logging
import pandas as pd
import pickle
import collections
import copy
import torch
from torch import nn
import warnings
from contextlib import contextmanager
from typing import Optional, List, Any, Dict, Tuple, Union
from nptyping import NDArray
from omegaconf import OmegaConf, DictConfig
from sklearn.preprocessing import LabelEncoder
from autogluon.core.metrics import get_metric

from .models import (
    HFAutoModelForTextPrediction,
    TimmAutoModelForImagePrediction,
    CLIPForImageText,
    CategoricalMLP,
    NumericalMLP,
    MultimodalFusionMLP,
    NumericalTransformer,
    CategoricalTransformer,
    MultimodalFusionTransformer,
)
from .data import (
    ImageProcessor,
    TextProcessor,
    CategoricalProcessor,
    NumericalProcessor,
    LabelProcessor,
    MultiModalFeaturePreprocessor,
)
from .constants import (
    ACCURACY, RMSE, R2, PEARSONR, SPEARMANR, ALL_MODALITIES,
    IMAGE, TEXT, CATEGORICAL, NUMERICAL,
    LABEL, MULTICLASS, BINARY, REGRESSION,
    Y_PRED_PROB, Y_PRED, Y_TRUE, AUTOMM,
    CLIP, TIMM_IMAGE, HF_TEXT, NUMERICAL_MLP,
    CATEGORICAL_MLP, FUSION_MLP, NUMERICAL_TRANSFORMER,
    CATEGORICAL_TRANSFORMER, FUSION_TRANSFORMER,
    ROC_AUC, AVERAGE_PRECISION, LOG_LOSS,
)
from .presets import (
    list_model_presets,
    get_preset,
)

logger = logging.getLogger(AUTOMM)


def infer_metrics(
        problem_type: Optional[str] = None,
        eval_metric_name: Optional[str] = None,
):
    """
    Infer the validation metric and the evaluation metric if not provided.
    Validation metric is for early-stopping and selecting the best model checkpoints.
    Evaluation metric is to report performance to users.

    If the evaluation metric is provided, then we use it as the validation metric.
    But there are some exceptions that validation metric is different from evaluation metric.
    For example, if the provided evaluation metric is `r2`, we set the validation metric as `rmse`
    since `torchmetrics.R2Score` may encounter errors for per gpu batch size 1. Another example is
    that `torchmetrics.AUROC` requires that both positive and negative examples are available in a mini-batch.
    When training a large model, the per gpu batch size is probably small, leading to an incorrect
    roc_auc score.


    Parameters
    ----------
    problem_type
        Type of problem.
    eval_metric_name
        Name of evaluation metric provided by users.

    Returns
    -------
    validation_metric_name
        Name of validation metric.
    eval_metric_name
        Name of evaluation metric.
    """
    if eval_metric_name is not None:
        validation_metric_name = eval_metric_name
        return validation_metric_name, eval_metric_name

    if problem_type in [MULTICLASS, BINARY]:
        eval_metric_name = ACCURACY
    elif problem_type == REGRESSION:
        eval_metric_name = RMSE
    else:
        raise NotImplementedError(
            f"Problem type: {problem_type} is not supported yet!"
        )

    validation_metric_name = eval_metric_name

    return validation_metric_name, eval_metric_name


def get_config(
        config: Union[dict, DictConfig],
        overrides: Optional[Union[str, List[str], Dict]] = None,
):
    """
    Construct configurations for model, data, optimization, and environment.
    It supports to overrides some default configurations.

    Parameters
    ----------
    config
        A dictionary including four keys: "model", "data", "optimization", and "environment".
        If any key is not not given, we will fill in with the default value.

        The value of each key can be a string, yaml path, or DictConfig object. For example:
        config = {
                        "model": "fusion_mlp_image_text_tabular",
                        "data": "default",
                        "optimization": "adamw",
                        "environment": "default",
                    }
            or
            config = {
                        "model": "/path/to/model/config.yaml",
                        "data": "/path/to/data/config.yaml",
                        "optimization": "/path/to/optimization/config.yaml",
                        "environment": "/path/to/environment/config.yaml",
                    }
            or
            config = {
                        "model": OmegaConf.load("/path/to/model/config.yaml"),
                        "data": OmegaConf.load("/path/to/data/config.yaml"),
                        "optimization": OmegaConf.load("/path/to/optimization/config.yaml"),
                        "environment": OmegaConf.load("/path/to/environment/config.yaml"),
                    }
    overrides
        This is to override some default configurations.
            For example, changing the text and image backbones can be done by formatting:

            a string
            overrides = "model.hf_text.checkpoint_name=google/electra-small-discriminator
            model.timm_image.checkpoint_name=swin_small_patch4_window7_224"

            or a list of strings
            overrides = ["model.hf_text.checkpoint_name=google/electra-small-discriminator",
            "model.timm_image.checkpoint_name=swin_small_patch4_window7_224"]

            or a dictionary
            overrides = {
                            "model.hf_text.checkpoint_name": "google/electra-small-discriminator",
                            "model.timm_image.checkpoint_name": "swin_small_patch4_window7_224",
                        }

    Returns
    -------
    Configurations as a DictConfig object
    """
    if config is None:
        config = get_preset(list_model_presets()[0])
    if not isinstance(config, DictConfig):
        all_configs = []
        for k, default_value in [('model', 'fusion_mlp_image_text_tabular'),
                                 ('data', 'default'),
                                 ('optimization', 'adamw'),
                                 ('environment', 'default')]:
            if k not in config:
                config[k] = default_value
        for k, v in config.items():
            if isinstance(v, dict):
                per_config = OmegaConf.create(v)
            elif isinstance(v, DictConfig):
                per_config = v
            elif isinstance(v, str):
                if v.lower().endswith((".yaml", ".yml")):
                    per_config = OmegaConf.load(os.path.expanduser(v))
                else:
                    cur_path = os.path.dirname(os.path.abspath(__file__))
                    config_path = os.path.join(cur_path, "configs", k, f"{v}.yaml")
                    per_config = OmegaConf.load(config_path)
            else:
                raise ValueError(f"Unknown configuration type: {type(v)}")

            all_configs.append(per_config)

        config = OmegaConf.merge(*all_configs)
    verify_model_names(config.model)
    logger.debug(f"overrides: {overrides}")
    if overrides is not None:
        # avoid manipulating user-provided overrides
        overrides = copy.deepcopy(overrides)
        # apply customized model names
        overrides = parse_dotlist_conf(overrides)  # convert to a dict
        config.model = customize_model_names(
            config=config.model,
            customized_names=overrides.get("model.names", None),
        )
        # remove `model.names` from overrides since it's already applied.
        overrides.pop("model.names", None)
        # apply all the overrides
        config = apply_omegaconf_overrides(config, overrides=overrides, check_key_exist=True)
    verify_model_names(config.model)
    return config


def verify_model_names(config: DictConfig):
    """
    Verify whether provided model names are valid.

    Parameters
    ----------
    config
        Config should have a attribute `names`, which contains a list of
        attribute names, e.g., ["timm_image", "hf_text"]. And each string in
        `config.names` should also be a attribute of `config`, e.g, `config.timm_image`.
    """
    # must have attribute `names`
    assert hasattr(config, "names")
    # assure no duplicate names
    assert len(config.names) == len(set(config.names))
    # verify that strings in `config.names` match the keys of `config`.
    keys = list(config.keys())
    keys.remove("names")
    assert set(config.names).issubset(set(keys)), \
        f"`{config.names}` do not match config keys {keys}"

    # verify that no name starts with another one
    names = sorted(config.names, key=lambda ele: len(ele), reverse=True)
    for i in range(len(names)):
        if names[i].startswith(tuple(names[i+1:])):
            raise ValueError(
                f"name {names[i]} starts with one of another name: {names[i+1:]}"
            )


def get_name_prefix(
        name: str,
        prefixes: List[str],
):
    """
    Get a name's prefix from some available candidates.

    Parameters
    ----------
    name
        A name string
    prefixes
        Available prefixes.

    Returns
    -------
        Prefix of the name.
    """
    search_results = [pre for pre in prefixes if name.lower().startswith(pre)]
    if len(search_results) == 0:
        return None
    elif len(search_results) >= 2:
        raise ValueError(
            f"Model name `{name}` is mapped to multiple models, "
            f"which means some names in `{prefixes}` have duplicate prefixes."
        )
    else:
        return search_results[0]


def customize_model_names(
        config: DictConfig,
        customized_names: Union[str, List[str]],
):
    """
    Customize attribute names of `config` with the provided names.
    A valid customized name string should start with one available name
    string in `config`.

    Parameters
    ----------
    config
        Config should have a attribute `names`, which contains a list of
        attribute names, e.g., ["timm_image", "hf_text"]. And each string in
        `config.names` should also be a attribute of `config`, e.g, `config.timm_image`.
    customized_names
        The provided names to replace the existing ones in `config.names` as well as
        the corresponding attribute names. For example, if `customized_names` is
        ["timm_image_123", "hf_text_abc"], then `config.timm_image` and `config.hf_text`
        are changed to `config.timm_image_123` and `config.hf_text_abc`.

    Returns
    -------
        A new config with its first-level attributes customized by the provided names.
    """
    if not customized_names:
        return config

    if isinstance(customized_names, str):
        customized_names = OmegaConf.from_dotlist([f'names={customized_names}']).names

    new_config = OmegaConf.create()
    new_config.names = []
    available_prefixes = list(config.keys())
    available_prefixes.remove("names")
    for per_name in customized_names:
        per_prefix = get_name_prefix(
            name=per_name,
            prefixes=available_prefixes,
        )
        if per_prefix:
            per_config = getattr(config, per_prefix)
            setattr(new_config, per_name, copy.deepcopy(per_config))
            new_config.names.append(per_name)
        else:
            logger.debug(
                f"Removing {per_name}, which doesn't start with any of these prefixes: {available_prefixes}."
            )

    if len(new_config.names) == 0:
        raise ValueError(
            f"No customized name in `{customized_names}` starts with name prefixes in `{available_prefixes}`."
        )

    return new_config


def select_model(
        config: DictConfig,
        df_preprocessor: MultiModalFeaturePreprocessor,
):
    """
    Filter model config through the detected modalities in the training data.
    If MultiModalFeaturePreprocessor can't detect some modality,
    this function will remove the models that use this modality. This function is to
    maximize the user flexibility in defining the config.
    For example, if one uses the "fusion_mlp_image_text_tabular" as the model config template
    but the training data don't have images, this function will filter out all the models
    using images, such as Swin Transformer and CLIP.

    Parameters
    ----------
    config
        A DictConfig object. The model config should be accessible by "config.model"
    df_preprocessor
        A MultiModalFeaturePreprocessor object, which has called .fit() on the training data.
        Column names of the same modality are grouped into one list. If a modality's list is empty,
        it means the training data don't have this modality.

    Returns
    -------
    Config with some unused models removed.
    """
    data_status = {}
    for per_modality in ALL_MODALITIES:
        data_status[per_modality] = False
    if len(df_preprocessor.image_path_names) > 0:
        data_status[IMAGE] = True
    if len(df_preprocessor.text_feature_names) > 0:
        data_status[TEXT] = True
    if len(df_preprocessor.categorical_feature_names) > 0:
        data_status[CATEGORICAL] = True
    if len(df_preprocessor.numerical_feature_names) > 0:
        data_status[NUMERICAL] = True

    names = config.model.names
    if isinstance(names, str):
        names = [names]
    selected_model_names = []
    fusion_model_name = []
    for model_name in names:
        model_config = getattr(config.model, model_name)
        if model_config.data_types is None:
            fusion_model_name.append(model_name)
            continue
        model_data_status = [data_status[d_type] for d_type in model_config.data_types]
        if all(model_data_status):
            selected_model_names.append(model_name)
        else:
            delattr(config.model, model_name)

    if len(selected_model_names) == 0:
        raise ValueError("No model is available for this dataset.")
    # only allow no more than 1 fusion model
    assert len(fusion_model_name) <= 1
    if len(selected_model_names) > 1:
        assert len(fusion_model_name) == 1
        selected_model_names.extend(fusion_model_name)
    else:  # remove the fusion model's config make `config.model.names` and the keys of `config.model` consistent.
        if len(fusion_model_name) == 1 and hasattr(config.model, fusion_model_name[0]):
            delattr(config.model, fusion_model_name[0])

    config.model.names = selected_model_names
    logger.debug(f"selected models: {selected_model_names}")

    return config


def init_df_preprocessor(
        config: DictConfig,
        column_types: collections.OrderedDict,
        label_column: str,
        train_df_x: pd.DataFrame,
        train_df_y: pd.Series,
):
    """
    Initialize the dataframe preprocessor by calling .fit().

    Parameters
    ----------
    config
        A DictConfig containing only the data config.
    column_types
        A dictionary that maps column names to their data types.
        For example: `column_types = {"item_name": "text", "image": "image_path",
        "product_description": "text", "height": "numerical"}`
        may be used for a table with columns: "item_name", "brand", "product_description", and "height".
    label_column
        Name of the column that contains the target variable to predict.
    train_df_x
        A pd.DataFrame containing only the feature columns.
    train_df_y
        A pd.Series object containing only the label column.
    Returns
    -------
    Initialized dataframe preprocessor.
    """
    df_preprocessor = MultiModalFeaturePreprocessor(
        config=config,
        column_types=column_types,
        label_column=label_column,
    )
    df_preprocessor.fit(
        X=train_df_x,
        y=train_df_y,
    )

    return df_preprocessor


def init_data_processors(
        config: DictConfig,
        df_preprocessor: MultiModalFeaturePreprocessor,
):
    """
    Create the data processors according to the model config. This function creates one processor for
    each modality of each model. For example, if one model config contains BERT, ViT, and CLIP, then
    BERT would have its own text processor, ViT would have its own image processor, and CLIP would have
    its own text and image processors. This is to support training arbitrary combinations of single-modal
    and multimodal models since two models may share the same modality but have different processing. Text
    sequence length is a good example. BERT's sequence length is generally 512, while CLIP uses sequences of
    length 77.

    Parameters
    ----------
    config
        A DictConfig object. The model config should be accessible by "config.model".
    df_preprocessor
        The dataframe preprocessor.

    Returns
    -------
    A dictionary with modalities as the keys. Each modality has a list of processors.
    Note that "label" is also treated as a modality for convenience.
    """
    names = config.model.names
    if isinstance(names, str):
        names = [names]

    data_processors = {
        IMAGE: [],
        TEXT: [],
        CATEGORICAL: [],
        NUMERICAL: [],
        LABEL: [],
    }
    for model_name in names:
        model_config = getattr(config.model, model_name)
        # each model has its own label processor
        data_processors[LABEL].append(
            LabelProcessor(prefix=model_name)
        )
        if model_config.data_types is None:
            continue
        for d_type in model_config.data_types:
            if d_type == IMAGE:
                data_processors[IMAGE].append(
                    ImageProcessor(
                        prefix=model_name,
                        checkpoint_name=model_config.checkpoint_name,
                        train_transform_types=model_config.train_transform_types,
                        val_transform_types=model_config.val_transform_types,
                        image_column_names=df_preprocessor.image_path_names,
                        norm_type=model_config.image_norm,
                        size=model_config.image_size,
                        max_img_num_per_col=model_config.max_img_num_per_col,
                        missing_value_strategy=config.data.image.missing_value_strategy,
                    )
                )
            elif d_type == TEXT:
                data_processors[TEXT].append(
                    TextProcessor(
                        prefix=model_name,
                        tokenizer_name=model_config.tokenizer_name,
                        checkpoint_name=model_config.checkpoint_name,
                        text_column_names=df_preprocessor.text_feature_names,
                        max_len=model_config.max_text_len,
                        insert_sep=model_config.insert_sep,
                        text_segment_num=model_config.text_segment_num,
                        stochastic_chunk=model_config.stochastic_chunk,
                    )
                )
            elif d_type == CATEGORICAL:
                data_processors[CATEGORICAL].append(
                    CategoricalProcessor(
                        prefix=model_name,
                        categorical_column_names=df_preprocessor.categorical_feature_names,
                    )
                )
            elif d_type == NUMERICAL:
                data_processors[NUMERICAL].append(
                    NumericalProcessor(
                        prefix=model_name,
                        numerical_column_names=df_preprocessor.numerical_feature_names,
                        merge=model_config.merge,
                    )
                )
            else:
                raise ValueError(f"unknown data type: {d_type}")

    assert len(data_processors[LABEL]) > 0

    # Only keep the modalities with non-empty processors.
    data_processors = {k: v for k, v in data_processors.items() if len(v) > 0}
    return data_processors


def create_model(
        config: DictConfig,
        num_classes: int,
        num_numerical_columns: Optional[int] = None,
        num_categories: Optional[List[int]] = None,
        pretrained: Optional[bool] = True,
):
    """
    Create models. It supports the auto models of huggingface text and timm image.
    Multimodal models, e.g., CLIP, should be added case-by-case since their configs and usages
    may be different. It uses MLP for the numerical features, categorical features, and late-fusion.

    Parameters
    ----------
    config
        A DictConfig object. The model config should be accessible by "config.model".
    num_classes
        The class number for a classification task. It should be 1 for a regression task.
    num_numerical_columns
        The number of numerical columns in the training dataframe.
    num_categories
        The category number for each categorical column in the training dataframe.
    pretrained
        Whether using the pretrained timm models. If pretrained=True, download the pretrained model.

    Returns
    -------
    A Pytorch model.
    """
    names = config.model.names
    if isinstance(names, str):
        names = [names]
    # make sure no duplicate model names
    assert len(names) == len(set(names))
    logger.debug(f"output_shape: {num_classes}")
    all_models = []
    for model_name in names:
        model_config = getattr(config.model, model_name)
        if model_name.lower().startswith(CLIP):
            model = CLIPForImageText(
                prefix=model_name,
                checkpoint_name=model_config.checkpoint_name,
                num_classes=num_classes,
                mixup_config=getattr(config.data, "mixup"),
            )
        elif model_name.lower().startswith(TIMM_IMAGE):
            model = TimmAutoModelForImagePrediction(
                prefix=model_name,
                checkpoint_name=model_config.checkpoint_name,
                num_classes=num_classes,
                mix_choice=model_config.mix_choice,
                pretrained=pretrained,
                mixup_config=getattr(config.data, "mixup"),
            )
        elif model_name.lower().startswith(HF_TEXT):
            model = HFAutoModelForTextPrediction(
                prefix=model_name,
                checkpoint_name=model_config.checkpoint_name,
                num_classes=num_classes,
            )
        elif model_name.lower().startswith(NUMERICAL_MLP):
            model = NumericalMLP(
                prefix=model_name,
                in_features=num_numerical_columns,
                hidden_features=model_config.hidden_size,
                out_features=model_config.hidden_size,
                num_layers=model_config.num_layers,
                activation=model_config.activation,
                dropout_prob=model_config.drop_rate,
                normalization=model_config.normalization,
                num_classes=num_classes,
            )
        elif model_name.lower().startswith(NUMERICAL_TRANSFORMER):
            model = NumericalTransformer(
                prefix=model_name,
                in_features=num_numerical_columns,
                out_features=model_config.out_features,
                d_token=model_config.d_token,
                n_blocks=model_config.num_trans_blocks,
                attention_n_heads=model_config.num_attn_heads,
                attention_dropout=model_config.attention_dropout,
                residual_dropout=model_config.residual_dropout,
                ffn_dropout=model_config.ffn_dropout,
                attention_normalization=model_config.normalization,
                ffn_normalization=model_config.normalization,
                head_normalization=model_config.normalization,
                ffn_activation=model_config.ffn_activation,
                head_activation=model_config.head_activation,
                embedding_arch=model_config.embedding_arch,
                num_classes=num_classes,
                cls_token=True if len(names) == 1 else False,
            )
        elif model_name.lower().startswith(CATEGORICAL_MLP):
            model = CategoricalMLP(
                prefix=model_name,
                num_categories=num_categories,
                out_features=model_config.hidden_size,
                num_layers=model_config.num_layers,
                activation=model_config.activation,
                dropout_prob=model_config.drop_rate,
                normalization=model_config.normalization,
                num_classes=num_classes,
            )
        elif model_name.lower().startswith(CATEGORICAL_TRANSFORMER):
            model = CategoricalTransformer(
                prefix=model_name,
                num_categories=num_categories,
                out_features=model_config.out_features,
                d_token=model_config.d_token,
                n_blocks=model_config.num_trans_blocks,
                attention_n_heads=model_config.num_attn_heads,
                attention_dropout=model_config.attention_dropout,
                residual_dropout=model_config.residual_dropout,
                ffn_dropout=model_config.ffn_dropout,
                attention_normalization=model_config.normalization,
                ffn_normalization=model_config.normalization,
                head_normalization=model_config.normalization,
                ffn_activation=model_config.ffn_activation,
                head_activation=model_config.head_activation,
                num_classes=num_classes,
                cls_token=True if len(names) == 1 else False,
            )
        elif model_name.lower().startswith(FUSION_MLP):
            fusion_model = functools.partial(
                MultimodalFusionMLP,
                prefix=model_name,
                hidden_features=model_config.hidden_sizes,
                num_classes=num_classes,
                adapt_in_features=model_config.adapt_in_features,
                activation=model_config.activation,
                dropout_prob=model_config.drop_rate,
                normalization=model_config.normalization,
                loss_weight=model_config.weight if hasattr(model_config, "weight") else None,
            )
            continue
        elif model_name.lower().startswith(FUSION_TRANSFORMER):
            fusion_model = functools.partial(
                MultimodalFusionTransformer,
                prefix=model_name,
                hidden_features=model_config.hidden_size,
                num_classes=num_classes,
                n_blocks=model_config.n_blocks,
                attention_n_heads=model_config.attention_n_heads,
                ffn_d_hidden=model_config.ffn_d_hidden,
                attention_dropout=model_config.attention_dropout,
                residual_dropout=model_config.residual_dropout,
                ffn_dropout=model_config.ffn_dropout,
                attention_normalization=model_config.normalization,
                ffn_normalization=model_config.normalization,
                head_normalization=model_config.normalization,
                ffn_activation=model_config.ffn_activation,
                head_activation=model_config.head_activation,
                adapt_in_features=model_config.adapt_in_features,
                loss_weight=model_config.weight if hasattr(model_config, "weight") else None,
            )
            continue
        else:
            raise ValueError(f"unknown model name: {model_name}")

        all_models.append(model)

    if len(all_models) > 1:
        # must have one fusion model if there are multiple independent models
        return fusion_model(models=all_models)
    elif len(all_models) == 1:
        return all_models[0]
    else:
        raise ValueError(f"No available models for {names}")


def save_pretrained_models(
        model: nn.Module,
        config: DictConfig,
        path: str,
) -> DictConfig:
    """
    Save the pretrained models and configs to local to make future loading not dependent on Internet access.
    By loading local checkpoints, Huggingface doesn't need to download pretrained checkpoints from Internet.
    It is called by setting "standalone=True" in "AutoMMPredictor.load()".

    Parameters
    ----------
    model
        One model.
    config
        A DictConfig object. The model config should be accessible by "config.model".
    path
        The path to save pretrained checkpoints.
    """
    requires_saving = any([
        model_name.lower().startswith((CLIP, HF_TEXT)) for model_name in config.model.names
    ])
    if not requires_saving:
        return config

    if len(config.model.names) == 1:
        model = nn.ModuleList([model])
    else:  # assumes the fusion model has a model attribute, a nn.ModuleList
        model = model.model
    for per_model in model:
        if per_model.prefix.lower().startswith((CLIP, HF_TEXT)):
            per_model.model.save_pretrained(os.path.join(path, per_model.prefix))
            model_config = getattr(config.model, per_model.prefix)
            model_config.checkpoint_name = os.path.join('local://', per_model.prefix)

    return config


def convert_checkpoint_name(
        config: DictConfig,
        path: str
) -> DictConfig:  
    """
    Convert the checkpoint name from relative path to absolute path for
    loading the pretrained weights in offline deployment.
    It is called by setting "standalone=True" in "AutoMMPredictor.load()". 

    Parameters
    ----------
    config
        A DictConfig object. The model config should be accessible by "config.model".
    path
        The saving path to the pretrained Huggingface models.
    """
    for model_name in config.model.names:
        if model_name.lower().startswith((CLIP, HF_TEXT)):
            model_config = getattr(config.model, model_name)
            if model_config.checkpoint_name.startswith('local://'):
                model_config.checkpoint_name = os.path.join(path, model_config.checkpoint_name[len('local://'):])
                assert os.path.exists(os.path.join(model_config.checkpoint_name, 'config.json')) # guarantee the existence of local configs
                assert os.path.exists(os.path.join(model_config.checkpoint_name, 'pytorch_model.bin'))
                
    return config


def save_text_tokenizers(
        text_processors: List[TextProcessor],
        path: str,
) -> List[TextProcessor]:
    """
    Save all the text tokenizers and record their relative paths, which are
    the corresponding model names, e.g, hf_text.

    Parameters
    ----------
    text_processors
        A list of text processors with tokenizers.
    path
        The root path.

    Returns
    -------
    A list of text processors with tokenizers replaced by their local relative paths.
    """
    for per_text_processor in text_processors:
        per_path = os.path.join(path, per_text_processor.prefix)
        per_text_processor.tokenizer.save_pretrained(per_path)
        per_text_processor.tokenizer = per_text_processor.prefix

    return text_processors


def load_text_tokenizers(
        text_processors: List[TextProcessor],
        path: str,
) -> List[TextProcessor]:
    """
    Load saved text tokenizers. If text processors already have tokenizers,
    then do nothing.

    Parameters
    ----------
    text_processors
        A list of text processors with tokenizers or their relative paths.
    path
        The root path.

    Returns
    -------
    A list of text processors with tokenizers loaded.
    """
    for per_text_processor in text_processors:
        if isinstance(per_text_processor.tokenizer, str):
            per_path = os.path.join(path, per_text_processor.tokenizer)
            per_text_processor.tokenizer = per_text_processor.get_pretrained_tokenizer(
                tokenizer_name=per_text_processor.tokenizer_name,
                checkpoint_name=per_path,
            )

    return text_processors


def make_exp_dir(
        root_path: str,
        job_name: str,
        create: Optional[bool] = True,
):
    """
    Creates the exp dir of format e.g.,: root_path/2022_01_01/job_name_12_00_00/
    This function is to better organize the training runs. It is recommended to call this
    function and pass the returned "exp_dir" to "AutoMMPredictor.fit(save_path=exp_dir)".

    Parameters
    ----------
    root_path
        The basic path where to create saving directories for training runs.
    job_name
        The job names to name training runs.
    create
        Whether to make the directory.

    Returns
    -------
    The formatted directory path.
    """
    tz = pytz.timezone('US/Pacific')
    ct = datetime.datetime.now(tz=tz)
    date_stamp = ct.strftime("%Y_%m_%d")
    time_stamp = ct.strftime("%H_%M_%S")

    # Group logs by day first
    exp_dir = os.path.join(root_path, date_stamp)

    # Then, group by run_name and hour + min + sec to avoid duplicates
    exp_dir = os.path.join(exp_dir, "_".join([job_name, time_stamp]))

    if create:
        os.makedirs(exp_dir, mode=0o777, exist_ok=False)

    return exp_dir


def average_checkpoints(
        checkpoint_paths: List[str],
):
    """
    Average a list of checkpoints' state_dicts.

    Parameters
    ----------
    checkpoint_paths
        A list of model checkpoint paths.

    Returns
    -------
    The averaged state_dict.
    """
    if len(checkpoint_paths) > 1:
        avg_state_dict = {}
        for per_path in checkpoint_paths:
            state_dict = torch.load(per_path, map_location=torch.device("cpu"))["state_dict"]
            for key in state_dict:
                if key in avg_state_dict:
                    avg_state_dict[key] += state_dict[key]
                else:
                    avg_state_dict[key] = state_dict[key]
            del state_dict

        num = torch.tensor(len(checkpoint_paths))
        for key in avg_state_dict:
            avg_state_dict[key] = avg_state_dict[key] / num.to(avg_state_dict[key])
    else:
        avg_state_dict = torch.load(checkpoint_paths[0], map_location=torch.device("cpu"))["state_dict"]

    return avg_state_dict


def compute_score(
        metric_data: dict,
        metric_name: str,
        pos_label: Optional[int] = 1,
) -> float:
    """
    Use sklearn to compute the score of one metric.

    Parameters
    ----------
    metric_data
        A dictionary with the groundtruth (Y_TRUE) and predicted values (Y_PRED, Y_PRED_PROB).
        The predicted class probabilities are required to compute the roc_auc score.
    metric_name
        The name of metric to compute.
    pos_label
        The encoded label (0 or 1) of binary classification's positive class.

    Returns
    -------
    Computed score.
    """
    metric = get_metric(metric_name)
    if metric.name in [ROC_AUC, AVERAGE_PRECISION]:
        return metric._sign * metric(metric_data[Y_TRUE], metric_data[Y_PRED_PROB][:, pos_label])
    else:
        return metric._sign * metric(metric_data[Y_TRUE], metric_data[Y_PRED])


def parse_dotlist_conf(conf):
    """Parse the config files that is potentially in the dotlist format to a dictionary

    Parameters
    ----------
    conf
        Apply the conf stored as dotlist, e.g.,
         'aaa=a, bbb=b' or ['aaa=a, ', 'bbb=b'] to {'aaa': 'a', 'bbb': b}

    Returns
    -------
    new_conf
    """
    if isinstance(conf, str):
        conf = conf.split()
        need_parse = True
    elif isinstance(conf, (list, tuple)):
        need_parse = True
    elif isinstance(conf, dict):
        need_parse = False
    else:
        raise ValueError(f'Unsupported format of conf={conf}')
    if need_parse:
        new_conf = dict()
        curr_key = None
        curr_value = ''
        for ele in conf:
            if '=' in ele:
                key, v = ele.split('=')
                if curr_key is not None:
                    new_conf[curr_key] = curr_value
                curr_key = key
                curr_value = v
            else:
                if curr_key is None:
                    raise ValueError(f'Cannot parse the conf={conf}')
                curr_value = curr_value + ' ' + ele
        if curr_key is not None:
            new_conf[curr_key] = curr_value
        return new_conf
    else:
        return conf


def apply_omegaconf_overrides(
        conf: DictConfig,
        overrides: Union[List, Tuple, str, Dict, DictConfig],
        check_key_exist=True,
):
    """
    Apply omegaconf overrides.

    Parameters
    ----------
    conf
        The base configuration.
    overrides
        The overrides can be a string or a list.
    check_key_exist
        Whether to check if all keys in the overrides must exist in the conf.

    Returns
    -------
    new_conf
        The updated configuration.
    """
    overrides = parse_dotlist_conf(overrides)

    def _check_exist_dotlist(C, key_in_dotlist):
        if not isinstance(key_in_dotlist, list):
            key_in_dotlist = key_in_dotlist.split('.')
        if key_in_dotlist[0] in C:
            if len(key_in_dotlist) > 1:
                return _check_exist_dotlist(C[key_in_dotlist[0]], key_in_dotlist[1:])
            else:
                return True
        else:
            return False

    if check_key_exist:
        for ele in overrides.items():
            if not _check_exist_dotlist(conf, ele[0]):
                raise KeyError(f'"{ele[0]}" is not found in the config. You may need to check the overrides. '
                               f'overrides={overrides}')
    override_conf = OmegaConf.from_dotlist([f'{ele[0]}={ele[1]}' for ele in overrides.items()])
    conf = OmegaConf.merge(conf, override_conf)
    return conf


class LogFilter(logging.Filter):
    """
    Filter log messages with patterns.
    """

    def __init__(self, blacklist: Union[str, List[str]]):
        """
        Parameters
        ----------
        blacklist
            Patterns to be suppressed in logging.
        """
        super().__init__()
        if isinstance(blacklist, str):
            blacklist = [blacklist]
        self._blacklist = blacklist

    def filter(self, record):
        """
        Check whether to suppress a logging message.

        Parameters
        ----------
        record
            A logging message.

        Returns
        -------
        If True, no pattern exists in the message, hence printed out.
        If False, some pattern is in the message, hence filtered out.
        """
        matches = [pattern not in record.msg for pattern in self._blacklist]
        return all(matches)


def add_log_filter(target_logger, log_filter):
    """
    Add one log filter to the target logger.

    Parameters
    ----------
    target_logger
        Target logger
    log_filter
        Log filter
    """
    for handler in target_logger.handlers:
        handler.addFilter(log_filter)


def remove_log_filter(target_logger, log_filter):
    """
    Remove one log filter to the target logger.

    Parameters
    ----------
    target_logger
        Target logger
    log_filter
        Log filter
    """
    for handler in target_logger.handlers:
        handler.removeFilter(log_filter)


@contextmanager
def apply_log_filter(log_filter):
    """
    User contextmanager to control the scope of applying one log filter.
    Currently, it is to filter some pytorch lightning's log messages.
    But we can easily extend it to cover more loggers.

    Parameters
    ----------
    log_filter
        Log filter.
    """
    try:
        add_log_filter(logging.getLogger(), log_filter)
        add_log_filter(logging.getLogger("pytorch_lightning"), log_filter)
        yield

    finally:
        remove_log_filter(logging.getLogger(), log_filter)
        remove_log_filter(logging.getLogger("pytorch_lightning"), log_filter)


def modify_duplicate_model_names(
        predictor,
        postfix: str,
        blacklist: List[str],
):
    """
    Modify a predictor's model names if they exist in a blacklist.

    Parameters
    ----------
    predictor
        An AutoMMPredictor object.
    postfix
        The postfix used to change the duplicate names.
    blacklist
        A list of names. The provided predictor can't use model names in the list.

    Returns
    -------
    The predictor guaranteed has no duplicate model names with the backlist names.
    """
    model_names = []
    for n in predictor._config.model.names:
        if n in blacklist:
            new_name = f"{n}_{postfix}"
            assert new_name not in blacklist
            assert new_name not in predictor._config.model.names
            # modify model prefix
            if n == predictor._model.prefix:
                predictor._model.prefix = new_name
            else:
                assert isinstance(predictor._model.model, nn.ModuleList)
                for per_model in predictor._model.model:
                    if n == per_model.prefix:
                        per_model.prefix = new_name
                        break
            # modify data processor prefix
            for per_modality_processors in predictor._data_processors.values():
                for per_processor in per_modality_processors:
                    if n == per_processor.prefix:
                        per_processor.prefix = new_name
            # modify model config keys
            setattr(predictor._config.model, new_name, getattr(predictor._config.model, n))
            delattr(predictor._config.model, n)

            model_names.append(new_name)
        else:
            model_names.append(n)

    predictor._config.model.names = model_names

    return predictor


def assign_feature_column_names(
        data_processors: Dict,
        df_preprocessor: MultiModalFeaturePreprocessor,
):
    """
    Assign feature column names to data processors.
    This is to patch the data processors saved by AutoGluon 0.4.0.

    Parameters
    ----------
    data_processors
        The data processors.
    df_preprocessor
        The dataframe preprocessor.

    Returns
    -------
    The data processors with feature column names added.
    """
    for per_modality in data_processors:
        if per_modality == LABEL:
            continue
        for per_model_processor in data_processors[per_modality]:
            # requires_column_info=True is used for feature column distillation.
            per_model_processor.requires_column_info = False
            if per_modality == IMAGE:
                per_model_processor.image_column_names = df_preprocessor.image_path_names
            elif per_modality == TEXT:
                per_model_processor.text_column_names = df_preprocessor.text_feature_names
            elif per_modality == NUMERICAL:
                per_model_processor.numerical_column_names = df_preprocessor.numerical_feature_names
            elif per_modality == CATEGORICAL:
                per_model_processor.categorical_column_names = df_preprocessor.categorical_feature_names
            else:
                raise ValueError(f"Unknown modality: {per_modality}")

    return data_processors


def turn_on_off_feature_column_info(
        data_processors: Dict,
        flag: bool,
):
    """
    Turn on or off returning feature column information in data processors.
    Since feature column information is not always required in training models,
    we optionally turn this flag on or off.

    Parameters
    ----------
    data_processors
        The data processors.
    flag
        True/False

    Returns
    -------
    The data processors with the flag on or off.
    """
    for per_modality_processors in data_processors.values():
        for per_model_processor in per_modality_processors:
            # label processor doesn't have requires_column_info.
            if hasattr(per_model_processor, "requires_column_info"):
                per_model_processor.requires_column_info = flag

    return data_processors

<<<<<<< HEAD
def get_mix_state(
        df_preprocessor: MultiModalFeaturePreprocessor,
        config: DictConfig,
        num_classes: int,
):
    """
        Get the mixup state for loss function choice.
        Now the mixup can only support image data.
        And the problem type can not support Regression.
        Parameters
        ----------
        df_preprocessors
            The MultiModalFeaturePreprocessor to check whether contains images
        config
            The mixup configs.
        num_classes
            The number of classes in the task. Class <= 1 will cause faults.

        Returns
        -------
        The mixup is on or off.
    """
    mixup_active = config.mixup > 0 or \
                   config.cutmix > 0. or \
                   config.cutmix_minmax is not None
    return (len(df_preprocessor.image_path_names) > 0 & mixup_active & num_classes > 1)
=======

def try_to_infer_pos_label(
        data_config: DictConfig,
        label_encoder: LabelEncoder,
        problem_type: str,
):
    """
    Try to infer positive label for binary classification, which is used in computing some metrics, e.g., roc_auc.
    If positive class is not provided, then use pos_label=1 by default.
    If the problem type is not binary classification, then return None.

    Parameters
    ----------
    data_config
        A DictConfig object containing only the data configurations.
    label_encoder
        The label encoder of classification tasks.
    problem_type
        Type of problem.

    Returns
    -------

    """
    if problem_type != BINARY:
        return None

    pos_label = OmegaConf.select(data_config, "pos_label", default=None)
    if pos_label is not None:
        print(f"pos_label: {pos_label}\n")
        pos_label = label_encoder.transform([pos_label]).item()
    else:
        pos_label = 1

    return pos_label
>>>>>>> 2e2560d2
<|MERGE_RESOLUTION|>--- conflicted
+++ resolved
@@ -1228,7 +1228,41 @@
 
     return data_processors
 
-<<<<<<< HEAD
+def try_to_infer_pos_label(
+        data_config: DictConfig,
+        label_encoder: LabelEncoder,
+        problem_type: str,
+):
+    """
+    Try to infer positive label for binary classification, which is used in computing some metrics, e.g., roc_auc.
+    If positive class is not provided, then use pos_label=1 by default.
+    If the problem type is not binary classification, then return None.
+
+    Parameters
+    ----------
+    data_config
+        A DictConfig object containing only the data configurations.
+    label_encoder
+        The label encoder of classification tasks.
+    problem_type
+        Type of problem.
+
+    Returns
+    -------
+
+    """
+    if problem_type != BINARY:
+        return None
+
+    pos_label = OmegaConf.select(data_config, "pos_label", default=None)
+    if pos_label is not None:
+        print(f"pos_label: {pos_label}\n")
+        pos_label = label_encoder.transform([pos_label]).item()
+    else:
+        pos_label = 1
+
+    return pos_label
+
 def get_mix_state(
         df_preprocessor: MultiModalFeaturePreprocessor,
         config: DictConfig,
@@ -1254,41 +1288,4 @@
     mixup_active = config.mixup > 0 or \
                    config.cutmix > 0. or \
                    config.cutmix_minmax is not None
-    return (len(df_preprocessor.image_path_names) > 0 & mixup_active & num_classes > 1)
-=======
-
-def try_to_infer_pos_label(
-        data_config: DictConfig,
-        label_encoder: LabelEncoder,
-        problem_type: str,
-):
-    """
-    Try to infer positive label for binary classification, which is used in computing some metrics, e.g., roc_auc.
-    If positive class is not provided, then use pos_label=1 by default.
-    If the problem type is not binary classification, then return None.
-
-    Parameters
-    ----------
-    data_config
-        A DictConfig object containing only the data configurations.
-    label_encoder
-        The label encoder of classification tasks.
-    problem_type
-        Type of problem.
-
-    Returns
-    -------
-
-    """
-    if problem_type != BINARY:
-        return None
-
-    pos_label = OmegaConf.select(data_config, "pos_label", default=None)
-    if pos_label is not None:
-        print(f"pos_label: {pos_label}\n")
-        pos_label = label_encoder.transform([pos_label]).item()
-    else:
-        pos_label = 1
-
-    return pos_label
->>>>>>> 2e2560d2
+    return (len(df_preprocessor.image_path_names) > 0 & mixup_active & num_classes > 1)