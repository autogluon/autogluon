--- conflicted
+++ resolved
@@ -218,14 +218,10 @@
         overrides = copy.deepcopy(overrides)
         # apply customized model names
         overrides = parse_dotlist_conf(overrides)  # convert to a dict
-<<<<<<< HEAD
         config.model = customize_model_names(
             config=config.model,
             customized_names=overrides.get("model.names", None),
         )
-=======
-        config.model = customize_model_names(config=config.model, customized_names=overrides.get("model.names", None),)
->>>>>>> 306c2d6e
         # remove `model.names` from overrides since it's already applied.
         overrides.pop("model.names", None)
         # apply all the overrides
@@ -718,15 +714,11 @@
         raise ValueError(f"No available models for {names}")
 
 
-<<<<<<< HEAD
 def save_pretrained_models(
     model: nn.Module,
     config: DictConfig,
     path: str,
 ) -> DictConfig:
-=======
-def save_pretrained_models(model: nn.Module, config: DictConfig, path: str,) -> DictConfig:
->>>>>>> 306c2d6e
     """
     Save the pretrained models and configs to local to make future loading not dependent on Internet access.
     By loading local checkpoints, Huggingface doesn't need to download pretrained checkpoints from Internet.
@@ -784,14 +776,10 @@
     return config
 
 
-<<<<<<< HEAD
 def save_text_tokenizers(
     text_processors: List[TextProcessor],
     path: str,
 ) -> List[TextProcessor]:
-=======
-def save_text_tokenizers(text_processors: List[TextProcessor], path: str,) -> List[TextProcessor]:
->>>>>>> 306c2d6e
     """
     Save all the text tokenizers and record their relative paths, which are
     the corresponding model names, e.g, hf_text.
@@ -815,14 +803,10 @@
     return text_processors
 
 
-<<<<<<< HEAD
 def load_text_tokenizers(
     text_processors: List[TextProcessor],
     path: str,
 ) -> List[TextProcessor]:
-=======
-def load_text_tokenizers(text_processors: List[TextProcessor], path: str,) -> List[TextProcessor]:
->>>>>>> 306c2d6e
     """
     Load saved text tokenizers. If text processors already have tokenizers,
     then do nothing.
@@ -922,15 +906,11 @@
     return avg_state_dict
 
 
-<<<<<<< HEAD
 def compute_score(
     metric_data: dict,
     metric_name: str,
     pos_label: Optional[int] = 1,
 ) -> float:
-=======
-def compute_score(metric_data: dict, metric_name: str, pos_label: Optional[int] = 1,) -> float:
->>>>>>> 306c2d6e
     """
     Use sklearn to compute the score of one metric.
 
