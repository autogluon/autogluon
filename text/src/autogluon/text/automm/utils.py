import pytz
import datetime
import os
import functools
import logging
import pandas as pd
import pickle
import collections
import copy
import torch
from torch import nn
import warnings
from contextlib import contextmanager
from typing import Optional, List, Any, Dict, Tuple, Union
from nptyping import NDArray
from omegaconf import OmegaConf, DictConfig
from sklearn.preprocessing import LabelEncoder
from autogluon.core.metrics import get_metric

from .models import (
    HFAutoModelForTextPrediction,
    TimmAutoModelForImagePrediction,
    CLIPForImageText,
    CategoricalMLP,
    NumericalMLP,
    MultimodalFusionMLP,
    NumericalTransformer,
    CategoricalTransformer,
    MultimodalFusionTransformer,
)
from .data import (
    ImageProcessor,
    TextProcessor,
    CategoricalProcessor,
    NumericalProcessor,
    LabelProcessor,
    MultiModalFeaturePreprocessor,
    MixupModule,
)
from .constants import (
    ACCURACY,
    RMSE,
<<<<<<< HEAD
=======
    R2,
    PEARSONR,
    SPEARMANR,
>>>>>>> b4040d31
    ALL_MODALITIES,
    IMAGE,
    TEXT,
    CATEGORICAL,
    NUMERICAL,
    LABEL,
    MULTICLASS,
    BINARY,
    REGRESSION,
    Y_PRED_PROB,
    Y_PRED,
    Y_TRUE,
    AUTOMM,
    CLIP,
    TIMM_IMAGE,
    HF_TEXT,
    NUMERICAL_MLP,
    CATEGORICAL_MLP,
    FUSION_MLP,
    NUMERICAL_TRANSFORMER,
    CATEGORICAL_TRANSFORMER,
    FUSION_TRANSFORMER,
    ROC_AUC,
    AVERAGE_PRECISION,
<<<<<<< HEAD
    METRIC_MODE_MAP,
    VALID_METRICS,
    VALID_CONFIG_KEYS,
=======
    LOG_LOSS,
>>>>>>> b4040d31
)
from .presets import (
    list_model_presets,
    get_preset,
)

logger = logging.getLogger(AUTOMM)


def infer_metrics(
    problem_type: Optional[str] = None,
    eval_metric_name: Optional[str] = None,
):
    """
    Infer the validation metric and the evaluation metric if not provided.
    Validation metric is for early-stopping and selecting the best model checkpoints.
    Evaluation metric is to report performance to users.

    Parameters
    ----------
    problem_type
        Type of problem.
    eval_metric_name
        Name of evaluation metric provided by users.

    Returns
    -------
    validation_metric_name
        Name of validation metric.
    eval_metric_name
        Name of evaluation metric.
    """
    if eval_metric_name is not None:
        if eval_metric_name in VALID_METRICS:
            validation_metric_name = eval_metric_name
            return validation_metric_name, eval_metric_name
        warnings.warn(
            f"Currently, we cannot convert the metric: {eval_metric_name} to a metric supported in torchmetrics. "
            f"Thus, we will fall-back to use accuracy for multi-class classification problems "
            f", ROC-AUC for binary classification problem, and RMSE for regression problems.",
            UserWarning,
        )

    if problem_type == MULTICLASS:
        eval_metric_name = ACCURACY
    elif problem_type == BINARY:
        eval_metric_name = ROC_AUC
    elif problem_type == REGRESSION:
        eval_metric_name = RMSE
    else:
        raise NotImplementedError(f"Problem type: {problem_type} is not supported yet!")

    validation_metric_name = eval_metric_name

    return validation_metric_name, eval_metric_name


def get_minmax_mode(metric_name: str):
    """
    Get minmax mode based on metric name

    Parameters
    ----------
    metric_name
        A string representing metric

    Returns
    -------
    mode
        The min/max mode used in selecting model checkpoints.
        - min
             Its means that smaller metric is better.
        - max
            It means that larger metric is better.
    """
    assert (
        metric_name in METRIC_MODE_MAP
    ), f"{metric_name} is not a supported metric. Options are: {VALID_METRICS}"
    return METRIC_MODE_MAP.get(metric_name)


def filter_search_space(hyperparameters: dict, keys_to_filter: Union[str, List[str]]):
    """
    Filter search space within hyperparameters without the given keys as prefixes.
    Hyperparameters that are not search space will not be filtered.

    Parameters
    ----------
    hyperparameters
        A dictionary containing search space and overrides to config.
    keys_to_filter
        Keys that needs to be filtered out

    Returns
    -------
        hyperparameters being filtered
    """
    assert any(
        key.startswith(valid_keys)
        for valid_keys in VALID_CONFIG_KEYS
        for key in keys_to_filter
    ), f"Invalid keys: {keys_to_filter}. Valid options are {VALID_CONFIG_KEYS}"
    from autogluon.core.space import Space
    from ray.tune.sample import Domain

    hyperparameters = copy.deepcopy(hyperparameters)
    if isinstance(keys_to_filter, str):
        keys_to_filter = [keys_to_filter]
    for hyperparameter, value in hyperparameters.copy().items():
        if not isinstance(value, (Space, Domain)):
            continue
        for key in keys_to_filter:
            if hyperparameter.startswith(key):
                del hyperparameters[hyperparameter]
    return hyperparameters


def get_config(
    config: Union[dict, DictConfig],
    overrides: Optional[Union[str, List[str], Dict]] = None,
):
    """
    Construct configurations for model, data, optimization, and environment.
    It supports to overrides some default configurations.

    Parameters
    ----------
    config
        A dictionary including four keys: "model", "data", "optimization", and "environment".
        If any key is not not given, we will fill in with the default value.

        The value of each key can be a string, yaml path, or DictConfig object. For example:
        config = {
                        "model": "fusion_mlp_image_text_tabular",
                        "data": "default",
                        "optimization": "adamw",
                        "environment": "default",
                    }
            or
            config = {
                        "model": "/path/to/model/config.yaml",
                        "data": "/path/to/data/config.yaml",
                        "optimization": "/path/to/optimization/config.yaml",
                        "environment": "/path/to/environment/config.yaml",
                    }
            or
            config = {
                        "model": OmegaConf.load("/path/to/model/config.yaml"),
                        "data": OmegaConf.load("/path/to/data/config.yaml"),
                        "optimization": OmegaConf.load("/path/to/optimization/config.yaml"),
                        "environment": OmegaConf.load("/path/to/environment/config.yaml"),
                    }
    overrides
        This is to override some default configurations.
            For example, changing the text and image backbones can be done by formatting:

            a string
            overrides = "model.hf_text.checkpoint_name=google/electra-small-discriminator
            model.timm_image.checkpoint_name=swin_small_patch4_window7_224"

            or a list of strings
            overrides = ["model.hf_text.checkpoint_name=google/electra-small-discriminator",
            "model.timm_image.checkpoint_name=swin_small_patch4_window7_224"]

            or a dictionary
            overrides = {
                            "model.hf_text.checkpoint_name": "google/electra-small-discriminator",
                            "model.timm_image.checkpoint_name": "swin_small_patch4_window7_224",
                        }

    Returns
    -------
    Configurations as a DictConfig object
    """
    if config is None:
        config = get_preset(list_model_presets()[0])
    if not isinstance(config, DictConfig):
        all_configs = []
        for k, default_value in [
            ("model", "fusion_mlp_image_text_tabular"),
            ("data", "default"),
            ("optimization", "adamw"),
            ("environment", "default"),
        ]:
            if k not in config:
                config[k] = default_value
        for k, v in config.items():
            if isinstance(v, dict):
                per_config = OmegaConf.create(v)
            elif isinstance(v, DictConfig):
                per_config = v
            elif isinstance(v, str):
                if v.lower().endswith((".yaml", ".yml")):
                    per_config = OmegaConf.load(os.path.expanduser(v))
                else:
                    cur_path = os.path.dirname(os.path.abspath(__file__))
                    config_path = os.path.join(cur_path, "configs", k, f"{v}.yaml")
                    per_config = OmegaConf.load(config_path)
            else:
                raise ValueError(f"Unknown configuration type: {type(v)}")

            all_configs.append(per_config)

        config = OmegaConf.merge(*all_configs)
    verify_model_names(config.model)
    logger.debug(f"overrides: {overrides}")
    if overrides is not None:
        # avoid manipulating user-provided overrides
        overrides = copy.deepcopy(overrides)
        # apply customized model names
        overrides = parse_dotlist_conf(overrides)  # convert to a dict
        config.model = customize_model_names(
            config=config.model,
            customized_names=overrides.get("model.names", None),
        )
        # remove `model.names` from overrides since it's already applied.
        overrides.pop("model.names", None)
        # apply all the overrides
        config = apply_omegaconf_overrides(
            config, overrides=overrides, check_key_exist=True
        )
    verify_model_names(config.model)
    return config


def verify_model_names(config: DictConfig):
    """
    Verify whether provided model names are valid.

    Parameters
    ----------
    config
        Config should have a attribute `names`, which contains a list of
        attribute names, e.g., ["timm_image", "hf_text"]. And each string in
        `config.names` should also be a attribute of `config`, e.g, `config.timm_image`.
    """
    # must have attribute `names`
    assert hasattr(config, "names")
    # assure no duplicate names
    assert len(config.names) == len(set(config.names))
    # verify that strings in `config.names` match the keys of `config`.
    keys = list(config.keys())
    keys.remove("names")
<<<<<<< HEAD
    assert set(config.names).issubset(
        set(keys)
    ), f"`{config.names}` do not match config keys {keys}"
=======
    assert set(config.names).issubset(set(keys)), f"`{config.names}` do not match config keys {keys}"
>>>>>>> b4040d31

    # verify that no name starts with another one
    names = sorted(config.names, key=lambda ele: len(ele), reverse=True)
    for i in range(len(names)):
        if names[i].startswith(tuple(names[i + 1 :])):
<<<<<<< HEAD
            raise ValueError(
                f"name {names[i]} starts with one of another name: {names[i+1:]}"
            )
=======
            raise ValueError(f"name {names[i]} starts with one of another name: {names[i+1:]}")
>>>>>>> b4040d31


def get_name_prefix(
    name: str,
    prefixes: List[str],
):
    """
    Get a name's prefix from some available candidates.

    Parameters
    ----------
    name
        A name string
    prefixes
        Available prefixes.

    Returns
    -------
        Prefix of the name.
    """
    search_results = [pre for pre in prefixes if name.lower().startswith(pre)]
    if len(search_results) == 0:
        return None
    elif len(search_results) >= 2:
        raise ValueError(
            f"Model name `{name}` is mapped to multiple models, "
            f"which means some names in `{prefixes}` have duplicate prefixes."
        )
    else:
        return search_results[0]


def customize_model_names(
    config: DictConfig,
    customized_names: Union[str, List[str]],
):
    """
    Customize attribute names of `config` with the provided names.
    A valid customized name string should start with one available name
    string in `config`.

    Parameters
    ----------
    config
        Config should have a attribute `names`, which contains a list of
        attribute names, e.g., ["timm_image", "hf_text"]. And each string in
        `config.names` should also be a attribute of `config`, e.g, `config.timm_image`.
    customized_names
        The provided names to replace the existing ones in `config.names` as well as
        the corresponding attribute names. For example, if `customized_names` is
        ["timm_image_123", "hf_text_abc"], then `config.timm_image` and `config.hf_text`
        are changed to `config.timm_image_123` and `config.hf_text_abc`.

    Returns
    -------
        A new config with its first-level attributes customized by the provided names.
    """
    if not customized_names:
        return config

    if isinstance(customized_names, str):
        customized_names = OmegaConf.from_dotlist([f"names={customized_names}"]).names

    new_config = OmegaConf.create()
    new_config.names = []
    available_prefixes = list(config.keys())
    available_prefixes.remove("names")
    for per_name in customized_names:
        per_prefix = get_name_prefix(
            name=per_name,
            prefixes=available_prefixes,
        )
        if per_prefix:
            per_config = getattr(config, per_prefix)
            setattr(new_config, per_name, copy.deepcopy(per_config))
            new_config.names.append(per_name)
        else:
            logger.debug(f"Removing {per_name}, which doesn't start with any of these prefixes: {available_prefixes}.")

    if len(new_config.names) == 0:
        raise ValueError(
            f"No customized name in `{customized_names}` starts with name prefixes in `{available_prefixes}`."
        )

    return new_config


def select_model(
    config: DictConfig,
    df_preprocessor: MultiModalFeaturePreprocessor,
):
    """
    Filter model config through the detected modalities in the training data.
    If MultiModalFeaturePreprocessor can't detect some modality,
    this function will remove the models that use this modality. This function is to
    maximize the user flexibility in defining the config.
    For example, if one uses the "fusion_mlp_image_text_tabular" as the model config template
    but the training data don't have images, this function will filter out all the models
    using images, such as Swin Transformer and CLIP.

    Parameters
    ----------
    config
        A DictConfig object. The model config should be accessible by "config.model"
    df_preprocessor
        A MultiModalFeaturePreprocessor object, which has called .fit() on the training data.
        Column names of the same modality are grouped into one list. If a modality's list is empty,
        it means the training data don't have this modality.

    Returns
    -------
    Config with some unused models removed.
    """
    data_status = {}
    for per_modality in ALL_MODALITIES:
        data_status[per_modality] = False
    if len(df_preprocessor.image_path_names) > 0:
        data_status[IMAGE] = True
    if len(df_preprocessor.text_feature_names) > 0:
        data_status[TEXT] = True
    if len(df_preprocessor.categorical_feature_names) > 0:
        data_status[CATEGORICAL] = True
    if len(df_preprocessor.numerical_feature_names) > 0:
        data_status[NUMERICAL] = True

    names = config.model.names
    if isinstance(names, str):
        names = [names]
    selected_model_names = []
    fusion_model_name = []
    for model_name in names:
        model_config = getattr(config.model, model_name)
        if model_config.data_types is None:
            fusion_model_name.append(model_name)
            continue
        model_data_status = [data_status[d_type] for d_type in model_config.data_types]
        if all(model_data_status):
            selected_model_names.append(model_name)
        else:
            delattr(config.model, model_name)

    if len(selected_model_names) == 0:
        raise ValueError("No model is available for this dataset.")
    # only allow no more than 1 fusion model
    assert len(fusion_model_name) <= 1
    if len(selected_model_names) > 1:
        assert len(fusion_model_name) == 1
        selected_model_names.extend(fusion_model_name)
    else:  # remove the fusion model's config make `config.model.names` and the keys of `config.model` consistent.
        if len(fusion_model_name) == 1 and hasattr(config.model, fusion_model_name[0]):
            delattr(config.model, fusion_model_name[0])

    config.model.names = selected_model_names
    logger.debug(f"selected models: {selected_model_names}")

    return config


def init_df_preprocessor(
    config: DictConfig,
    column_types: collections.OrderedDict,
    label_column: str,
    train_df_x: pd.DataFrame,
    train_df_y: pd.Series,
):
    """
    Initialize the dataframe preprocessor by calling .fit().

    Parameters
    ----------
    config
        A DictConfig containing only the data config.
    column_types
        A dictionary that maps column names to their data types.
        For example: `column_types = {"item_name": "text", "image": "image_path",
        "product_description": "text", "height": "numerical"}`
        may be used for a table with columns: "item_name", "brand", "product_description", and "height".
    label_column
        Name of the column that contains the target variable to predict.
    train_df_x
        A pd.DataFrame containing only the feature columns.
    train_df_y
        A pd.Series object containing only the label column.
    Returns
    -------
    Initialized dataframe preprocessor.
    """
    df_preprocessor = MultiModalFeaturePreprocessor(
        config=config,
        column_types=column_types,
        label_column=label_column,
    )
    df_preprocessor.fit(
        X=train_df_x,
        y=train_df_y,
    )

    return df_preprocessor


def init_data_processors(
    config: DictConfig,
    df_preprocessor: MultiModalFeaturePreprocessor,
):
    """
    Create the data processors according to the model config. This function creates one processor for
    each modality of each model. For example, if one model config contains BERT, ViT, and CLIP, then
    BERT would have its own text processor, ViT would have its own image processor, and CLIP would have
    its own text and image processors. This is to support training arbitrary combinations of single-modal
    and multimodal models since two models may share the same modality but have different processing. Text
    sequence length is a good example. BERT's sequence length is generally 512, while CLIP uses sequences of
    length 77.

    Parameters
    ----------
    config
        A DictConfig object. The model config should be accessible by "config.model".
    df_preprocessor
        The dataframe preprocessor.

    Returns
    -------
    A dictionary with modalities as the keys. Each modality has a list of processors.
    Note that "label" is also treated as a modality for convenience.
    """
    names = config.model.names
    if isinstance(names, str):
        names = [names]

    data_processors = {
        IMAGE: [],
        TEXT: [],
        CATEGORICAL: [],
        NUMERICAL: [],
        LABEL: [],
    }
    for model_name in names:
        model_config = getattr(config.model, model_name)
        # each model has its own label processor
        data_processors[LABEL].append(LabelProcessor(prefix=model_name))
        if model_config.data_types is None:
            continue
        for d_type in model_config.data_types:
            if d_type == IMAGE:
                data_processors[IMAGE].append(
                    ImageProcessor(
                        prefix=model_name,
                        checkpoint_name=model_config.checkpoint_name,
                        train_transform_types=model_config.train_transform_types,
                        val_transform_types=model_config.val_transform_types,
                        image_column_names=df_preprocessor.image_path_names,
                        norm_type=model_config.image_norm,
                        size=model_config.image_size,
                        max_img_num_per_col=model_config.max_img_num_per_col,
                        missing_value_strategy=config.data.image.missing_value_strategy,
                    )
                )
            elif d_type == TEXT:
                data_processors[TEXT].append(
                    TextProcessor(
                        prefix=model_name,
                        tokenizer_name=model_config.tokenizer_name,
                        checkpoint_name=model_config.checkpoint_name,
                        text_column_names=df_preprocessor.text_feature_names,
                        max_len=model_config.max_text_len,
                        insert_sep=model_config.insert_sep,
                        text_segment_num=model_config.text_segment_num,
                        stochastic_chunk=model_config.stochastic_chunk,
                        text_detection_length=OmegaConf.select(model_config, "text_detection_length"),
                        train_augment_types=OmegaConf.select(model_config, "text_train_augment_types"),
                    )
                )
            elif d_type == CATEGORICAL:
                data_processors[CATEGORICAL].append(
                    CategoricalProcessor(
                        prefix=model_name,
                        categorical_column_names=df_preprocessor.categorical_feature_names,
                    )
                )
            elif d_type == NUMERICAL:
                data_processors[NUMERICAL].append(
                    NumericalProcessor(
                        prefix=model_name,
                        numerical_column_names=df_preprocessor.numerical_feature_names,
                        merge=model_config.merge,
                    )
                )
            else:
                raise ValueError(f"unknown data type: {d_type}")

    assert len(data_processors[LABEL]) > 0

    # Only keep the modalities with non-empty processors.
    data_processors = {k: v for k, v in data_processors.items() if len(v) > 0}
    return data_processors


def create_model(
    config: DictConfig,
    num_classes: int,
    num_numerical_columns: Optional[int] = None,
    num_categories: Optional[List[int]] = None,
    pretrained: Optional[bool] = True,
):
    """
    Create models. It supports the auto models of huggingface text and timm image.
    Multimodal models, e.g., CLIP, should be added case-by-case since their configs and usages
    may be different. It uses MLP for the numerical features, categorical features, and late-fusion.

    Parameters
    ----------
    config
        A DictConfig object. The model config should be accessible by "config.model".
    num_classes
        The class number for a classification task. It should be 1 for a regression task.
    num_numerical_columns
        The number of numerical columns in the training dataframe.
    num_categories
        The category number for each categorical column in the training dataframe.
    pretrained
        Whether using the pretrained timm models. If pretrained=True, download the pretrained model.

    Returns
    -------
    A Pytorch model.
    """
    names = config.model.names
    if isinstance(names, str):
        names = [names]
    # make sure no duplicate model names
    assert len(names) == len(set(names))
    logger.debug(f"output_shape: {num_classes}")
    all_models = []
    for model_name in names:
        model_config = getattr(config.model, model_name)
        if model_name.lower().startswith(CLIP):
            model = CLIPForImageText(
                prefix=model_name,
                checkpoint_name=model_config.checkpoint_name,
                num_classes=num_classes,
            )
        elif model_name.lower().startswith(TIMM_IMAGE):
            model = TimmAutoModelForImagePrediction(
                prefix=model_name,
                checkpoint_name=model_config.checkpoint_name,
                num_classes=num_classes,
                mix_choice=model_config.mix_choice,
                pretrained=pretrained,
            )
        elif model_name.lower().startswith(HF_TEXT):
            model = HFAutoModelForTextPrediction(
                prefix=model_name,
                checkpoint_name=model_config.checkpoint_name,
                num_classes=num_classes,
            )
        elif model_name.lower().startswith(NUMERICAL_MLP):
            model = NumericalMLP(
                prefix=model_name,
                in_features=num_numerical_columns,
                hidden_features=model_config.hidden_size,
                out_features=model_config.hidden_size,
                num_layers=model_config.num_layers,
                activation=model_config.activation,
                dropout_prob=model_config.drop_rate,
                normalization=model_config.normalization,
                num_classes=num_classes,
            )
        elif model_name.lower().startswith(NUMERICAL_TRANSFORMER):
            model = NumericalTransformer(
                prefix=model_name,
                in_features=num_numerical_columns,
                out_features=model_config.out_features,
                d_token=model_config.d_token,
                n_blocks=model_config.num_trans_blocks,
                attention_n_heads=model_config.num_attn_heads,
                attention_dropout=model_config.attention_dropout,
                residual_dropout=model_config.residual_dropout,
                ffn_dropout=model_config.ffn_dropout,
                attention_normalization=model_config.normalization,
                ffn_normalization=model_config.normalization,
                head_normalization=model_config.normalization,
                ffn_activation=model_config.ffn_activation,
                head_activation=model_config.head_activation,
                num_classes=num_classes,
                cls_token=True if len(names) == 1 else False,
            )
        elif model_name.lower().startswith(CATEGORICAL_MLP):
            model = CategoricalMLP(
                prefix=model_name,
                num_categories=num_categories,
                out_features=model_config.hidden_size,
                num_layers=model_config.num_layers,
                activation=model_config.activation,
                dropout_prob=model_config.drop_rate,
                normalization=model_config.normalization,
                num_classes=num_classes,
            )
        elif model_name.lower().startswith(CATEGORICAL_TRANSFORMER):
            model = CategoricalTransformer(
                prefix=model_name,
                num_categories=num_categories,
                out_features=model_config.out_features,
                d_token=model_config.d_token,
                n_blocks=model_config.num_trans_blocks,
                attention_n_heads=model_config.num_attn_heads,
                attention_dropout=model_config.attention_dropout,
                residual_dropout=model_config.residual_dropout,
                ffn_dropout=model_config.ffn_dropout,
                attention_normalization=model_config.normalization,
                ffn_normalization=model_config.normalization,
                head_normalization=model_config.normalization,
                ffn_activation=model_config.ffn_activation,
                head_activation=model_config.head_activation,
                num_classes=num_classes,
                cls_token=True if len(names) == 1 else False,
            )
        elif model_name.lower().startswith(FUSION_MLP):
            fusion_model = functools.partial(
                MultimodalFusionMLP,
                prefix=model_name,
                hidden_features=model_config.hidden_sizes,
                num_classes=num_classes,
                adapt_in_features=model_config.adapt_in_features,
                activation=model_config.activation,
                dropout_prob=model_config.drop_rate,
                normalization=model_config.normalization,
                loss_weight=model_config.weight
                if hasattr(model_config, "weight")
                else None,
            )
            continue
        elif model_name.lower().startswith(FUSION_TRANSFORMER):
            fusion_model = functools.partial(
                MultimodalFusionTransformer,
                prefix=model_name,
                hidden_features=model_config.hidden_size,
                num_classes=num_classes,
                n_blocks=model_config.n_blocks,
                attention_n_heads=model_config.attention_n_heads,
                ffn_d_hidden=model_config.ffn_d_hidden,
                attention_dropout=model_config.attention_dropout,
                residual_dropout=model_config.residual_dropout,
                ffn_dropout=model_config.ffn_dropout,
                attention_normalization=model_config.normalization,
                ffn_normalization=model_config.normalization,
                head_normalization=model_config.normalization,
                ffn_activation=model_config.ffn_activation,
                head_activation=model_config.head_activation,
                adapt_in_features=model_config.adapt_in_features,
                loss_weight=model_config.weight
                if hasattr(model_config, "weight")
                else None,
            )
            continue
        else:
            raise ValueError(f"unknown model name: {model_name}")

        all_models.append(model)

    if len(all_models) > 1:
        # must have one fusion model if there are multiple independent models
        return fusion_model(models=all_models)
    elif len(all_models) == 1:
        return all_models[0]
    else:
        raise ValueError(f"No available models for {names}")


def save_pretrained_models(
    model: nn.Module,
    config: DictConfig,
    path: str,
) -> DictConfig:
    """
    Save the pretrained models and configs to local to make future loading not dependent on Internet access.
    By loading local checkpoints, Huggingface doesn't need to download pretrained checkpoints from Internet.
    It is called by setting "standalone=True" in "AutoMMPredictor.load()".

    Parameters
    ----------
    model
        One model.
    config
        A DictConfig object. The model config should be accessible by "config.model".
    path
        The path to save pretrained checkpoints.
    """
<<<<<<< HEAD
    requires_saving = any(
        [
            model_name.lower().startswith((CLIP, HF_TEXT))
            for model_name in config.model.names
        ]
    )
=======
    requires_saving = any([model_name.lower().startswith((CLIP, HF_TEXT)) for model_name in config.model.names])
>>>>>>> b4040d31
    if not requires_saving:
        return config

    if len(config.model.names) == 1:
        model = nn.ModuleList([model])
    else:  # assumes the fusion model has a model attribute, a nn.ModuleList
        model = model.model
    for per_model in model:
        if per_model.prefix.lower().startswith((CLIP, HF_TEXT)):
            per_model.model.save_pretrained(os.path.join(path, per_model.prefix))
            model_config = getattr(config.model, per_model.prefix)
            model_config.checkpoint_name = os.path.join("local://", per_model.prefix)

    return config


def convert_checkpoint_name(config: DictConfig, path: str) -> DictConfig:
    """
    Convert the checkpoint name from relative path to absolute path for
    loading the pretrained weights in offline deployment.
    It is called by setting "standalone=True" in "AutoMMPredictor.load()".

    Parameters
    ----------
    config
        A DictConfig object. The model config should be accessible by "config.model".
    path
        The saving path to the pretrained Huggingface models.
    """
    for model_name in config.model.names:
        if model_name.lower().startswith((CLIP, HF_TEXT)):
            model_config = getattr(config.model, model_name)
            if model_config.checkpoint_name.startswith("local://"):
<<<<<<< HEAD
                model_config.checkpoint_name = os.path.join(
                    path, model_config.checkpoint_name[len("local://") :]
                )
                assert os.path.exists(
                    os.path.join(model_config.checkpoint_name, "config.json")
                )  # guarantee the existence of local configs
                assert os.path.exists(
                    os.path.join(model_config.checkpoint_name, "pytorch_model.bin")
                )
=======
                model_config.checkpoint_name = os.path.join(path, model_config.checkpoint_name[len("local://") :])
                assert os.path.exists(
                    os.path.join(model_config.checkpoint_name, "config.json")
                )  # guarantee the existence of local configs
                assert os.path.exists(os.path.join(model_config.checkpoint_name, "pytorch_model.bin"))
>>>>>>> b4040d31

    return config


def save_text_tokenizers(
    text_processors: List[TextProcessor],
    path: str,
) -> List[TextProcessor]:
    """
    Save all the text tokenizers and record their relative paths, which are
    the corresponding model names, e.g, hf_text.

    Parameters
    ----------
    text_processors
        A list of text processors with tokenizers.
    path
        The root path.

    Returns
    -------
    A list of text processors with tokenizers replaced by their local relative paths.
    """
    for per_text_processor in text_processors:
        per_path = os.path.join(path, per_text_processor.prefix)
        per_text_processor.tokenizer.save_pretrained(per_path)
        per_text_processor.tokenizer = per_text_processor.prefix

    return text_processors


def load_text_tokenizers(
    text_processors: List[TextProcessor],
    path: str,
) -> List[TextProcessor]:
    """
    Load saved text tokenizers. If text processors already have tokenizers,
    then do nothing.

    Parameters
    ----------
    text_processors
        A list of text processors with tokenizers or their relative paths.
    path
        The root path.

    Returns
    -------
    A list of text processors with tokenizers loaded.
    """
    for per_text_processor in text_processors:
        if isinstance(per_text_processor.tokenizer, str):
            per_path = os.path.join(path, per_text_processor.tokenizer)
            per_text_processor.tokenizer = per_text_processor.get_pretrained_tokenizer(
                tokenizer_name=per_text_processor.tokenizer_name,
                checkpoint_name=per_path,
            )
    return text_processors


def make_exp_dir(
    root_path: str,
    job_name: str,
    create: Optional[bool] = True,
):
    """
    Creates the exp dir of format e.g.,: root_path/2022_01_01/job_name_12_00_00/
    This function is to better organize the training runs. It is recommended to call this
    function and pass the returned "exp_dir" to "AutoMMPredictor.fit(save_path=exp_dir)".

    Parameters
    ----------
    root_path
        The basic path where to create saving directories for training runs.
    job_name
        The job names to name training runs.
    create
        Whether to make the directory.

    Returns
    -------
    The formatted directory path.
    """
    tz = pytz.timezone("US/Pacific")
    ct = datetime.datetime.now(tz=tz)
    date_stamp = ct.strftime("%Y_%m_%d")
    time_stamp = ct.strftime("%H_%M_%S")

    # Group logs by day first
    exp_dir = os.path.join(root_path, date_stamp)

    # Then, group by run_name and hour + min + sec to avoid duplicates
    exp_dir = os.path.join(exp_dir, "_".join([job_name, time_stamp]))

    if create:
        os.makedirs(exp_dir, mode=0o777, exist_ok=False)

    return exp_dir


def average_checkpoints(
    checkpoint_paths: List[str],
):
    """
    Average a list of checkpoints' state_dicts.

    Parameters
    ----------
    checkpoint_paths
        A list of model checkpoint paths.

    Returns
    -------
    The averaged state_dict.
    """
    if len(checkpoint_paths) > 1:
        avg_state_dict = {}
        for per_path in checkpoint_paths:
            state_dict = torch.load(per_path, map_location=torch.device("cpu"))[
                "state_dict"
            ]
            for key in state_dict:
                if key in avg_state_dict:
                    avg_state_dict[key] += state_dict[key]
                else:
                    avg_state_dict[key] = state_dict[key]
            del state_dict

        num = torch.tensor(len(checkpoint_paths))
        for key in avg_state_dict:
            avg_state_dict[key] = avg_state_dict[key] / num.to(avg_state_dict[key])
    else:
        avg_state_dict = torch.load(
            checkpoint_paths[0], map_location=torch.device("cpu")
        )["state_dict"]

    return avg_state_dict


def compute_score(
    metric_data: dict,
    metric_name: str,
    pos_label: Optional[int] = 1,
) -> float:
    """
    Use sklearn to compute the score of one metric.

    Parameters
    ----------
    metric_data
        A dictionary with the groundtruth (Y_TRUE) and predicted values (Y_PRED, Y_PRED_PROB).
        The predicted class probabilities are required to compute the roc_auc score.
    metric_name
        The name of metric to compute.
    pos_label
        The encoded label (0 or 1) of binary classification's positive class.

    Returns
    -------
    Computed score.
    """
    metric = get_metric(metric_name)
    if metric.name in [ROC_AUC, AVERAGE_PRECISION]:
        return metric._sign * metric(
            metric_data[Y_TRUE], metric_data[Y_PRED_PROB][:, pos_label]
        )
    else:
        return metric._sign * metric(metric_data[Y_TRUE], metric_data[Y_PRED])


def parse_dotlist_conf(conf):
    """Parse the config files that is potentially in the dotlist format to a dictionary

    Parameters
    ----------
    conf
        Apply the conf stored as dotlist, e.g.,
         'aaa=a, bbb=b' or ['aaa=a, ', 'bbb=b'] to {'aaa': 'a', 'bbb': b}

    Returns
    -------
    new_conf
    """
    if isinstance(conf, str):
        conf = conf.split()
        need_parse = True
    elif isinstance(conf, (list, tuple)):
        need_parse = True
    elif isinstance(conf, dict):
        need_parse = False
    else:
        raise ValueError(f"Unsupported format of conf={conf}")
    if need_parse:
        new_conf = dict()
        curr_key = None
        curr_value = ""
        for ele in conf:
            if "=" in ele:
                key, v = ele.split("=")
                if curr_key is not None:
                    new_conf[curr_key] = curr_value
                curr_key = key
                curr_value = v
            else:
                if curr_key is None:
                    raise ValueError(f"Cannot parse the conf={conf}")
                curr_value = curr_value + " " + ele
        if curr_key is not None:
            new_conf[curr_key] = curr_value
        return new_conf
    else:
        return conf


def apply_omegaconf_overrides(
    conf: DictConfig,
    overrides: Union[List, Tuple, str, Dict, DictConfig],
    check_key_exist=True,
):
    """
    Apply omegaconf overrides.

    Parameters
    ----------
    conf
        The base configuration.
    overrides
        The overrides can be a string or a list.
    check_key_exist
        Whether to check if all keys in the overrides must exist in the conf.

    Returns
    -------
    new_conf
        The updated configuration.
    """
    overrides = parse_dotlist_conf(overrides)

    def _check_exist_dotlist(C, key_in_dotlist):
        if not isinstance(key_in_dotlist, list):
            key_in_dotlist = key_in_dotlist.split(".")
        if key_in_dotlist[0] in C:
            if len(key_in_dotlist) > 1:
                return _check_exist_dotlist(C[key_in_dotlist[0]], key_in_dotlist[1:])
            else:
                return True
        else:
            return False

    if check_key_exist:
        for ele in overrides.items():
            if not _check_exist_dotlist(conf, ele[0]):
                raise KeyError(
                    f'"{ele[0]}" is not found in the config. You may need to check the overrides. '
                    f"overrides={overrides}"
                )
<<<<<<< HEAD
    override_conf = OmegaConf.from_dotlist(
        [f"{ele[0]}={ele[1]}" for ele in overrides.items()]
    )
=======
    override_conf = OmegaConf.from_dotlist([f"{ele[0]}={ele[1]}" for ele in overrides.items()])
>>>>>>> b4040d31
    conf = OmegaConf.merge(conf, override_conf)
    return conf


class LogFilter(logging.Filter):
    """
    Filter log messages with patterns.
    """

    def __init__(self, blacklist: Union[str, List[str]]):
        """
        Parameters
        ----------
        blacklist
            Patterns to be suppressed in logging.
        """
        super().__init__()
        if isinstance(blacklist, str):
            blacklist = [blacklist]
        self._blacklist = blacklist

    def filter(self, record):
        """
        Check whether to suppress a logging message.

        Parameters
        ----------
        record
            A logging message.

        Returns
        -------
        If True, no pattern exists in the message, hence printed out.
        If False, some pattern is in the message, hence filtered out.
        """
        matches = [pattern not in record.msg for pattern in self._blacklist]
        return all(matches)


def add_log_filter(target_logger, log_filter):
    """
    Add one log filter to the target logger.

    Parameters
    ----------
    target_logger
        Target logger
    log_filter
        Log filter
    """
    for handler in target_logger.handlers:
        handler.addFilter(log_filter)


def remove_log_filter(target_logger, log_filter):
    """
    Remove one log filter to the target logger.

    Parameters
    ----------
    target_logger
        Target logger
    log_filter
        Log filter
    """
    for handler in target_logger.handlers:
        handler.removeFilter(log_filter)


@contextmanager
def apply_log_filter(log_filter):
    """
    User contextmanager to control the scope of applying one log filter.
    Currently, it is to filter some pytorch lightning's log messages.
    But we can easily extend it to cover more loggers.

    Parameters
    ----------
    log_filter
        Log filter.
    """
    try:
        add_log_filter(logging.getLogger(), log_filter)
        add_log_filter(logging.getLogger("pytorch_lightning"), log_filter)
        yield

    finally:
        remove_log_filter(logging.getLogger(), log_filter)
        remove_log_filter(logging.getLogger("pytorch_lightning"), log_filter)


def modify_duplicate_model_names(
    predictor,
    postfix: str,
    blacklist: List[str],
):
    """
    Modify a predictor's model names if they exist in a blacklist.

    Parameters
    ----------
    predictor
        An AutoMMPredictor object.
    postfix
        The postfix used to change the duplicate names.
    blacklist
        A list of names. The provided predictor can't use model names in the list.

    Returns
    -------
    The predictor guaranteed has no duplicate model names with the backlist names.
    """
    model_names = []
    for n in predictor._config.model.names:
        if n in blacklist:
            new_name = f"{n}_{postfix}"
            assert new_name not in blacklist
            assert new_name not in predictor._config.model.names
            # modify model prefix
            if n == predictor._model.prefix:
                predictor._model.prefix = new_name
            else:
                assert isinstance(predictor._model.model, nn.ModuleList)
                for per_model in predictor._model.model:
                    if n == per_model.prefix:
                        per_model.prefix = new_name
                        break
            # modify data processor prefix
            for per_modality_processors in predictor._data_processors.values():
                for per_processor in per_modality_processors:
                    if n == per_processor.prefix:
                        per_processor.prefix = new_name
            # modify model config keys
            setattr(
                predictor._config.model, new_name, getattr(predictor._config.model, n)
            )
            delattr(predictor._config.model, n)

            model_names.append(new_name)
        else:
            model_names.append(n)

    predictor._config.model.names = model_names

    return predictor


def assign_feature_column_names(
    data_processors: Dict,
    df_preprocessor: MultiModalFeaturePreprocessor,
):
    """
    Assign feature column names to data processors.
    This is to patch the data processors saved by AutoGluon 0.4.0.

    Parameters
    ----------
    data_processors
        The data processors.
    df_preprocessor
        The dataframe preprocessor.

    Returns
    -------
    The data processors with feature column names added.
    """
    for per_modality in data_processors:
        if per_modality == LABEL:
            continue
        for per_model_processor in data_processors[per_modality]:
            # requires_column_info=True is used for feature column distillation.
            per_model_processor.requires_column_info = False
            if per_modality == IMAGE:
                per_model_processor.image_column_names = (
                    df_preprocessor.image_path_names
                )
            elif per_modality == TEXT:
                per_model_processor.text_column_names = (
                    df_preprocessor.text_feature_names
                )
            elif per_modality == NUMERICAL:
                per_model_processor.numerical_column_names = (
                    df_preprocessor.numerical_feature_names
                )
            elif per_modality == CATEGORICAL:
                per_model_processor.categorical_column_names = (
                    df_preprocessor.categorical_feature_names
                )
            else:
                raise ValueError(f"Unknown modality: {per_modality}")

    return data_processors


def turn_on_off_feature_column_info(
    data_processors: Dict,
    flag: bool,
):
    """
    Turn on or off returning feature column information in data processors.
    Since feature column information is not always required in training models,
    we optionally turn this flag on or off.

    Parameters
    ----------
    data_processors
        The data processors.
    flag
        True/False

    Returns
    -------
    The data processors with the flag on or off.
    """
    for per_modality_processors in data_processors.values():
        for per_model_processor in per_modality_processors:
            # label processor doesn't have requires_column_info.
            if hasattr(per_model_processor, "requires_column_info"):
                per_model_processor.requires_column_info = flag

    return data_processors


def try_to_infer_pos_label(
    data_config: DictConfig,
    label_encoder: LabelEncoder,
    problem_type: str,
):
    """
    Try to infer positive label for binary classification, which is used in computing some metrics, e.g., roc_auc.
    If positive class is not provided, then use pos_label=1 by default.
    If the problem type is not binary classification, then return None.

    Parameters
    ----------
    data_config
        A DictConfig object containing only the data configurations.
    label_encoder
        The label encoder of classification tasks.
    problem_type
        Type of problem.

    Returns
    -------

    """
    if problem_type != BINARY:
        return None

    pos_label = OmegaConf.select(data_config, "pos_label", default=None)
    if pos_label is not None:
        print(f"pos_label: {pos_label}\n")
        pos_label = label_encoder.transform([pos_label]).item()
    else:
        pos_label = 1

    return pos_label


def get_mixup(
    model_config: DictConfig,
    mixup_config: DictConfig,
    num_classes: int,
):
    """
    Get the mixup state for loss function choice.
    Now the mixup can only support image data.
    And the problem type can not support Regression.
    Parameters
    ----------
    model_config
        The model configs to find image model for the necessity of mixup.
    mixup_config
        The mixup configs for mixup and cutmix.
    num_classes
        The number of classes in the task. Class <= 1 will cause faults.

    Returns
    -------
    The mixup is on or off.
    """
    model_active = False
    names = model_config.names
    if isinstance(names, str):
        names = [names]
    for model_name in names:
        permodel_config = getattr(model_config, model_name)
        if hasattr(permodel_config.data_types, IMAGE):
            model_active = True
            break

    mixup_active = False
    if mixup_config is not None and mixup_config.turn_on:
        mixup_active = (
<<<<<<< HEAD
            mixup_config.mixup_alpha > 0
            or mixup_config.cutmix_alpha > 0.0
            or mixup_config.cutmix_minmax is not None
=======
            mixup_config.mixup_alpha > 0 or mixup_config.cutmix_alpha > 0.0 or mixup_config.cutmix_minmax is not None
>>>>>>> b4040d31
        )

    mixup_state = model_active & mixup_active & (num_classes > 1)
    mixup_fn = None
    if mixup_state:
        mixup_args = dict(
            mixup_alpha=mixup_config.mixup_alpha,
            cutmix_alpha=mixup_config.cutmix_alpha,
            cutmix_minmax=mixup_config.cutmix_minmax,
            prob=mixup_config.mixup_prob,
            switch_prob=mixup_config.mixup_switch_prob,
            mode=mixup_config.mixup_mode,
            label_smoothing=mixup_config.label_smoothing,
            num_classes=num_classes,
        )
        mixup_fn = MixupModule(**mixup_args)
    return mixup_state, mixup_fn<|MERGE_RESOLUTION|>--- conflicted
+++ resolved
@@ -40,12 +40,6 @@
 from .constants import (
     ACCURACY,
     RMSE,
-<<<<<<< HEAD
-=======
-    R2,
-    PEARSONR,
-    SPEARMANR,
->>>>>>> b4040d31
     ALL_MODALITIES,
     IMAGE,
     TEXT,
@@ -70,13 +64,9 @@
     FUSION_TRANSFORMER,
     ROC_AUC,
     AVERAGE_PRECISION,
-<<<<<<< HEAD
     METRIC_MODE_MAP,
     VALID_METRICS,
     VALID_CONFIG_KEYS,
-=======
-    LOG_LOSS,
->>>>>>> b4040d31
 )
 from .presets import (
     list_model_presets,
@@ -320,25 +310,17 @@
     # verify that strings in `config.names` match the keys of `config`.
     keys = list(config.keys())
     keys.remove("names")
-<<<<<<< HEAD
     assert set(config.names).issubset(
         set(keys)
     ), f"`{config.names}` do not match config keys {keys}"
-=======
-    assert set(config.names).issubset(set(keys)), f"`{config.names}` do not match config keys {keys}"
->>>>>>> b4040d31
 
     # verify that no name starts with another one
     names = sorted(config.names, key=lambda ele: len(ele), reverse=True)
     for i in range(len(names)):
         if names[i].startswith(tuple(names[i + 1 :])):
-<<<<<<< HEAD
             raise ValueError(
                 f"name {names[i]} starts with one of another name: {names[i+1:]}"
             )
-=======
-            raise ValueError(f"name {names[i]} starts with one of another name: {names[i+1:]}")
->>>>>>> b4040d31
 
 
 def get_name_prefix(
@@ -826,16 +808,12 @@
     path
         The path to save pretrained checkpoints.
     """
-<<<<<<< HEAD
     requires_saving = any(
         [
             model_name.lower().startswith((CLIP, HF_TEXT))
             for model_name in config.model.names
         ]
     )
-=======
-    requires_saving = any([model_name.lower().startswith((CLIP, HF_TEXT)) for model_name in config.model.names])
->>>>>>> b4040d31
     if not requires_saving:
         return config
 
@@ -869,7 +847,6 @@
         if model_name.lower().startswith((CLIP, HF_TEXT)):
             model_config = getattr(config.model, model_name)
             if model_config.checkpoint_name.startswith("local://"):
-<<<<<<< HEAD
                 model_config.checkpoint_name = os.path.join(
                     path, model_config.checkpoint_name[len("local://") :]
                 )
@@ -879,13 +856,6 @@
                 assert os.path.exists(
                     os.path.join(model_config.checkpoint_name, "pytorch_model.bin")
                 )
-=======
-                model_config.checkpoint_name = os.path.join(path, model_config.checkpoint_name[len("local://") :])
-                assert os.path.exists(
-                    os.path.join(model_config.checkpoint_name, "config.json")
-                )  # guarantee the existence of local configs
-                assert os.path.exists(os.path.join(model_config.checkpoint_name, "pytorch_model.bin"))
->>>>>>> b4040d31
 
     return config
 
@@ -1142,13 +1112,9 @@
                     f'"{ele[0]}" is not found in the config. You may need to check the overrides. '
                     f"overrides={overrides}"
                 )
-<<<<<<< HEAD
     override_conf = OmegaConf.from_dotlist(
         [f"{ele[0]}={ele[1]}" for ele in overrides.items()]
     )
-=======
-    override_conf = OmegaConf.from_dotlist([f"{ele[0]}={ele[1]}" for ele in overrides.items()])
->>>>>>> b4040d31
     conf = OmegaConf.merge(conf, override_conf)
     return conf
 
@@ -1443,13 +1409,9 @@
     mixup_active = False
     if mixup_config is not None and mixup_config.turn_on:
         mixup_active = (
-<<<<<<< HEAD
             mixup_config.mixup_alpha > 0
             or mixup_config.cutmix_alpha > 0.0
             or mixup_config.cutmix_minmax is not None
-=======
-            mixup_config.mixup_alpha > 0 or mixup_config.cutmix_alpha > 0.0 or mixup_config.cutmix_minmax is not None
->>>>>>> b4040d31
         )
 
     mixup_state = model_active & mixup_active & (num_classes > 1)
