--- conflicted
+++ resolved
@@ -841,14 +841,7 @@
     return config
 
 
-<<<<<<< HEAD
-def convert_checkpoint_name(
-        config: DictConfig,
-        path: str
-) -> DictConfig:
-=======
 def convert_checkpoint_name(config: DictConfig, path: str) -> DictConfig:
->>>>>>> af3cca2a
     """
     Convert the checkpoint name from relative path to absolute path for
     loading the pretrained weights in offline deployment.
@@ -864,19 +857,12 @@
     for model_name in config.model.names:
         if model_name.lower().startswith((CLIP, HF_TEXT)):
             model_config = getattr(config.model, model_name)
-<<<<<<< HEAD
-            if model_config.checkpoint_name.startswith('local://'):
-                model_config.checkpoint_name = os.path.join(path, model_config.checkpoint_name[len('local://'):])
-                assert os.path.exists(os.path.join(model_config.checkpoint_name, 'config.json')) # guarantee the existence of local configs
-                assert os.path.exists(os.path.join(model_config.checkpoint_name, 'pytorch_model.bin'))
-=======
             if model_config.checkpoint_name.startswith("local://"):
                 model_config.checkpoint_name = os.path.join(path, model_config.checkpoint_name[len("local://") :])
                 assert os.path.exists(
                     os.path.join(model_config.checkpoint_name, "config.json")
                 )  # guarantee the existence of local configs
                 assert os.path.exists(os.path.join(model_config.checkpoint_name, "pytorch_model.bin"))
->>>>>>> af3cca2a
 
     return config
 
