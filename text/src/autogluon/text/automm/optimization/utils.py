--- conflicted
+++ resolved
@@ -39,10 +39,7 @@
 def get_loss_func(
     problem_type: str,
     mixup_active: bool,
-<<<<<<< HEAD
-=======
     loss_func_name: Optional[str] = None,
->>>>>>> b4040d31
 ):
     """
     Choose a suitable Pytorch loss module based on the provided problem type.
@@ -115,49 +112,24 @@
     elif metric_name == R2:
         return torchmetrics.R2Score(), None
     elif metric_name == QUADRATIC_KAPPA:
-<<<<<<< HEAD
         return (
             torchmetrics.CohenKappa(num_classes=num_classes, weights="quadratic"),
             None,
         )
-=======
-        return torchmetrics.CohenKappa(num_classes=num_classes, weights="quadratic"), MAX, None
->>>>>>> b4040d31
     elif metric_name == ROC_AUC:
         return torchmetrics.AUROC(pos_label=pos_label), None
     elif metric_name == AVERAGE_PRECISION:
         return torchmetrics.AveragePrecision(pos_label=pos_label), None
     elif metric_name in [LOG_LOSS, CROSS_ENTROPY]:
-<<<<<<< HEAD
         return torchmetrics.MeanMetric(), functools.partial(
             F.cross_entropy, reduction="none"
         )
-=======
-        return torchmetrics.MeanMetric(), MIN, functools.partial(F.cross_entropy, reduction="none")
->>>>>>> b4040d31
     elif metric_name == PEARSONR:
         return torchmetrics.PearsonCorrCoef(), None
     elif metric_name == SPEARMANR:
         return torchmetrics.SpearmanCorrCoef(), None
     else:
-<<<<<<< HEAD
         raise ValueError(f"Unknown metric {metric_name}")
-=======
-        warnings.warn(
-            f"Currently, we cannot convert the metric: {metric_name} to a metric supported in torchmetrics. "
-            "Thus, we will fall-back to use accuracy for multi-class classification problems "
-            ", ROC-AUC for binary classification problem, and MSE for regression problems.",
-            UserWarning,
-        )
-        if problem_type == REGRESSION:
-            return torchmetrics.MeanSquaredError(squared=False), MIN, None
-        elif problem_type == MULTICLASS:
-            return torchmetrics.Accuracy(), MAX, None
-        elif problem_type == BINARY:
-            return torchmetrics.AUROC(pos_label=pos_label), MAX, None
-        else:
-            raise ValueError(f"The problem_type={problem_type} is currently not supported")
->>>>>>> b4040d31
 
 
 def get_optimizer(
@@ -265,13 +237,9 @@
         )
     elif lr_schedule == "linear_decay":
         scheduler = get_linear_schedule_with_warmup(
-<<<<<<< HEAD
             optimizer=optimizer,
             num_warmup_steps=num_warmup_steps,
             num_training_steps=num_max_steps,
-=======
-            optimizer=optimizer, num_warmup_steps=num_warmup_steps, num_training_steps=num_max_steps
->>>>>>> b4040d31
         )
     else:
         raise ValueError(f"unknown lr schedule: {lr_schedule}")
@@ -294,12 +262,8 @@
     """
     # By default, we should not apply weight decay for all the norm layers
     decay_param_names = get_parameter_names(
-<<<<<<< HEAD
         model,
         [nn.LayerNorm, nn.BatchNorm1d, nn.BatchNorm2d, nn.BatchNorm3d, nn.GroupNorm],
-=======
-        model, [nn.LayerNorm, nn.BatchNorm1d, nn.BatchNorm2d, nn.BatchNorm3d, nn.GroupNorm]
->>>>>>> b4040d31
     )
     decay_param_names = [name for name in decay_param_names if "bias" not in name]
     return decay_param_names
@@ -321,7 +285,6 @@
     """
     all_param_names = [name for name, _ in model.named_parameters()]
     all_param_names_except_norm_names = get_parameter_names(
-<<<<<<< HEAD
         model,
         [nn.LayerNorm, nn.BatchNorm1d, nn.BatchNorm2d, nn.BatchNorm3d, nn.GroupNorm],
     )
@@ -330,11 +293,6 @@
         for name in all_param_names
         if name not in all_param_names_except_norm_names
     ]
-=======
-        model, [nn.LayerNorm, nn.BatchNorm1d, nn.BatchNorm2d, nn.BatchNorm3d, nn.GroupNorm]
-    )
-    norm_param_names = [name for name in all_param_names if name not in all_param_names_except_norm_names]
->>>>>>> b4040d31
     return norm_param_names
 
 
@@ -430,12 +388,7 @@
             "params": [
                 p if return_params else n
                 for n, p in model.named_parameters()
-<<<<<<< HEAD
-                if n in decay_param_names
-                and not any(bb in n for bb in model.head_layer_names)
-=======
                 if n in decay_param_names and not any(bb in n for bb in model.head_layer_names)
->>>>>>> b4040d31
             ],
             "weight_decay": weight_decay,
             "lr": lr,
@@ -444,12 +397,7 @@
             "params": [
                 p if return_params else n
                 for n, p in model.named_parameters()
-<<<<<<< HEAD
-                if n not in decay_param_names
-                and not any(bb in n for bb in model.head_layer_names)
-=======
                 if n not in decay_param_names and not any(bb in n for bb in model.head_layer_names)
->>>>>>> b4040d31
             ],
             "weight_decay": 0.0,
             "lr": lr,
@@ -458,12 +406,7 @@
             "params": [
                 p if return_params else n
                 for n, p in model.named_parameters()
-<<<<<<< HEAD
-                if n in decay_param_names
-                and any(bb in n for bb in model.head_layer_names)
-=======
                 if n in decay_param_names and any(bb in n for bb in model.head_layer_names)
->>>>>>> b4040d31
             ],
             "weight_decay": weight_decay,
             "lr": lr * lr_mult,
@@ -472,12 +415,7 @@
             "params": [
                 p if return_params else n
                 for n, p in model.named_parameters()
-<<<<<<< HEAD
-                if n not in decay_param_names
-                and any(bb in n for bb in model.head_layer_names)
-=======
                 if n not in decay_param_names and any(bb in n for bb in model.head_layer_names)
->>>>>>> b4040d31
             ],
             "weight_decay": 0.0,
             "lr": lr * lr_mult,
@@ -549,7 +487,6 @@
         if group_name not in parameter_group_names:
             scale = lr_decay**layer_id
 
-<<<<<<< HEAD
             parameter_group_names[group_name] = {
                 "weight_decay": this_weight_decay,
                 "params": [],
@@ -560,10 +497,6 @@
                 "params": [],
                 "lr": scale * lr,
             }
-=======
-            parameter_group_names[group_name] = {"weight_decay": this_weight_decay, "params": [], "lr": scale * lr}
-            parameter_group_vars[group_name] = {"weight_decay": this_weight_decay, "params": [], "lr": scale * lr}
->>>>>>> b4040d31
 
         parameter_group_vars[group_name]["params"].append(param)
         parameter_group_names[group_name]["params"].append(name)
