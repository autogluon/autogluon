--- conflicted
+++ resolved
@@ -298,11 +298,7 @@
                 // self.trainer.accumulate_grad_batches
             )
             logger.debug(
-<<<<<<< HEAD
-                f"len(trainer.datamodule.train_dataloader()): " f"{len(self.trainer.datamodule.train_dataloader())}"
-=======
                 f"len(trainer.datamodule.train_dataloader()): {len(self.trainer.datamodule.train_dataloader())}"
->>>>>>> af3cca2a
             )
             logger.debug(f"trainer.max_epochs: {self.trainer.max_epochs}")
             logger.debug(f"trainer.accumulate_grad_batches: {self.trainer.accumulate_grad_batches}")
