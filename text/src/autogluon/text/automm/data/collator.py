--- conflicted
+++ resolved
@@ -32,13 +32,8 @@
     elif max_length is not None:
         if max_length < max_arr_len:
             raise ValueError(
-<<<<<<< HEAD
-                "If max_length is specified, max_length={} must be larger "
-                "than the maximum length {} of the given arrays at axis={}.".format(max_length, max_arr_len, pad_axis)
-=======
                 f"If max_length is specified, max_length={max_length} must be larger "
                 f"than the maximum length {max_arr_len} of the given arrays at axis={pad_axis}"
->>>>>>> af3cca2a
             )
         max_arr_len = max_length
 
@@ -119,17 +114,10 @@
     def __init__(self, axis=0, pad_val=0, round_to=None, max_length=None, ret_length=False):
         self._axis = axis
         if not isinstance(axis, int):
-<<<<<<< HEAD
-            raise ValueError("axis must be an integer! Received axis={}, type={}.".format(str(axis), str(type(axis))))
-
-        if round_to is not None and max_length is not None:
-            raise ValueError("Only either round_to={} or max_length={} can be specified.".format(round_to, max_length))
-=======
             raise ValueError(f"axis must be an integer! Received axis={axis}, type={type(axis)}.")
 
         if round_to is not None and max_length is not None:
             raise ValueError(f"Only either round_to={round_to} or max_length={max_length} can be specified.")
->>>>>>> af3cca2a
 
         self._pad_val = 0 if pad_val is None else pad_val
         self._round_to = round_to
@@ -212,11 +200,7 @@
             self._fn = (fn,) + args
         for i, ele_fn in enumerate(self._fn):
             if not hasattr(ele_fn, "__call__"):
-<<<<<<< HEAD
-                raise ValueError("Collate functions must be callable! " "type(fn[{}])={}".format(i, str(type(ele_fn))))
-=======
                 raise ValueError(f"Collate functions must be callable! type(fn[{i}])={type(ele_fn)}")
->>>>>>> af3cca2a
 
     def __call__(self, data):
         """
@@ -232,13 +216,7 @@
                 A tuple of length N. Contains the collated result of each attribute in the input.
         """
         if len(data[0]) != len(self._fn):
-<<<<<<< HEAD
-            raise ValueError(
-                "The number of attributes in each data sample " "should contains {} elements".format(len(self._fn))
-            )
-=======
             raise ValueError(f"The number of attributes in each data sample should contains {len(self._fn)} elements")
->>>>>>> af3cca2a
         ret = []
         for i, ele_fn in enumerate(self._fn):
             ret.append(ele_fn([ele[i] for ele in data]))
