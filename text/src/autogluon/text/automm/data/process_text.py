import os
import logging
import pickle
from typing import Optional, List, Any, Dict
import numpy as np
from nptyping import NDArray
import warnings
import nltk
from transformers import (
    BertTokenizer,
    CLIPTokenizer,
    ElectraTokenizer,
    AutoTokenizer,
    AutoConfig,
)
from ..constants import (
    TEXT_TOKEN_IDS,
    TEXT_VALID_LENGTH,
    TEXT_SEGMENT_IDS,
    AUTOMM,
    COLUMN,
)
from .collator import Stack, Pad
from .utils import extract_value_from_config, InsertPunctuation
import ast
from copy import copy, deepcopy
import nlpaug.flow as naf
import nlpaug.augmenter.word as naw
from .trivial_augmenter import TrivialAugment

import ast
from copy import copy, deepcopy
import nlpaug.flow as naf
import nlpaug.augmenter.word as naw

import ast
from copy import copy, deepcopy
import nlpaug.flow as naf
import nlpaug.augmenter.word as naw

logger = logging.getLogger(AUTOMM)

# Disable tokenizer parallelism
os.environ["TOKENIZERS_PARALLELISM"] = "false"


ALL_TOKENIZERS = {
    "bert": BertTokenizer,
    "clip": CLIPTokenizer,
    "electra": ElectraTokenizer,
    "hf_auto": AutoTokenizer,
}


def construct_text_augmenter(
    augment_types: List[str],
) -> Optional[naf.Sometimes]:
    """
    Build up a text augmentor from the provided list of augmentation types

    Parameters
    ----------
    augment_types
        A list of text augment types.

    Returns
    -------
    A nlpaug sequantial flow.
<<<<<<< HEAD
    
=======

>>>>>>> b4040d31
    """
    if augment_types is None or len(augment_types) == 0:
        return None

    auglist = []
    try:
        nltk.data.find("tagger/averaged_perceptron_tagger")
    except LookupError:
        nltk.download("averaged_perceptron_tagger")
    for aug_type in augment_types:
        if "(" in aug_type:
            trans_mode = aug_type[0 : aug_type.find("(")]
            kwargs = ast.literal_eval(aug_type[aug_type.find("(") :])
        else:
            trans_mode = aug_type
            kwargs = {}
<<<<<<< HEAD
        if trans_mode == "trivial_augment":
            return TrivialAugment("text", kwargs["max"])
        elif trans_mode == "synonym_replacement":
=======
        if trans_mode == "synonym_replacement":
>>>>>>> b4040d31
            kwargs["aug_src"] = "wordnet"
            try:
                nltk.data.find("corpora/wordnet")
            except LookupError:
                nltk.download("wordnet")
            try:
                nltk.data.find("corpora/omw-1.4")
            except LookupError:
                nltk.download("omw-1.4")
            auglist.append(naw.SynonymAug(**kwargs))
        elif trans_mode == "random_swap":
            kwargs["action"] = "swap"
            auglist.append(naw.RandomWordAug(**kwargs))
        elif trans_mode == "random_delete":
            kwargs["action"] = "delete"
            auglist.append(naw.RandomWordAug(**kwargs))
<<<<<<< HEAD
        elif trans_mode == "insert_punctuation":
            auglist.append(InsertPunctuation(**kwargs))
        else:
            raise ValueError(f"unknown transform type: {trans_mode}")
    # return naf.Sometimes(auglist, aug_p = 1.0)
    return naf.Sequential(auglist)
=======
        else:
            raise ValueError(f"unknown transform type: {trans_mode}")
    return naf.Sometimes(auglist, aug_p=0.5)
>>>>>>> b4040d31


class TextProcessor:
    """
    Prepare text data for the model specified by "prefix". For multiple models requiring text data,
    we need to create a TextProcessor for each related model so that they will have independent input.
    """

    def __init__(
        self,
        prefix: str,
        checkpoint_name: str,
        text_column_names: List[str],
        tokenizer_name: Optional[str] = "hf_auto",
        max_len: Optional[int] = None,
        insert_sep: Optional[bool] = True,
        text_segment_num: Optional[int] = 1,
        stochastic_chunk: Optional[bool] = False,
        requires_column_info: bool = False,
        text_detection_length: Optional[int] = None,
        train_augment_types: List[str] = [],
    ):
        """
        Parameters
        ----------
        prefix
            The prefix connecting a processor to its corresponding model.
        checkpoint_name
            Name of the pretrained huggingface checkpoint, e.g., "microsoft/deberta-v3-small"
        text_column_names
            Text column names in a multimodal pd.DataFrame.
        tokenizer_name
            Name of the huggingface tokenizer type (default "hf_auto").
        max_len
            The maximum length of text tokens.
        insert_sep
            Whether to insert SEP tokens.
        text_segment_num
            The number of text segments.
        stochastic_chunk
            Whether to use stochastic chunking, which will randomly slice each individual text.
        requires_column_info
            Whether to require feature column information in dataloader.
        text_detection_length
            A naive way to detect text column versus tabular column that were treated as text
<<<<<<< HEAD
        trivial_augment_maxscale
            Used in trival augment as the maximum scale that can be random generated
            A value of 0 means turn off trivial augment
            https://arxiv.org/pdf/2103.10158.pdf
=======
>>>>>>> b4040d31
        """
        self.prefix = prefix
        self.tokenizer_name = tokenizer_name
        self.checkpoint_name = checkpoint_name
        self.text_column_names = text_column_names
        self.requires_column_info = requires_column_info
        self.tokenizer = self.get_pretrained_tokenizer(
            tokenizer_name=tokenizer_name, checkpoint_name=checkpoint_name,
        )
        if hasattr(self.tokenizer, "deprecation_warnings"):
            # Disable the warning "Token indices sequence length is longer than the specified maximum sequence..."
            # See https://github.com/huggingface/transformers/blob/6ac77534bfe97c00e0127bb4fc846ae0faf1c9c5/src/transformers/tokenization_utils_base.py#L3362
            self.tokenizer.deprecation_warnings[
                "sequence-length-is-longer-than-the-specified-maximum"
            ] = True

        (
            self.cls_token_id,
            self.sep_token_id,
            self.eos_token_id,
        ) = self.get_special_tokens(tokenizer=self.tokenizer)
        if max_len is None or max_len <= 0:
            self.max_len = self.tokenizer.model_max_length
        else:
            if max_len < self.tokenizer.model_max_length:
                warnings.warn(
                    f"provided max length: {max_len} "
                    f"is smaller than {checkpoint_name}'s default: {self.tokenizer.model_max_length}"
                )
            self.max_len = min(max_len, self.tokenizer.model_max_length)
        logger.debug(f"text max length: {self.max_len}")

        self.insert_sep = insert_sep

        config = AutoConfig.from_pretrained(checkpoint_name).to_diff_dict()
        extracted = extract_value_from_config(config=config, keys=("type_vocab_size",))
        if len(extracted) == 0:
            default_segment_num = 1
        elif len(extracted) == 1:
            default_segment_num = extracted[0]
        else:
            raise ValueError(
                f" more than one type_vocab_size values are detected: {extracted}"
            )

        if default_segment_num <= 0:
            default_segment_num = 1

        if text_segment_num < default_segment_num:
            warnings.warn(
                f"provided text_segment_num: {text_segment_num} "
                f"is smaller than {checkpoint_name}'s default: {default_segment_num}"
            )
        self.text_segment_num = min(text_segment_num, default_segment_num)
        assert self.text_segment_num >= 1
        logger.debug(f"text segment num: {self.text_segment_num}")

        self.stochastic_chunk = stochastic_chunk

        # construct augmentor
        self.train_augment_types = train_augment_types
        self.text_detection_length = text_detection_length
        self.train_augmenter = construct_text_augmenter(self.train_augment_types)

    @property
    def text_token_ids_key(self):
        return f"{self.prefix}_{TEXT_TOKEN_IDS}"

    @property
    def text_segment_ids_key(self):
        return f"{self.prefix}_{TEXT_SEGMENT_IDS}"

    @property
    def text_valid_length_key(self):
        return f"{self.prefix}_{TEXT_VALID_LENGTH}"

    @property
    def text_column_prefix(self):
        return f"{self.text_token_ids_key}_{COLUMN}"

    def collate_fn(self) -> Dict:
        """
        Collate text features into a batch.
        This function will be used when creating Pytorch DataLoader.

        Returns
        -------
        A dictionary containing one model's collator function for text data.
        """
        fn = {}
        if self.requires_column_info:
            for col_name in self.text_column_names:
                fn[f"{self.text_column_prefix}_{col_name}"] = Stack()

        fn.update(
            {
                self.text_token_ids_key: Pad(pad_val=self.tokenizer.pad_token_id),
                self.text_valid_length_key: Stack(),
                self.text_segment_ids_key: Pad(pad_val=0),
            }
        )

        return fn

    def build_one_token_sequence(
        self,
        text_tokens: Dict[str, NDArray[(Any,), np.int32]],
    ) -> Dict:
        """
        Construct one token sequence based on multiple token sequences coming from different
        text columns in a multimodal pd.DataFrame. The token sequence length and the text segment
        id are upper bounded by "self.max_len" and "self.text_segment_num".

        Parameters
        ----------
        text_tokens
            One sample's text token sequences from different text columns in a multimodal pd.DataFrame.

        Returns
        -------
        A dictionary containing one sample's text tokens, valid length, and segment ids.
        """
        if self.insert_sep:
            max_length = self.max_len - (len(text_tokens) + 1)
        else:
            max_length = self.max_len - 2
        trimmed_lengths = self.get_trimmed_lengths(
            [len(txt_token) for txt_token in text_tokens.values()],
            max_length,
            do_merge=True,
        )
        seg = 0
        token_ids = [self.cls_token_id]
        segment_ids = [seg]
        ret = {}
        for (col_name, txt_token), trim_length in zip(
            text_tokens.items(), trimmed_lengths
        ):
            segment_start = len(token_ids)
            if self.stochastic_chunk:
                start_ptr = np.random.randint(0, len(txt_token) - trim_length + 1)
            else:
                start_ptr = 0
            token_ids.extend(txt_token[start_ptr : (start_ptr + trim_length)].tolist())
            segment_ids.extend([seg] * trim_length)
            if self.requires_column_info:
                # np.int64 corresponds to torch.LongTensor
                col_token_idxs = np.array([segment_start, segment_start + trim_length], dtype=np.int64)
                ret[f"{self.text_column_prefix}_{col_name}"] = col_token_idxs
            if self.insert_sep:
                token_ids.append(self.sep_token_id)
                segment_ids.append(seg)
            seg = (seg + 1) % self.text_segment_num

        if hasattr(self, "eos_token_id"):
            if token_ids[-1] != self.eos_token_id:
                token_ids.append(self.eos_token_id)
                segment_ids.append(seg)
        else:  # backward compatibility
            if token_ids[-1] != self.sep_token_id:
                token_ids.append(self.sep_token_id)
                segment_ids.append(seg)

        ret.update(
            {
                self.text_token_ids_key: np.array(token_ids, dtype=np.int32),
                self.text_valid_length_key: len(token_ids),
                self.text_segment_ids_key: np.array(segment_ids, dtype=np.int32),
            }
        )

        return ret

    def build_one_token_sequence_from_text(
        self,
        text: Dict[str, str],
        is_training: bool,
    ) -> Dict:
        """
        Tokenize a sample's text data and build one token sequence. One sample may have
        multiple text columns in a multimodal pd.DataFrame.

        Parameters
        ----------
        text
            The raw text data of one sample.
        
        is_training
            Flag to apply augmentation only to training.

        is_training
            Flag to apply augmentation only to training.

        is_training
            Flag to apply augmentation only to training.

        Returns
        -------
        A dictionary containing one sample's text tokens, valid length, and segment ids.
        """
        # tokenize text
        tokens = {}
<<<<<<< HEAD
        warnings.filterwarnings(
            "ignore",
            "Token indices sequence length is longer than.*result in indexing errors",
        )
        for col_name, col_text in text.items():

            if is_training:
                # user defined augmentation operation
=======
        warnings.filterwarnings("ignore", "Token indices sequence length is longer than.*result in indexing errors")
        for col_name, col_text in text.items():

            if is_training:
>>>>>>> b4040d31
                if self.train_augmenter is not None:
                    # naive way to detect categorical/numerical text:
                    if len(col_text.split(" ")) >= self.text_detection_length:
                        col_text = self.train_augmenter.augment(col_text)
<<<<<<< HEAD
=======

>>>>>>> b4040d31
            col_tokens = self.tokenizer.encode(
                col_text, add_special_tokens=False, truncation=False,
            )
            tokens[col_name] = np.array(col_tokens, dtype=np.int32)
        # build token sequence
        return self.build_one_token_sequence(tokens)

    @staticmethod
    def get_special_tokens(tokenizer):
        """
        Extract the cls, sep, and eos token ids from a huggingface tokenizer. In most cases,
        we can use the attributes "cls_token_id" and "sep_token_id". But for CLIP, we
        need to use "bos_token_id" and "eos_token_id".

        Parameters
        ----------
        tokenizer
            A huggingface tokenizer instance.

        Returns
        -------
        The cls, sep, and eos token ids.
        """
        cls_id, sep_id, eos_id = (
            tokenizer.cls_token_id,
            tokenizer.sep_token_id,
            tokenizer.sep_token_id,
        )
        if cls_id is None or sep_id is None:
            # CLIP uses eos_token's feature as the pooled output.
            # See https://github.com/huggingface/transformers/blob/v4.14.1/src/transformers/models/clip/modeling_clip.py#L657
<<<<<<< HEAD
            cls_id, sep_id, eos_id = (
                tokenizer.bos_token_id,
                tokenizer.bos_token_id,
                tokenizer.eos_token_id,
            )
=======
            cls_id, sep_id, eos_id = tokenizer.bos_token_id, tokenizer.bos_token_id, tokenizer.eos_token_id
>>>>>>> b4040d31
        if cls_id is None or sep_id is None or eos_id is None:
            raise ValueError(f"tokenizer class: {tokenizer.__class__.__name__} has no valid cls, sep, and eos ids.")
        return cls_id, sep_id, eos_id

    @staticmethod
    def get_pretrained_tokenizer(
        tokenizer_name: str,
        checkpoint_name: str,
    ):
        """
        Load the tokenizer for a pre-trained huggingface checkpoint.

        Parameters
        ----------
        tokenizer_name
            The tokenizer type, e.g., "bert", "clip", "electra", and "hf_auto".
        checkpoint_name
            Name of a pre-trained checkpoint.

        Returns
        -------
        A tokenizer instance.
        """
        tokenizer_class = ALL_TOKENIZERS[tokenizer_name]
        return tokenizer_class.from_pretrained(checkpoint_name)

    @staticmethod
    def get_trimmed_lengths(
        lengths: List[int],
        max_length: int,
        do_merge: bool = False,
    ) -> np.ndarray:
        """
        Get the trimmed lengths of multiple text token sequences. It will make sure that
        the trimmed length is smaller than or equal to the max_length.
        - do_merge is True
            Make sure that sum(trimmed_lengths) <= max_length.
            The strategy is always trying to trim the longer lengths.
        - do_merge is False
            Make sure that all(trimmed_lengths <= max_length).

        Parameters
        ----------
        lengths
            The original lengths of each token sequence.
        max_length
            When do_merge is True,
                We set the max_length constraint on the total length.
            When do_merge is False,
                We set the max_length constraint on individual sequences.
        do_merge
            Whether these sentences will be merged.

        Returns
        -------
        trimmed_lengths
            The trimmed lengths of each individual text field.
        """
        lengths = np.array(lengths)
        if do_merge:
            total_length = sum(lengths)
            if total_length <= max_length:
                return lengths
            trimmed_lengths = np.zeros_like(lengths)
            while sum(trimmed_lengths) != max_length:
                remainder = max_length - sum(trimmed_lengths)
                budgets = lengths - trimmed_lengths
                nonzero_idx = (budgets > 0).nonzero()[0]
                nonzero_budgets = budgets[nonzero_idx]
                if remainder < len(nonzero_idx):
                    for i in range(remainder):
                        trimmed_lengths[nonzero_idx[i]] += 1
                else:
                    increment = min(min(nonzero_budgets), remainder // len(nonzero_idx))
                    trimmed_lengths[nonzero_idx] += increment
            return trimmed_lengths
        else:
            return np.minimum(lengths, max_length)

    def __call__(
        self,
        all_text: Dict[str, List[str]],
        idx: int,
        is_training: bool,
    ) -> Dict:
        """
        Extract one sample's text data, tokenize them, and build one token sequence.

        Parameters
        ----------
        all_text
            All the raw text data in a dataset.
        idx
            The sample index in a dataset.
        is_training
            Whether to do processing in the training mode.

        Returns
        -------
        A dictionary containing one sample's text tokens, valid length, and segment ids.
        """
        per_sample_text = {
            per_column_name: per_column_text[idx]
            for per_column_name, per_column_text in all_text.items()
        }
        return self.build_one_token_sequence_from_text(per_sample_text, is_training)

    def __deepcopy__(self, memo):
        cls = self.__class__
        result = cls.__new__(cls)
        memo[id(self)] = result

        for k, v in self.__dict__.items():
            if k != "train_augmenter":
                setattr(result, k, deepcopy(v, memo))
        # manual recontruct augmenter
        result.train_augmenter = construct_text_augmenter(result.train_augment_types)
        return result

    def __getstate__(self):
        odict = self.__dict__.copy()  # get attribute dictionary
        del odict["train_augmenter"]  # remove textaugmenter to support pickle
        return odict

    def __setstate__(self, state):
        self.__dict__ = state
        self.train_augmenter = construct_text_augmenter(state["rain_augment_types"])<|MERGE_RESOLUTION|>--- conflicted
+++ resolved
@@ -66,11 +66,6 @@
     Returns
     -------
     A nlpaug sequantial flow.
-<<<<<<< HEAD
-    
-=======
-
->>>>>>> b4040d31
     """
     if augment_types is None or len(augment_types) == 0:
         return None
@@ -87,13 +82,9 @@
         else:
             trans_mode = aug_type
             kwargs = {}
-<<<<<<< HEAD
         if trans_mode == "trivial_augment":
             return TrivialAugment("text", kwargs["max"])
         elif trans_mode == "synonym_replacement":
-=======
-        if trans_mode == "synonym_replacement":
->>>>>>> b4040d31
             kwargs["aug_src"] = "wordnet"
             try:
                 nltk.data.find("corpora/wordnet")
@@ -110,18 +101,12 @@
         elif trans_mode == "random_delete":
             kwargs["action"] = "delete"
             auglist.append(naw.RandomWordAug(**kwargs))
-<<<<<<< HEAD
         elif trans_mode == "insert_punctuation":
             auglist.append(InsertPunctuation(**kwargs))
         else:
             raise ValueError(f"unknown transform type: {trans_mode}")
     # return naf.Sometimes(auglist, aug_p = 1.0)
     return naf.Sequential(auglist)
-=======
-        else:
-            raise ValueError(f"unknown transform type: {trans_mode}")
-    return naf.Sometimes(auglist, aug_p=0.5)
->>>>>>> b4040d31
 
 
 class TextProcessor:
@@ -167,13 +152,10 @@
             Whether to require feature column information in dataloader.
         text_detection_length
             A naive way to detect text column versus tabular column that were treated as text
-<<<<<<< HEAD
         trivial_augment_maxscale
             Used in trival augment as the maximum scale that can be random generated
             A value of 0 means turn off trivial augment
             https://arxiv.org/pdf/2103.10158.pdf
-=======
->>>>>>> b4040d31
         """
         self.prefix = prefix
         self.tokenizer_name = tokenizer_name
@@ -376,29 +358,14 @@
         """
         # tokenize text
         tokens = {}
-<<<<<<< HEAD
-        warnings.filterwarnings(
-            "ignore",
-            "Token indices sequence length is longer than.*result in indexing errors",
-        )
-        for col_name, col_text in text.items():
-
-            if is_training:
-                # user defined augmentation operation
-=======
         warnings.filterwarnings("ignore", "Token indices sequence length is longer than.*result in indexing errors")
         for col_name, col_text in text.items():
 
             if is_training:
->>>>>>> b4040d31
                 if self.train_augmenter is not None:
                     # naive way to detect categorical/numerical text:
                     if len(col_text.split(" ")) >= self.text_detection_length:
                         col_text = self.train_augmenter.augment(col_text)
-<<<<<<< HEAD
-=======
-
->>>>>>> b4040d31
             col_tokens = self.tokenizer.encode(
                 col_text, add_special_tokens=False, truncation=False,
             )
@@ -430,15 +397,7 @@
         if cls_id is None or sep_id is None:
             # CLIP uses eos_token's feature as the pooled output.
             # See https://github.com/huggingface/transformers/blob/v4.14.1/src/transformers/models/clip/modeling_clip.py#L657
-<<<<<<< HEAD
-            cls_id, sep_id, eos_id = (
-                tokenizer.bos_token_id,
-                tokenizer.bos_token_id,
-                tokenizer.eos_token_id,
-            )
-=======
             cls_id, sep_id, eos_id = tokenizer.bos_token_id, tokenizer.bos_token_id, tokenizer.eos_token_id
->>>>>>> b4040d31
         if cls_id is None or sep_id is None or eos_id is None:
             raise ValueError(f"tokenizer class: {tokenizer.__class__.__name__} has no valid cls, sep, and eos ids.")
         return cls_id, sep_id, eos_id
