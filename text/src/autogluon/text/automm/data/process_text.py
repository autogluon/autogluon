--- conflicted
+++ resolved
@@ -499,8 +499,4 @@
     
     def __setstate__(self, state):
         self.__dict__ = state
-<<<<<<< HEAD
-        self.train_augmenter = construct_text_augmenter(state['rain_augment_types'])
-=======
-        self.train_augmenter = construct_augmenter(state['rain_augment_types'])
->>>>>>> 3d6d81ce
+        self.train_augmenter = construct_text_augmenter(state['rain_augment_types'])