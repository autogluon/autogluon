import logging
import pandas as pd
import numpy as np
import torch
from torch.nn.modules.loss import _Loss
import collections
from typing import Callable, Iterator, Union, Optional, List, Any, Dict
from nptyping import NDArray
from autogluon.features import CategoryFeatureGenerator
from omegaconf import OmegaConf
from sklearn.pipeline import Pipeline
from sklearn.impute import SimpleImputer
from sklearn.preprocessing import (
    StandardScaler,
    MinMaxScaler,
    LabelEncoder,
)
from sklearn.base import (
    TransformerMixin,
    BaseEstimator,
)
from ..constants import CATEGORICAL, NUMERICAL, TEXT, IMAGE_PATH, NULL, AUTOMM

logger = logging.getLogger(AUTOMM)


class MultiModalFeaturePreprocessor(TransformerMixin, BaseEstimator):
    """
    Preprocess one multimodal pd.DataFrame including image paths, texts, numerical features,
    and categorical features. Each modality may have multiple columns.
    The preprocessor is designed to output model-agnostic features.
    """

    def __init__(
        self,
        config: dict,
        column_types: collections.OrderedDict,
        label_column: str,
        label_generator: Optional[LabelEncoder] = None,
    ):
        """
        Parameters
        ----------
        config
            Configurations regarding data preprocessing.
        column_types
            The mappings from pd.DataFrame's column names to modality types, e.g., image paths and text.
        label_column
            Name of the label column in pd.DataFrame.
        label_generator
            A sklearn LabelEncoder instance.
        """
        self._column_types = column_types
        self._label_column = label_column
        self._config = config
        self._feature_generators = dict()
        if label_generator is None:
            self._label_generator = LabelEncoder()
        else:
            self._label_generator = label_generator

        # Scaler used for numerical labels
        numerical_label_preprocessing = OmegaConf.select(config, "label.numerical_label_preprocessing")
        if numerical_label_preprocessing == "minmaxscaler":
            self._label_scaler = MinMaxScaler()
        elif numerical_label_preprocessing == "standardscaler":
            self._label_scaler = StandardScaler()
        elif numerical_label_preprocessing is None or numerical_label_preprocessing.lower() == "none":
            self._label_scaler = StandardScaler(with_mean=False, with_std=False)
        else:
            raise ValueError(
                f"The numerical_label_preprocessing={numerical_label_preprocessing} is currently not supported"
            )

        for col_name, col_type in self._column_types.items():
            if col_name == self._label_column:
                continue
            if col_type == TEXT:
                continue
            elif col_type == CATEGORICAL:
                generator = CategoryFeatureGenerator(
                    cat_order="count",
                    minimum_cat_count=config["categorical"]["minimum_cat_count"],
                    maximum_num_cat=config["categorical"]["maximum_num_cat"],
                    verbosity=0,
                )
                self._feature_generators[col_name] = generator
            elif col_type == NUMERICAL:
                generator = Pipeline(
                    [
                        ("imputer", SimpleImputer()),
                        (
                            "scaler",
                            StandardScaler(
                                with_mean=config["numerical"]["scaler_with_mean"],
                                with_std=config["numerical"]["scaler_with_std"],
                            ),
                        ),
                    ]
                )
                self._feature_generators[col_name] = generator

        self._fit_called = False

        # Some columns will be ignored
        self._ignore_columns_set = set()
        self._text_feature_names = []
        self._categorical_feature_names = []
        self._categorical_num_categories = []
        self._numerical_feature_names = []
        self._image_path_names = []

    @property
    def label_column(self):
        return self._label_column

    @property
    def image_path_names(self):
        return self._image_path_names

    @property
    def text_feature_names(self):
        return self._text_feature_names

    @property
    def categorical_feature_names(self):
        return self._categorical_feature_names

    @property
    def numerical_feature_names(self):
        return self._numerical_feature_names

    @property
    def categorical_num_categories(self):
        """We will always include the unknown category"""
        return self._categorical_num_categories

    @property
    def config(self):
        return self._config

    @property
    def label_type(self):
        return self._column_types[self._label_column]

    @property
    def label_scaler(self):
        return self._label_scaler

    @property
    def label_generator(self):
        return self._label_generator

    @property
    def fit_called(self):
        return self._fit_called

    def fit(
        self,
        X: pd.DataFrame,
        y: pd.Series,
    ):
        """
        Fit the pd.DataFrame by grouping column names by their modality types. For example, all the
        names of text columns will be put in a list. The CategoryFeatureGenerator, SimpleImputer,
        StandardScaler, and LabelEncoder will also be initialized.

        Parameters
        ----------
        X
            The multimodal pd.DataFrame.
        y
            The label pd.Series.
        """
        if self._fit_called:
            raise RuntimeError("Fit has been called. Please create a new preprocessor and call fit again!")
        self._fit_called = True
        for col_name in sorted(X.columns):
            # Just in case X accidentally contains the label column
            if col_name == self._label_column:
                continue
            col_type = self._column_types[col_name]
            logger.debug(f'Process col "{col_name}" with type "{col_type}"')
            col_value = X[col_name]
            if col_type == NULL:
                self._ignore_columns_set.add(col_name)
                continue
            elif col_type == TEXT:
                self._text_feature_names.append(col_name)
            elif col_type == CATEGORICAL:
                if self._config["categorical"]["convert_to_text"]:
                    # Convert categorical column as text column
                    col_value = col_value.astype("object")
                    processed_data = col_value.apply(lambda ele: "" if pd.isnull(ele) else str(ele))
                    if len(processed_data.unique()) == 1:
                        self._ignore_columns_set.add(col_name)
                        continue
                    self._text_feature_names.append(col_name)
                else:
                    processed_data = col_value.astype("category")
                    generator = self._feature_generators[col_name]
                    processed_data = generator.fit_transform(pd.DataFrame({col_name: processed_data}))[
                        col_name
                    ].cat.codes.to_numpy(np.int32, copy=True)
                    if len(np.unique(processed_data)) == 1:
                        self._ignore_columns_set.add(col_name)
                        continue
                    num_categories = len(generator.category_map[col_name])
                    # Add one unknown category
                    self._categorical_num_categories.append(num_categories + 1)
                    self._categorical_feature_names.append(col_name)
            elif col_type == NUMERICAL:
                processed_data = pd.to_numeric(col_value)
                if len(processed_data.unique()) == 1:
                    self._ignore_columns_set.add(col_name)
                    continue
                if self._config["numerical"]["convert_to_text"]:
                    self._text_feature_names.append(col_name)
                else:
                    generator = self._feature_generators[col_name]
                    generator.fit(np.expand_dims(processed_data.to_numpy(), axis=-1))
                    self._numerical_feature_names.append(col_name)
            elif col_type == IMAGE_PATH:
                self._image_path_names.append(col_name)
            else:
                raise NotImplementedError(
<<<<<<< HEAD
                    f"Type of the column is not supported currently. " f"Received {col_name}={col_type}."
=======
                    f"Type of the column is not supported currently. Received {col_name}={col_type}."
>>>>>>> af3cca2a
                )
        if self.label_type == CATEGORICAL:
            self._label_generator.fit(y)
        elif self.label_type == NUMERICAL:
            y = pd.to_numeric(y).to_numpy()
            self._label_scaler.fit(np.expand_dims(y, axis=-1))
        else:
<<<<<<< HEAD
            raise NotImplementedError(
                f"Type of label column is not supported. " f"Label column type={self._label_column}"
            )
=======
            raise NotImplementedError(f"Type of label column is not supported. Label column type={self._label_column}")
>>>>>>> af3cca2a

    def transform_text(
        self,
        df: pd.DataFrame,
    ) -> Dict[str, List[str]]:
        """
        Preprocess text data by collecting them together. May need to format
        the categorical and numerical data into strings if using them so.
        This function needs to be called preceding the text processor in "process_text.py".

        Parameters
        ----------
        df
            The multimodal pd.DataFrame.

        Returns
        -------
        All the text data stored in a dictionary.
        """
<<<<<<< HEAD
        assert self._fit_called, (
            "You will need to first call " "preprocessor.fit before calling " "preprocessor.transform."
        )
=======
        assert self._fit_called, "You will need to first call preprocessor.fit before calling preprocessor.transform."
>>>>>>> af3cca2a
        text_features = {}
        for col_name in self._text_feature_names:
            col_value = df[col_name]
            col_type = self._column_types[col_name]
            if col_type == TEXT or col_type == CATEGORICAL:
                # TODO: do we need to consider whether categorical values are valid text?
                col_value = col_value.astype("object")
                processed_data = col_value.apply(lambda ele: "" if pd.isnull(ele) else str(ele))
            elif col_type == NUMERICAL:
                processed_data = pd.to_numeric(col_value).apply("{:.3f}".format)
            else:
                raise NotImplementedError

            text_features[col_name] = processed_data.values.tolist()

        return text_features

    def transform_image(
        self,
        df: pd.DataFrame,
    ) -> Dict[str, List[List[str]]]:
        """
        Preprocess image data by collecting their paths together. If one sample has multiple images
        in an image column, assume that their image paths are separated by ";".
        This function needs to be called preceding the image processor in "process_image.py".

        Parameters
        ----------
        df
            The multimodal pd.DataFrame.

        Returns
        -------
        All the image paths stored in a dictionary.
        """
<<<<<<< HEAD
        assert self._fit_called, (
            "You will need to first call " "preprocessor.fit before calling " "preprocessor.transform."
        )
=======
        assert self._fit_called, "You will need to first call preprocessor.fit before calling preprocessor.transform."
>>>>>>> af3cca2a
        image_paths = {}
        for col_name in self._image_path_names:
            processed_data = df[col_name].apply(lambda ele: ele.split(";")).tolist()
            image_paths[col_name] = processed_data
        return image_paths

    def transform_numerical(
        self,
        df: pd.DataFrame,
    ) -> Dict[str, NDArray[(Any,), np.float32]]:
        """
        Preprocess numerical data by using SimpleImputer to fill possible missing values
        and StandardScaler to standardize the values (z = (x - mean) / std).
        This function needs to be called preceding the numerical processor in "process_numerical.py".

        Parameters
        ----------
        df
            The multimodal pd.DataFrame.

        Returns
        -------
        All the numerical features (a dictionary of np.ndarray).
        """
<<<<<<< HEAD
        assert self._fit_called, (
            "You will need to first call " "preprocessor.fit before calling " "preprocessor.transform."
        )
=======
        assert self._fit_called, "You will need to first call preprocessor.fit before calling preprocessor.transform."
>>>>>>> af3cca2a
        numerical_features = {}
        for col_name in self._numerical_feature_names:
            generator = self._feature_generators[col_name]
            col_value = pd.to_numeric(df[col_name]).to_numpy()
            processed_data = generator.transform(np.expand_dims(col_value, axis=-1))[:, 0]
            numerical_features[col_name] = processed_data.astype(np.float32)

        return numerical_features

    def transform_categorical(
        self,
        df: pd.DataFrame,
    ) -> Dict[str, NDArray[(Any,), np.int32]]:
        """
        Preprocess categorical data by using CategoryFeatureGenerator to generate
        categorical encodings, i.e., integers. This function needs to be called
        preceding the categorical processor in "process_categorical.py".

        Parameters
        ----------
        df
            The multimodal pd.DataFrame.

        Returns
        -------
        All the categorical encodings (a dictionary of np.ndarray).
        """
<<<<<<< HEAD
        assert self._fit_called, (
            "You will need to first call " "preprocessor.fit before calling " "preprocessor.transform."
        )
=======
        assert self._fit_called, "You will need to first call preprocessor.fit before calling preprocessor.transform."
>>>>>>> af3cca2a
        categorical_features = {}
        for col_name, num_category in zip(self._categorical_feature_names, self._categorical_num_categories):
            col_value = df[col_name]
            processed_data = col_value.astype("category")
            generator = self._feature_generators[col_name]
            processed_data = generator.transform(pd.DataFrame({col_name: processed_data}))[
                col_name
            ].cat.codes.to_numpy(np.int32, copy=True)
            processed_data[processed_data < 0] = num_category - 1
            categorical_features[col_name] = processed_data

        return categorical_features

    def transform_label(
        self,
        df: pd.DataFrame,
    ) -> Dict[str, NDArray[(Any,), Any]]:
        """
        Preprocess ground-truth labels by using LabelEncoder to generate class labels for
        classification tasks or using StandardScaler to standardize numerical values
        (z = (x - mean) / std) for regression tasks. This function needs to be called
        preceding the label processor in "process_label.py".

        Parameters
        ----------
        df
            The multimodal pd.DataFrame.

        Returns
        -------
        All the labels (a dictionary of np.ndarray).
        """
<<<<<<< HEAD
        assert self._fit_called, (
            "You will need to first call " "preprocessor.fit before calling " "preprocessor.transform."
        )
=======
        assert self._fit_called, "You will need to first call preprocessor.fit before calling preprocessor.transform."
>>>>>>> af3cca2a
        y_df = df[self._label_column]
        if self.label_type == CATEGORICAL:
            y = self._label_generator.transform(y_df)
        elif self.label_type == NUMERICAL:
            y = pd.to_numeric(y_df).to_numpy()
            y = self._label_scaler.transform(np.expand_dims(y, axis=-1))[:, 0].astype(np.float32)
        else:
            raise NotImplementedError

        return {self._label_column: y}

    def transform_label_for_metric(
        self,
        df: pd.DataFrame,
    ) -> NDArray[(Any,), Any]:
        """
        Prepare ground-truth labels to compute metric scores in evaluation. Note that
        numerical values are not normalized since we want to evaluate the model performance
        on the raw numerical values.

        Parameters
        ----------
        df
            The multimodal pd.DataFrame for evaluation.

        Returns
        -------
        Ground-truth labels ready to compute metric scores.
        """
<<<<<<< HEAD
        assert self._fit_called, (
            "You will need to first call " "preprocessor.fit before calling " "preprocessor.transform."
        )
=======
        assert self._fit_called, "You will need to first call preprocessor.fit before calling preprocessor.transform."
>>>>>>> af3cca2a
        y_df = df[self._label_column]
        if self.label_type == CATEGORICAL:
            # need to encode to integer labels
            y = self._label_generator.transform(y_df)
        elif self.label_type == NUMERICAL:
            # need to compute the metric on the raw numerical values (no normalization)
            y = pd.to_numeric(y_df).to_numpy()
        else:
            raise NotImplementedError

        return y

    def transform_prediction(
        self,
        y_pred: torch.Tensor,
        inverse_categorical: bool = True,
<<<<<<< HEAD
=======
        loss_func: Optional[_Loss] = None,
>>>>>>> af3cca2a
    ) -> NDArray[(Any,), Any]:
        """
        Transform model's output logits into class labels for classification
        or raw numerical values for regression.

        Parameters
        ----------
        y_pred
            The model's output logits.
        inverse_categorical
            Whether to transform categorical value back to the original space, e.g., string values.
        loss_func
            The loss function of the model.

        Returns
        -------
        Predicted labels ready to compute metric scores.
        """
        if loss_func is not None and isinstance(loss_func, torch.nn.BCEWithLogitsLoss):
            y_pred = torch.sigmoid(y_pred)

        y_pred = y_pred.detach().cpu().float().numpy()

        if self.label_type == CATEGORICAL:
            assert y_pred.shape[1] >= 2
            y_pred = y_pred.argmax(axis=1)
            # Transform the predicted label back to the original space (e.g., string values)
            if inverse_categorical:
                y_pred = self._label_generator.inverse_transform(y_pred)
        elif self.label_type == NUMERICAL:
            y_pred = self._label_scaler.inverse_transform(y_pred)
            y_pred = np.squeeze(y_pred)
        else:
            raise NotImplementedError

        return y_pred<|MERGE_RESOLUTION|>--- conflicted
+++ resolved
@@ -224,11 +224,7 @@
                 self._image_path_names.append(col_name)
             else:
                 raise NotImplementedError(
-<<<<<<< HEAD
-                    f"Type of the column is not supported currently. " f"Received {col_name}={col_type}."
-=======
                     f"Type of the column is not supported currently. Received {col_name}={col_type}."
->>>>>>> af3cca2a
                 )
         if self.label_type == CATEGORICAL:
             self._label_generator.fit(y)
@@ -236,13 +232,7 @@
             y = pd.to_numeric(y).to_numpy()
             self._label_scaler.fit(np.expand_dims(y, axis=-1))
         else:
-<<<<<<< HEAD
-            raise NotImplementedError(
-                f"Type of label column is not supported. " f"Label column type={self._label_column}"
-            )
-=======
             raise NotImplementedError(f"Type of label column is not supported. Label column type={self._label_column}")
->>>>>>> af3cca2a
 
     def transform_text(
         self,
@@ -262,13 +252,7 @@
         -------
         All the text data stored in a dictionary.
         """
-<<<<<<< HEAD
-        assert self._fit_called, (
-            "You will need to first call " "preprocessor.fit before calling " "preprocessor.transform."
-        )
-=======
-        assert self._fit_called, "You will need to first call preprocessor.fit before calling preprocessor.transform."
->>>>>>> af3cca2a
+        assert self._fit_called, "You will need to first call preprocessor.fit before calling preprocessor.transform."
         text_features = {}
         for col_name in self._text_feature_names:
             col_value = df[col_name]
@@ -304,13 +288,7 @@
         -------
         All the image paths stored in a dictionary.
         """
-<<<<<<< HEAD
-        assert self._fit_called, (
-            "You will need to first call " "preprocessor.fit before calling " "preprocessor.transform."
-        )
-=======
-        assert self._fit_called, "You will need to first call preprocessor.fit before calling preprocessor.transform."
->>>>>>> af3cca2a
+        assert self._fit_called, "You will need to first call preprocessor.fit before calling preprocessor.transform."
         image_paths = {}
         for col_name in self._image_path_names:
             processed_data = df[col_name].apply(lambda ele: ele.split(";")).tolist()
@@ -335,13 +313,7 @@
         -------
         All the numerical features (a dictionary of np.ndarray).
         """
-<<<<<<< HEAD
-        assert self._fit_called, (
-            "You will need to first call " "preprocessor.fit before calling " "preprocessor.transform."
-        )
-=======
-        assert self._fit_called, "You will need to first call preprocessor.fit before calling preprocessor.transform."
->>>>>>> af3cca2a
+        assert self._fit_called, "You will need to first call preprocessor.fit before calling preprocessor.transform."
         numerical_features = {}
         for col_name in self._numerical_feature_names:
             generator = self._feature_generators[col_name]
@@ -369,13 +341,7 @@
         -------
         All the categorical encodings (a dictionary of np.ndarray).
         """
-<<<<<<< HEAD
-        assert self._fit_called, (
-            "You will need to first call " "preprocessor.fit before calling " "preprocessor.transform."
-        )
-=======
-        assert self._fit_called, "You will need to first call preprocessor.fit before calling preprocessor.transform."
->>>>>>> af3cca2a
+        assert self._fit_called, "You will need to first call preprocessor.fit before calling preprocessor.transform."
         categorical_features = {}
         for col_name, num_category in zip(self._categorical_feature_names, self._categorical_num_categories):
             col_value = df[col_name]
@@ -408,13 +374,7 @@
         -------
         All the labels (a dictionary of np.ndarray).
         """
-<<<<<<< HEAD
-        assert self._fit_called, (
-            "You will need to first call " "preprocessor.fit before calling " "preprocessor.transform."
-        )
-=======
-        assert self._fit_called, "You will need to first call preprocessor.fit before calling preprocessor.transform."
->>>>>>> af3cca2a
+        assert self._fit_called, "You will need to first call preprocessor.fit before calling preprocessor.transform."
         y_df = df[self._label_column]
         if self.label_type == CATEGORICAL:
             y = self._label_generator.transform(y_df)
@@ -444,13 +404,7 @@
         -------
         Ground-truth labels ready to compute metric scores.
         """
-<<<<<<< HEAD
-        assert self._fit_called, (
-            "You will need to first call " "preprocessor.fit before calling " "preprocessor.transform."
-        )
-=======
-        assert self._fit_called, "You will need to first call preprocessor.fit before calling preprocessor.transform."
->>>>>>> af3cca2a
+        assert self._fit_called, "You will need to first call preprocessor.fit before calling preprocessor.transform."
         y_df = df[self._label_column]
         if self.label_type == CATEGORICAL:
             # need to encode to integer labels
@@ -467,10 +421,7 @@
         self,
         y_pred: torch.Tensor,
         inverse_categorical: bool = True,
-<<<<<<< HEAD
-=======
         loss_func: Optional[_Loss] = None,
->>>>>>> af3cca2a
     ) -> NDArray[(Any,), Any]:
         """
         Transform model's output logits into class labels for classification
