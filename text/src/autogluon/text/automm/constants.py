--- conflicted
+++ resolved
@@ -25,15 +25,10 @@
 OUTPUT = "output"
 WEIGHT = "weight"
 FEATURES = "features"
-<<<<<<< HEAD
-MASKS = "mask"
+MASKS = "masks"
 PROBABILITY = "probability"
 COLUMN_FEATURES = "column_features"
 
-=======
-MASK = "mask"
-PROBABILITY = "probability"
->>>>>>> bbe3e35a
 
 # Metric
 MAX = "max"
