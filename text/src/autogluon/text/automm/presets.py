--- conflicted
+++ resolved
@@ -52,11 +52,7 @@
     model_config_path = os.path.join(model_config_dir, f"{model_preset}.yaml")
     if not os.path.isfile(model_config_path):
         raise ValueError(
-<<<<<<< HEAD
-            f"Model preset '{model_preset}' is not supported yet. " f"Consider one of these: {list_model_presets()}"
-=======
             f"Model preset '{model_preset}' is not supported yet. Consider one of these: {list_model_presets()}"
->>>>>>> af3cca2a
         )
 
     return preset