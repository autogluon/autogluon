#!/usr/bin/env python
import os
import shutil
import subprocess
import codecs
import os.path

from setuptools import setup, find_packages, find_namespace_packages

cwd = os.path.dirname(os.path.abspath(__file__))

with open(os.path.join(os.path.dirname(__file__), '..', 'VERSION')) as version_file:
    version = version_file.read().strip()

"""
To release a new stable version on PyPi, simply tag the release on github, and the Github CI will automatically publish
a new stable version to PyPi using the configurations in .github/workflows/pypi_release.yml .
You need to increase the version number after stable release, so that the nightly pypi can work properly.
"""
try:
    if not os.getenv('RELEASE'):
        from datetime import date
        minor_version_file_path = os.path.join('..', 'VERSION.minor')
        if os.path.isfile(minor_version_file_path):
            with open(minor_version_file_path) as f:
                day = f.read().strip()
        else:
            today = date.today()
            day = today.strftime("b%Y%m%d")
        version += day
except Exception:
    pass

def create_version_file():
    global version, cwd
    print('-- Building version ' + version)
    version_path = os.path.join(cwd, 'src', 'autogluon', 'text', 'version.py')
    with open(version_path, 'w') as f:
        f.write('"""This is autogluon version file."""\n')
        f.write("__version__ = '{}'\n".format(version))


long_description = open(os.path.join('..', 'README.md')).read()

MIN_PYTHON_VERSION = '>=3.6.*'

requirements = [
    'numpy>=1.20',
    'scipy>=1.3.3,<1.5.0',
    'tqdm>=4.38.0',
    'pandas>=1.0.0,<2.0',
    'scikit-learn>=0.22.0,<0.24',
    f'autogluon.core=={version}',
    f'autogluon.mxnet=={version}'
]

text_requirements = [
<<<<<<< HEAD
    'pyarrow<=1.0.0',
    'autogluon-contrib-nlp==0.0.1b20210201'
=======
    'pyarrow>=3.0.0',
    'autogluon-contrib-nlp==0.0.1b20210112'
>>>>>>> 3f19d9fd
]

test_requirements = [
    'pytest'
]

if __name__ == '__main__':
    create_version_file()
    setup(
        # Metadata
        name='autogluon.text',
        version=version,
        author='AutoGluon Community',
        url='https://github.com/awslabs/autogluon',
        description='AutoML Toolkit with MXNet Gluon',
        long_description=long_description,
        long_description_content_type='text/markdown',
        license='Apache',

        # Package info
        packages=find_packages('src'),
        package_dir={'': 'src'},
        namespace_packages=["autogluon"],
        zip_safe=True,
        include_package_data=True,
        install_requires=requirements + text_requirements + test_requirements,
        python_requires=MIN_PYTHON_VERSION,
        package_data={'autogluon': [
            'LICENSE',
        ]},
        entry_points={
        },
    )<|MERGE_RESOLUTION|>--- conflicted
+++ resolved
@@ -55,13 +55,8 @@
 ]
 
 text_requirements = [
-<<<<<<< HEAD
-    'pyarrow<=1.0.0',
+    'pyarrow>=3.0.0',
     'autogluon-contrib-nlp==0.0.1b20210201'
-=======
-    'pyarrow>=3.0.0',
-    'autogluon-contrib-nlp==0.0.1b20210112'
->>>>>>> 3f19d9fd
 ]
 
 test_requirements = [
