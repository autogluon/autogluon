#!/usr/bin/env python
###########################
# This code block is a HACK (!), but is necessary to avoid code duplication. Do NOT alter these lines.
import os
from setuptools import setup
import importlib.util
filepath = os.path.abspath(os.path.dirname(__file__))
filepath_import = os.path.join(filepath, '..', 'core', 'src', 'autogluon', 'core', '_setup_utils.py')
spec = importlib.util.spec_from_file_location("ag_min_dependencies", filepath_import)
ag = importlib.util.module_from_spec(spec)
# Identical to `from autogluon.core import _setup_utils as ag`, but works without `autogluon.core` being installed.
spec.loader.exec_module(ag)
###########################

version = ag.load_version_file()
version = ag.update_version(version)

submodule = 'text'
install_requires = [
    # version ranges added in ag.get_dependency_version_ranges()
    'numpy',
    'scipy',
    'pandas',
    'scikit-learn',
    'Pillow',
    'tqdm',
    'boto3',
    'setuptools<=59.5.0',
    'timm<0.6.0',
    'torch>=1.0,<1.11',
    'fairscale>=0.4.5,<0.5.0',
    'scikit-image>=0.19.1,<0.20.0',
    'smart_open>=5.2.1,<5.3.0',
    'pytorch_lightning>=1.5.10,<1.7.0',
    'torchmetrics>=0.7.2,<0.8.0',
    'transformers>=4.16.2,<4.17.0',
    'nptyping>=1.4.4,<1.5.0',
    'omegaconf>=2.1.1,<2.2.0',
    'sentencepiece>=0.1.95,<0.2.0',
<<<<<<< HEAD
    f'autogluon.core[ray_tune]=={version}',
=======
    'protobuf<=3.18.1',  # https://github.com/awslabs/autogluon/issues/1762
    f'autogluon.core=={version}',
>>>>>>> d731d258
    f'autogluon.features=={version}',
    f'autogluon.common=={version}',
    'autogluon-contrib-nlp==0.0.1b20220208',
    'nlpaug>=1.1.10,<2.0.0',
    'nltk>=3.4.5,<4.0.0'
]

install_requires = ag.get_dependency_version_ranges(install_requires)

extras_require = {
    'tests': [
            'black~=22.0,>=22.3',
        ]
}


if __name__ == '__main__':
    ag.create_version_file(version=version, submodule=submodule)
    setup_args = ag.default_setup_args(version=version, submodule=submodule)
    setup_args["package_data"]["autogluon.text.automm"] = [
        'configs/data/*.yaml',
        'configs/model/*.yaml',
        'configs/optimization/*.yaml',
        'configs/environment/*.yaml',
    ]
    setup(
        install_requires=install_requires,
        extras_require=extras_require,
        **setup_args,
    )<|MERGE_RESOLUTION|>--- conflicted
+++ resolved
@@ -37,12 +37,8 @@
     'nptyping>=1.4.4,<1.5.0',
     'omegaconf>=2.1.1,<2.2.0',
     'sentencepiece>=0.1.95,<0.2.0',
-<<<<<<< HEAD
     f'autogluon.core[ray_tune]=={version}',
-=======
     'protobuf<=3.18.1',  # https://github.com/awslabs/autogluon/issues/1762
-    f'autogluon.core=={version}',
->>>>>>> d731d258
     f'autogluon.features=={version}',
     f'autogluon.common=={version}',
     'autogluon-contrib-nlp==0.0.1b20220208',
