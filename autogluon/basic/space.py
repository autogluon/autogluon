import ConfigSpace as CS
import ConfigSpace.hyperparameters as CSH

__all__ = ['Space', 'ListSpace', 'LinearSpace', 'LogLinearSpace', 'IntSpace',
<<<<<<< HEAD
           'BoolSpace', 'strip_cofing_space', 'AutoGluonObject']
=======
           'BoolSpace', 'strip_cofing_space', 'AutoGluonObject', 'Sequence']
>>>>>>> 3ff93af4

class AutoGluonObject:
    pass

<<<<<<< HEAD
=======
class Sequence(object):
    """A Sequence of AutoGluon Objects
    """
    def __init__(self, *args):
        self.data = [*args]

    def __iter__(self):
        for elem in self.data:
            yield elem

    def __getitem__(self, index):
        return self.data[index]

    def __setitem__(self, index, data):
        self.data[index] = data

    def __len__(self):
        return len(self.data)

    def get_config_space(self):
        cs = CS.ConfigurationSpace()
        if len(self.data) == 0: 
            return CS.ConfigurationSpace()
        for i, x in enumerate(self.data):
            if isinstance(x, AutoGluonObject):
                cs.add_configuration_space(str(i), x.cs, '.')
        return cs

    def __repr__(self):
        reprstr = self.__class__.__name__ + str(self.data)
        return reprstr

>>>>>>> 3ff93af4
class Space(object):
    def get_config_space(self, name):
        return _get_hp(name, self)

class ListSpace(Space):
    def __init__(self, *args):
        self.data = [*args]
        if len(self.data) > 0 and isinstance(self.data[0], AutoGluonObject):
            for x in self.data:
                assert(isinstance(x, AutoGluonObject))

    def __iter__(self):
        for elem in self.data:
            yield elem

    def __getitem__(self, index):
        return self.data[index]

    def __setitem__(self, index, data):
        self.data[index] = data

<<<<<<< HEAD
=======
    def __len__(self):
        return len(self.data)

>>>>>>> 3ff93af4
    def get_config_space(self, name):
        cs = CS.ConfigurationSpace()
        if len(self.data) == 0: 
            return CS.ConfigurationSpace()
        hp = CSH.CategoricalHyperparameter(name=name, choices=range(len(self.data)))
        cs.add_hyperparameter(hp)
        for i, x in enumerate(self.data):
            if isinstance(x, AutoGluonObject):
                cs.add_configuration_space(str(i), x.cs, '.')
        return cs

<<<<<<< HEAD
    def __call__(self, *args, **kwargs):
        self._instance(*args, **kwargs)
=======
    def __repr__(self):
        reprstr = self.__class__.__name__ + str(self.data)
        return reprstr
>>>>>>> 3ff93af4

class LinearSpace(Space):
    def __init__(self, lower, upper):
        self.lower = lower
        self.upper = upper

class LogLinearSpace(Space):
    def __init__(self, lower, upper):
        self.lower = lower
        self.upper = upper

class IntSpace(Space):
    def __init__(self, lower, upper):
        self.lower = lower
        self.upper = upper

class BoolSpace(IntSpace):
    def __init__(self):
        super(BoolSpace, self).__init__(0, 1)

class ConstantSpace(Space):
    def __init__(self, val):
        self.value = val

def _get_hp(name, space):
    assert isinstance(space, Space)
    if isinstance(space, LinearSpace):
        return CSH.UniformFloatHyperparameter(name=name, lower=space.lower, upper=space.upper)
    elif isinstance(space, LogLinearSpace):
        return CSH.UniformFloatHyperparameter(name=name, lower=space.lower, upper=space.upper, log=True)
    elif isinstance(space, IntSpace):
        return CSH.UniformIntegerHyperparameter(name=name, lower=space.lower, upper=space.upper)
    elif isinstance(space, ConstantSpace):
        return CSH.Constant(name=name, value=space.value)
    else:
        raise NotImplemented

def strip_cofing_space(config, prefix):
    # filter out the config with the corresponding prefix
    new_config = {}
    for k, v in config.items():
        if k.startswith(prefix):
            new_config[k[len(prefix)+1:]] = v
    return new_config<|MERGE_RESOLUTION|>--- conflicted
+++ resolved
@@ -2,17 +2,11 @@
 import ConfigSpace.hyperparameters as CSH
 
 __all__ = ['Space', 'ListSpace', 'LinearSpace', 'LogLinearSpace', 'IntSpace',
-<<<<<<< HEAD
-           'BoolSpace', 'strip_cofing_space', 'AutoGluonObject']
-=======
            'BoolSpace', 'strip_cofing_space', 'AutoGluonObject', 'Sequence']
->>>>>>> 3ff93af4
 
 class AutoGluonObject:
     pass
 
-<<<<<<< HEAD
-=======
 class Sequence(object):
     """A Sequence of AutoGluon Objects
     """
@@ -45,7 +39,6 @@
         reprstr = self.__class__.__name__ + str(self.data)
         return reprstr
 
->>>>>>> 3ff93af4
 class Space(object):
     def get_config_space(self, name):
         return _get_hp(name, self)
@@ -67,12 +60,9 @@
     def __setitem__(self, index, data):
         self.data[index] = data
 
-<<<<<<< HEAD
-=======
     def __len__(self):
         return len(self.data)
 
->>>>>>> 3ff93af4
     def get_config_space(self, name):
         cs = CS.ConfigurationSpace()
         if len(self.data) == 0: 
@@ -84,14 +74,9 @@
                 cs.add_configuration_space(str(i), x.cs, '.')
         return cs
 
-<<<<<<< HEAD
-    def __call__(self, *args, **kwargs):
-        self._instance(*args, **kwargs)
-=======
     def __repr__(self):
         reprstr = self.__class__.__name__ + str(self.data)
         return reprstr
->>>>>>> 3ff93af4
 
 class LinearSpace(Space):
     def __init__(self, lower, upper):
