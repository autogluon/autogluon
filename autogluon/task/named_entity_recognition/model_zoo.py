--- conflicted
+++ resolved
@@ -4,9 +4,6 @@
 from autogluon.network import autogluon_nets, autogluon_net_instances, Net
 from mxnet.gluon import Block
 
-<<<<<<< HEAD
-__all__ = []
-=======
 __all__ = ['get_model_instances', 'get_model', 'models']
 
 models = ['standard_lstm_lm_200',
@@ -159,5 +156,4 @@
 
 @autogluon_nets
 def bert_24_1024_16(**kwargs):
-    pass
->>>>>>> a267b0d5
+    pass