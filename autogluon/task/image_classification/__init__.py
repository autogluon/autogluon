--- conflicted
+++ resolved
@@ -1,11 +1,4 @@
 from .image_classification import *
-<<<<<<< HEAD
 from .nets import get_built_in_network
 from .dataset import *
-
-from .utils import config_choice
-=======
-from .dataset import *
-from .nets import *
-from .utils import *
->>>>>>> c56eb8aa
+from .utils import config_choice