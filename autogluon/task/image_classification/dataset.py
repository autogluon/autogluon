import numpy as np

from mxnet import gluon, nd

__all__ = ['get_dataset', 'transform_fn']

_dataset = {'mnist': gluon.data.vision.MNIST,
            'fashionmnist': gluon.data.vision.FashionMNIST,
            'cifar10': gluon.data.vision.CIFAR10,
            'cifar100': gluon.data.vision.CIFAR100}


def get_dataset(name, **kwargs):
    """Returns a dataset by name

    Parameters
    ----------
    name : str
        Name of the model.

    Returns
    -------
    Dataset
        The dataset.
    """
    name = name.lower()
    if name not in _dataset:
        err_str = '"%s" is not among the following dataset list:\n\t' % (name)
        err_str += '%s' % ('\n\t'.join(sorted(_dataset.keys())))
        raise ValueError(err_str)
    dataset = _dataset[name](*kwargs)
    return dataset


<<<<<<< HEAD
def transform_fn(data, label):
    return nd.transpose(data.astype(np.float32), (2, 0, 1)) / 255, label.astype(
        np.float32)
=======
        transform_test = transforms.Compose([
            transforms.ToTensor(),
            transforms.Normalize([0.4914, 0.4822, 0.4465],
                                 [0.2023, 0.1994, 0.2010])
        ])

        if self.name.lower() == 'cifar10':
            train_dataset = gluon.data.vision.CIFAR10(train=True)
            test_dataset = gluon.data.vision.CIFAR10(train=False)
            train_data = gluon.data.DataLoader(
                train_dataset.transform_first(transform_train),
                batch_size=64,
                shuffle=True,
                last_batch="discard",
                num_workers=4)

            test_data = gluon.data.DataLoader(
                test_dataset.transform_first(transform_test),
                batch_size=64,
                shuffle=False,
                num_workers=4)
            DataAnalyzer.check_dataset(train_dataset, test_dataset)
            self.num_classes = len(np.unique(train_dataset._label))
        else:
            train_data = None
            test_data = None
            raise NotImplementedError
        self.train_data_loader = train_data
        self.val_data_loader = test_data
        self.train_dataset = train_dataset
        self.val_dataset = test_dataset
    
    def __repr__(self):
        return "AutoGluon Dataset "
>>>>>>> 36a4065c
<|MERGE_RESOLUTION|>--- conflicted
+++ resolved
@@ -32,43 +32,6 @@
     return dataset
 
 
-<<<<<<< HEAD
 def transform_fn(data, label):
     return nd.transpose(data.astype(np.float32), (2, 0, 1)) / 255, label.astype(
         np.float32)
-=======
-        transform_test = transforms.Compose([
-            transforms.ToTensor(),
-            transforms.Normalize([0.4914, 0.4822, 0.4465],
-                                 [0.2023, 0.1994, 0.2010])
-        ])
-
-        if self.name.lower() == 'cifar10':
-            train_dataset = gluon.data.vision.CIFAR10(train=True)
-            test_dataset = gluon.data.vision.CIFAR10(train=False)
-            train_data = gluon.data.DataLoader(
-                train_dataset.transform_first(transform_train),
-                batch_size=64,
-                shuffle=True,
-                last_batch="discard",
-                num_workers=4)
-
-            test_data = gluon.data.DataLoader(
-                test_dataset.transform_first(transform_test),
-                batch_size=64,
-                shuffle=False,
-                num_workers=4)
-            DataAnalyzer.check_dataset(train_dataset, test_dataset)
-            self.num_classes = len(np.unique(train_dataset._label))
-        else:
-            train_data = None
-            test_data = None
-            raise NotImplementedError
-        self.train_data_loader = train_data
-        self.val_data_loader = test_data
-        self.train_dataset = train_dataset
-        self.val_dataset = test_dataset
-    
-    def __repr__(self):
-        return "AutoGluon Dataset "
->>>>>>> 36a4065c
