--- conflicted
+++ resolved
@@ -134,41 +134,6 @@
     imgs : list
         List of (image path, class_index) tuples
     """
-<<<<<<< HEAD
-    def __init__(self, name=None, train_path=None, val_path=None,
-                 input_size=224, crop_ratio=0.875, jitter_param=0.4,
-                 **kwargs):
-        self.name = name
-        self.train_path = train_path
-        self.val_path = val_path
-        self.input_size = input_size
-        resize = int(math.ceil(input_size / crop_ratio))
-        self.transform_train = transforms.Compose([
-                transforms.Resize(resize),
-                transforms.RandomResizedCrop(input_size),
-                transforms.RandomFlipLeftRight(),
-                transforms.RandomColorJitter(brightness=jitter_param,
-                                             contrast=jitter_param,
-                                             saturation=jitter_param),
-                transforms.RandomLighting(0.1),
-                transforms.ToTensor(),
-                transforms.Normalize([0.485, 0.456, 0.406], [0.229, 0.224, 0.225])
-            ])
-        self.transform_val = transforms.Compose([
-                transforms.Resize(resize),
-                transforms.CenterCrop(input_size),
-                transforms.ToTensor(),
-                transforms.Normalize([0.485, 0.456, 0.406], [0.229, 0.224, 0.225])
-            ])
-        self._read_dataset(**kwargs)
-
-    def _read_dataset(self, **kwargs):
-        if self.name in built_in_datasets:
-            self.train = get_built_in_dataset(self.name, train=True, input_size=self.input_size).init()
-            self.val = None
-            self.test = get_built_in_dataset(self.name, train=False, input_size=self.input_size).init()
-            self.num_classes = len(np.unique(self.train._label))
-=======
     _repr_indent = 4
     IMG_EXTENSIONS = ('.jpg', '.jpeg', '.png', '.ppm', '.bmp', '.pgm', '.tif', '.tiff', '.webp')
     def __init__(self, root, extensions=None, transform=None, is_valid_file=None):
@@ -236,7 +201,6 @@
         if sys.version_info >= (3, 5):
             # Faster and available in Python 3.5 and above
             classes = [d.name for d in os.scandir(dir) if d.is_dir()]
->>>>>>> 662f6442
         else:
             classes = [d for d in os.listdir(dir) if os.path.isdir(os.path.join(dir, d))]
         classes.sort()
