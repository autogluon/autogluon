--- conflicted
+++ resolved
@@ -78,13 +78,7 @@
 
     @property
     def get_net(self):
-<<<<<<< HEAD
-        net_kwargs = self.get_kwargs
-        net = get_network(self._model_name, **net_kwargs)
-
-=======
         net = get_network(self._model_name, **self._kwargs)
->>>>>>> f2a7ecb8
         net.cast(self._dtype)
         if self._hybridize:
             net.hybridize(static_alloc=True, static_shape=True)
