--- conflicted
+++ resolved
@@ -1,17 +1,15 @@
+import logging
 import warnings
-import logging
 
 import mxnet as mx
-
-from mxnet import gluon, init, autograd, nd
+from gluoncv.model_zoo import get_model
+from mxnet import gluon, init, autograd
 from mxnet.gluon import nn
-from gluoncv.model_zoo import get_model
 from mxnet.gluon.data.vision import transforms
 
-
-from ...basic import autogluon_method
 from .losses import get_loss_instance
 from .metrics import get_metric_instance
+from ...basic import autogluon_method
 
 __all__ = ['train_image_classification']
 
@@ -30,7 +28,6 @@
     batch_size, ctx = _init_hparams()
 
     # Define DataLoader
-<<<<<<< HEAD
     def _get_dataloader():
         def _init_dataset(dataset, transform_fn, transform_list):
             if transform_fn is not None:
@@ -38,6 +35,7 @@
             if transform_list is not None:
                 dataset = dataset.transform_first(transforms.Compose(transform_list))
             return dataset
+
         train_dataset = _init_dataset(args.data.train, args.data.transform_train_fn,
                                       args.data.transform_train_list)
         val_dataset = _init_dataset(args.data.val, args.data.transform_val_fn,
@@ -54,12 +52,8 @@
             shuffle=False,
             num_workers=args.data.num_workers)
         return train_data, val_data
+
     train_data, val_data = _get_dataloader()
-=======
-    dataset = Dataset(args.train_data, args.val_data)
-    train_data = dataset.train_data_loader
-    val_data = dataset.val_data_loader
->>>>>>> 36a4065c
 
     # Define Network
     net = get_model(args.model, pretrained=args.pretrained)
@@ -72,7 +66,7 @@
         if hasattr(net, 'output'):
             net.output = nn.Dense(num_classes)
         else:
-            net.fc = nn.Dense(num_classes) #TODO (cgraywang): deal with resnet v1/2 diff
+            net.fc = nn.Dense(num_classes)  # TODO (cgraywang): deal with resnet v1/2 diff
     if not args.pretrained:
         net.collect_params().initialize(mx.init.Xavier(magnitude=2.24), ctx=ctx)
     else:
@@ -124,7 +118,7 @@
         return False
 
     def train(epoch):
-        #TODO (cgraywang): change to lr scheduler
+        # TODO (cgraywang): change to lr scheduler
         if hasattr(args, 'lr_step') and hasattr(args, 'lr_factor'):
             if epoch % args.lr_step == 0:
                 trainer.set_learning_rate(trainer.learning_rate * args.lr_factor)
