import warnings
import logging
import mxnet as mx
from mxnet.gluon import nn
from mxnet import gluon, init, autograd, nd
from mxnet.gluon.data.vision import transforms
from gluoncv.model_zoo import get_model
import gluoncv as gcv
from .metrics import get_metric_instance
from ...core.optimizer import SGD, NAG
from ...core import *
from ...scheduler.resource import get_cpu_count, get_gpu_count
from ...utils import tqdm
from ...utils.mxutils import collect_params
from .nets import get_built_in_network
from .utils import *

<<<<<<< HEAD
from .tricks import *
from ...utils.learning_rate import LR_params
=======
__all__ = ['train_image_classification']

>>>>>>> 0b2365ec

__all__ = ['train_image_classification']

@args()
def train_image_classification(args, reporter):
    logging.basicConfig()
    logger = logging.getLogger(__name__)
    if args.verbose:
        logger.setLevel(logging.INFO)
        logger.info(args)
<<<<<<< HEAD
=======
    batch_size = args.batch_size * max(args.num_gpus, 1)
    ctx = [mx.gpu(i) for i in range(args.num_gpus)] if args.num_gpus > 0 else [mx.cpu()]
>>>>>>> 0b2365ec

    # batch_size & ctx
    target_params = Sample_params(args.batch_size, args.num_gpus, args.num_workers)
    batch_size = target_params.get_batchsize
    ctx = target_params.get_context

    # params
    target_kwargs = Getmodel_kwargs(ctx,
                                    args.classes,
                                    args.net,
                                    args.tricks.teacher_name,
                                    args.tricks.hard_weight,
                                    args.optimizer.multi_precision,
                                    args.hybridize,
                                    args.tricks.use_pretrained,
                                    args.tricks.use_gn,
                                    args.tricks.last_gamma,
                                    args.tricks.batch_norm,
                                    args.tricks.use_se)
    distillation = target_kwargs.distillation
    net = target_kwargs.get_net
    input_size = net.input_size if hasattr(net, 'input_size') else args.input_size
<<<<<<< HEAD

    if args.tricks.no_wd:
        for k, v in net.collect_params('.*beta|.*gamma|.*bias').items():
            v.wd_mult = 0.0

    if args.tricks.label_smoothing or args.tricks.mixup:
        sparse_label_loss = False
    else:
        sparse_label_loss = True

    if distillation:
        teacher = target_kwargs.get_teacher
        def teacher_prob(data):
            teacher_prob = [nd.softmax(teacher(X.astype(target_kwargs.dtype, copy=False)) / args.tricks.temperature) \
                                for X in data]
            return teacher_prob
        L = gcv.loss.DistillationSoftmaxCrossEntropyLoss(temperature=args.tricks.temperature,
                                                         hard_weight=args.tricks.hard_weight,
                                                         sparse_label=sparse_label_loss)
    else:
        L = gluon.loss.SoftmaxCrossEntropyLoss(sparse_label=sparse_label_loss)
        teacher_prob = None

    # metric
    if args.tricks.mixup:
        metric = get_metric_instance('rmse')
    else:
        metric = get_metric_instance(args.metric)

    # dataloader
    train_data, val_data, batch_fn, num_batches = \
        get_data_loader(args.dataset, input_size, batch_size, args.num_workers, args.final_fit, args.split_ratio)

=======
    train_data, val_data, batch_fn, num_batches = get_data_loader(
            args.dataset, input_size, batch_size, args.num_workers, args.final_fit,
            args.split_ratio)
 
>>>>>>> 0b2365ec
    if isinstance(args.lr_scheduler, str):
        target_lr = LR_params(args.optimizer.lr, args.lr_scheduler, args.epochs, num_batches,
                             args.lr_config.lr_decay_epoch,
                             args.lr_config.lr_decay ,
                             args.lr_config.lr_decay_period,
                             args.lr_config.warmup_epochs,
                             args.lr_config.warmup_lr)
        lr_scheduler = target_lr.get_lr_scheduler
    else:
        lr_scheduler = args.lr_scheduler
    args.optimizer.lr_scheduler = lr_scheduler

    trainer = gluon.Trainer(net.collect_params(), args.optimizer)

    def train(epoch, num_epochs, metric):
        for i, batch in enumerate(train_data):
            metric = default_train_fn(epoch, num_epochs, net, batch, batch_size, L, trainer,
                                      batch_fn, ctx, args.tricks.mixup, args.tricks.label_smoothing,
                                      distillation, args.tricks.mixup_alpha,  args.tricks.mixup_off_epoch,
                                      args.classes,target_kwargs.dtype, metric, teacher_prob)
            mx.nd.waitall()
        return metric

    def test(epoch):
        metric.reset()
        for i, batch in enumerate(val_data):
            default_val_fn(net, batch, batch_fn, metric, ctx, target_kwargs.dtype)

        _, reward = metric.get()

        reporter(epoch=epoch, classification_reward=reward)
        return reward
<<<<<<< HEAD

    tbar = tqdm(range(1, args.epochs + 1))

    for epoch in tbar:

        metric = train(epoch, args.epochs, metric)
        train_metric_name, train_metric_score = metric.get()
        tbar.set_description('[Epoch %d] training: %s=%.3f' %(epoch, train_metric_name, train_metric_score))

=======

    tbar = tqdm(range(1, args.epochs + 1))
    for epoch in tbar:
        train(epoch)
>>>>>>> 0b2365ec
        if not args.final_fit:
            reward = test(epoch)
            tbar.set_description('[Epoch {}] Validation: {:.3f}'.format(epoch, reward))

    if args.final_fit:
        return {'model_params': collect_params(net),
                'num_classes': args.classes}<|MERGE_RESOLUTION|>--- conflicted
+++ resolved
@@ -14,14 +14,8 @@
 from ...utils.mxutils import collect_params
 from .nets import get_built_in_network
 from .utils import *
-
-<<<<<<< HEAD
 from .tricks import *
 from ...utils.learning_rate import LR_params
-=======
-__all__ = ['train_image_classification']
-
->>>>>>> 0b2365ec
 
 __all__ = ['train_image_classification']
 
@@ -32,11 +26,6 @@
     if args.verbose:
         logger.setLevel(logging.INFO)
         logger.info(args)
-<<<<<<< HEAD
-=======
-    batch_size = args.batch_size * max(args.num_gpus, 1)
-    ctx = [mx.gpu(i) for i in range(args.num_gpus)] if args.num_gpus > 0 else [mx.cpu()]
->>>>>>> 0b2365ec
 
     # batch_size & ctx
     target_params = Sample_params(args.batch_size, args.num_gpus, args.num_workers)
@@ -59,7 +48,6 @@
     distillation = target_kwargs.distillation
     net = target_kwargs.get_net
     input_size = net.input_size if hasattr(net, 'input_size') else args.input_size
-<<<<<<< HEAD
 
     if args.tricks.no_wd:
         for k, v in net.collect_params('.*beta|.*gamma|.*bias').items():
@@ -93,12 +81,6 @@
     train_data, val_data, batch_fn, num_batches = \
         get_data_loader(args.dataset, input_size, batch_size, args.num_workers, args.final_fit, args.split_ratio)
 
-=======
-    train_data, val_data, batch_fn, num_batches = get_data_loader(
-            args.dataset, input_size, batch_size, args.num_workers, args.final_fit,
-            args.split_ratio)
- 
->>>>>>> 0b2365ec
     if isinstance(args.lr_scheduler, str):
         target_lr = LR_params(args.optimizer.lr, args.lr_scheduler, args.epochs, num_batches,
                              args.lr_config.lr_decay_epoch,
@@ -131,7 +113,6 @@
 
         reporter(epoch=epoch, classification_reward=reward)
         return reward
-<<<<<<< HEAD
 
     tbar = tqdm(range(1, args.epochs + 1))
 
@@ -141,12 +122,6 @@
         train_metric_name, train_metric_score = metric.get()
         tbar.set_description('[Epoch %d] training: %s=%.3f' %(epoch, train_metric_name, train_metric_score))
 
-=======
-
-    tbar = tqdm(range(1, args.epochs + 1))
-    for epoch in tbar:
-        train(epoch)
->>>>>>> 0b2365ec
         if not args.final_fit:
             reward = test(epoch)
             tbar.set_description('[Epoch {}] Validation: {:.3f}'.format(epoch, reward))
