import os
import copy
import logging
import mxnet as mx
from mxnet import gluon, nd
from ...core.optimizer import *
from ...core.loss import *
from ...core import *
from ...searcher import *
from ...scheduler import *
from ...scheduler.resource import get_cpu_count, get_gpu_count
from ..base import BaseTask
from ...utils import update_params

from .dataset import get_dataset
from .pipeline import train_image_classification
from .utils import *
from .nets import *
from .classifier import Classifier

__all__ = ['ImageClassification']

logger = logging.getLogger(__name__)

class ImageClassification(BaseTask):
    """AutoGluon Task for classifying images based on their content
    """
    @staticmethod
    def Dataset(*args, **kwargs):
<<<<<<< HEAD
        """Dataset for AutoGluon image classification tasks, can either be a
        :class:`ImageFolderDataset`, :class:`RecordDataset`, or a popular dataset already built into AutoGluon ('mnist', 'cifar10', 'cifar100', 'imagenet').
=======
        """Dataset for AutoGluon image classification tasks. 
           May either be a :class:`autogluon.task.image_classification.ImageFolderDataset`, :class:`autogluon.task.image_classification.RecordDataset`, 
           or a popular dataset already built into AutoGluon ('mnist', 'cifar10', 'cifar100', 'imagenet').
>>>>>>> c75f99c9

        Parameters
        ----------
        name : str, optional
            Which built-in dataset to use, will override all other options if specified.
            The options are: 'mnist', 'cifar', 'cifar10', 'cifar100', 'imagenet'
        train : bool, default = True
            Whether this dataset should be used for training or validation.
        train_path : str
            The training data location. If using :class:`ImageFolderDataset`,
            image folder`path/to/the/folder` should be provided. 
            If using :class:`RecordDataset`, the `path/to/*.rec` should be provided.
        input_size : int
            The input image size.
        crop_ratio : float
            Center crop ratio (for evaluation only).
        
        Returns
        -------
        Dataset object that can be passed to `task.fit()`, which is actually an :class:`autogluon.space.AutoGluonObject`. 
        To interact with such an object yourself, you must first call `Dataset.init()` to instantiate the object in Python.
        """
        return get_dataset(*args, **kwargs)

    @staticmethod
    def fit(dataset,
            net=Categorical('ResNet50_v1b', 'ResNet18_v1b'),
            optimizer= SGD(learning_rate=Real(1e-3, 1e-2, log=True),
                           wd=Real(1e-4, 1e-3, log=True), multi_precision=False),
            lr_scheduler='cosine',
            loss=SoftmaxCrossEntropyLoss(),
            split_ratio=0.8,
            batch_size=64,
            input_size=224,
            epochs=20,
            metric='accuracy',
            nthreads_per_trial=4,
            ngpus_per_trial=1,
            hybridize=True,
            search_strategy='random',
            plot_results=False,
            verbose=False,
            search_options={},
            time_limits=None,
            resume=False,
            output_directory='checkpoint/',
            visualizer='none',
            num_trials=2,
            dist_ip_addrs=[],
            grace_period=None,
<<<<<<< HEAD
            auto_search=True,
            lr_config=Dict(
                lr_mode='cosine',
                lr_decay=0.1,
                lr_decay_period=0,
                lr_decay_epoch='40,80',
                warmup_lr=0.0,
                warmup_epochs=0),
            tricks=Dict(
                last_gamma=True,
                use_pretrained=True,
                use_se=False,
                mixup=False,
                mixup_alpha=0.2,
                mixup_off_epoch= 0,
                label_smoothing=True,
                no_wd=True,
                teacher_name=None,
                temperature=20.0,
                hard_weight=0.5,
                batch_norm=False,
                use_gn=False)
            ):
        """
        Auto fit on image classification dataset
=======
            auto_search=True):
        """Fit image classification models to a given dataset.
>>>>>>> c75f99c9

        Parameters
        ----------
        dataset : str or :meth:`autogluon.task.ImageClassification.Dataset`
            Training dataset containing images and their associated class labels. 
            Popular image datasets built into AutoGluon can be used by specifying their name as a string (options: ‘mnist’, ‘cifar’, ‘cifar10’, ‘cifar100’, ‘imagenet’).
        input_size : int
            Size of images in the dataset (pixels).
        net : str or :class:`autogluon.space.Categorical`
            Which existing neural network models to consider as candidates.
        optimizer : str or :class:`autogluon.space.AutoGluonObject`
            Which optimizers to consider as candidates for learning the neural network weights.
        lr_scheduler : str
            Describes how learning rate should be adjusted over the course of training. Options include: 'cosine', 'poly'.
        batch_size : int
            How many images to group in each mini-batch during gradient computations in training.
        epochs: int
            How many epochs to train the neural networks for at most.
        metric : str or callable object
            Evaluation metric by which predictions will be ulitmately evaluated on test data.
        loss : `mxnet.gluon.loss`
            Loss function used during training of the neural network weights.
        num_trials : int
            Maximal number of hyperparameter configurations to try out.
        split_ratio : float, default = 0.8
            Fraction of dataset to use for training (rest of data is held-out for tuning hyperparameters).
            The final returned model may be fit to all of the data (after hyperparameters have been selected).
        time_limits : int
            Approximately how long `fit()` should run for (wallclock time in seconds).
            `fit()` will stop training new models after this amount of time has elapsed (but models which have already started training will continue to completion). 
        nthreads_per_trial : int
            How many CPUs to use in each trial (ie. single training run of a model).
        ngpus_per_trial : int
            How many GPUs to use in each trial (ie. single training run of a model). 
        resources_per_trial : dict
            Machine resources to allocate per trial.
        output_directory : str
            Dir to save search results.
        search_strategy : str
            Which hyperparameter search algorithm to use. 
            Options include: 'random' (random search), 'skopt' (SKopt Bayesian optimization), 'grid' (grid search), 'hyperband' (Hyperband), 'rl' (reinforcement learner)
        search_options : dict
            Auxiliary keyword arguments to pass to the searcher that performs hyperparameter optimization. 
        resume : bool
            If a model checkpoint file exists, model training will resume from there when specified.
        dist_ip_addrs : list
            List of IP addresses corresponding to remote workers, in order to leverage distributed computation.
        verbose : bool
            Whether or not to print out intermediate information during training.
        plot_results : bool
            Whether or not to generate plots summarizing training process.
        visualizer : str
            Describes method to visualize training progress during `fit()`. Options: ['mxboard', 'tensorboard', 'none']. 
        grace_period : int
            The grace period in early stopping when using Hyperband to tune hyperparameters. If None, this is set automatically.
        auto_search : bool
            If True, enables automatic suggestion of network types and hyper-parameter ranges adaptively based on provided dataset.
        
        Returns
        -------
            :class:`autogluon.task.image_classification.Classifier` object which can make predictions on new data and summarize what happened during `fit()`.
        
        Examples
        --------
        >>> from autogluon import ImageClassification as task
        >>> dataset = task.Dataset(train_path='data/train',
        >>>                        test_path='data/test')
        >>> classifier = task.fit(dataset,
        >>>                       nets=ag.space.Categorical['resnet18_v1', 'resnet34_v1'],
        >>>                       time_limits=time_limits,
        >>>                       ngpus_per_trial=1,
        >>>                       num_trials = 4)
<<<<<<< HEAD

        Bag of tricks are used on image classification dataset

        lr_config
        ----------
        lr-mode : type=str, default='step'.
            learning rate scheduler mode. options are step, poly and cosine.
        lr-decay : type=float, default=0.1.
            decay rate of learning rate. default is 0.1.
        lr-decay-period : type=int, default=0.
            interval for periodic learning rate decays. default is 0 to disable.
        lr-decay-epoch : type=str, default='10,20,30'.
            epochs at which learning rate decays. epochs=40, default is 10, 20, 30.
        warmup-lr : type=float, default=0.0.
            starting warmup learning rate. default is 0.0.
        warmup-epochs : type=int, default=0.
            number of warmup epochs.

        tricks
        ----------
        last-gamma', default= True.
            whether to init gamma of the last BN layer in each bottleneck to 0.
        use-pretrained', default= True.
            enable using pretrained model from gluon.
        use_se', default= False.
            use SE layers or not in resnext. default is false.
        mixup', default= False.
            whether train the model with mix-up. default is false.
        mixup-alpha', type=float, default=0.2.
            beta distribution parameter for mixup sampling, default is 0.2.
        mixup-off-epoch', type=int, default=0.
            how many last epochs to train without mixup, default is 0.
        label-smoothing', default= True.
            use label smoothing or not in training. default is false.
        no-wd', default= True.
            whether to remove weight decay on bias, and beta/gamma for batchnorm layers.
        teacher', type=str, default=None.
            teacher model for distillation training
        temperature', type=float, default=20.
            temperature parameter for distillation teacher model
        hard-weight', type=float, default=0.5.
            weight for the loss of one-hot label for distillation training
        batch-norm', default= True.
            enable batch normalization or not in vgg. default is false.
        use-gn', default= False.
            whether to use group norm.

=======
        >>> test_data = task.Dataset('~/data/test', train=False)
        >>> test_acc = classifier.evaluate(test_data)
>>>>>>> c75f99c9
        """
        checkpoint = os.path.join(output_directory, 'exp1.ag')
        if auto_search:
            # The strategies can be injected here, for example: automatic suggest some hps
            # based on the dataset statistics
            net = auto_suggest_network(dataset, net)

        nthreads_per_trial = get_cpu_count() if nthreads_per_trial > get_cpu_count() else nthreads_per_trial
        ngpus_per_trial = get_gpu_count() if ngpus_per_trial > get_gpu_count() else ngpus_per_trial

        train_image_classification.register_args(
            dataset=dataset,
            net=net,
            optimizer=optimizer,
            lr_scheduler=lr_scheduler,
            loss=loss,
            metric=metric,
            num_gpus=ngpus_per_trial,
            split_ratio=split_ratio,
            batch_size=batch_size,
            input_size=input_size,
            epochs=epochs,
            verbose=verbose,
            num_workers=nthreads_per_trial,
            hybridize=hybridize,
            final_fit=False,
            tricks=tricks,
            lr_config=lr_config
            )

        scheduler_options = {
            'resource': {'num_cpus': nthreads_per_trial, 'num_gpus': ngpus_per_trial},
            'checkpoint': checkpoint,
            'num_trials': num_trials,
            'time_out': time_limits,
            'resume': resume,
            'visualizer': visualizer,
            'time_attr': 'epoch',
            'reward_attr': 'classification_reward',
            'dist_ip_addrs': dist_ip_addrs,
            'searcher': search_strategy,
            'search_options': search_options,
            'plot_results': plot_results,
        }
        if search_strategy == 'hyperband':
            scheduler_options.update({
                'searcher': 'random',
                'max_t': epochs,
                'grace_period': grace_period if grace_period else epochs//4})

        results = BaseTask.run_fit(train_image_classification, search_strategy,
                                   scheduler_options)
        args = sample_config(train_image_classification.args, results['best_config'])
        kwargs = {'num_classes': results['num_classes'], 'ctx': mx.cpu(0)}
        model = get_network(args.net, **kwargs)
        multi_precision = optimizer.kwvars['multi_precision'] if 'multi_precision' in optimizer.kwvars else False
        update_params(model, results.pop('model_params'), multi_precision)
        return Classifier(model, results, default_val_fn, checkpoint, args)<|MERGE_RESOLUTION|>--- conflicted
+++ resolved
@@ -27,14 +27,9 @@
     """
     @staticmethod
     def Dataset(*args, **kwargs):
-<<<<<<< HEAD
-        """Dataset for AutoGluon image classification tasks, can either be a
-        :class:`ImageFolderDataset`, :class:`RecordDataset`, or a popular dataset already built into AutoGluon ('mnist', 'cifar10', 'cifar100', 'imagenet').
-=======
         """Dataset for AutoGluon image classification tasks. 
            May either be a :class:`autogluon.task.image_classification.ImageFolderDataset`, :class:`autogluon.task.image_classification.RecordDataset`, 
            or a popular dataset already built into AutoGluon ('mnist', 'cifar10', 'cifar100', 'imagenet').
->>>>>>> c75f99c9
 
         Parameters
         ----------
@@ -85,7 +80,7 @@
             num_trials=2,
             dist_ip_addrs=[],
             grace_period=None,
-<<<<<<< HEAD
+
             auto_search=True,
             lr_config=Dict(
                 lr_mode='cosine',
@@ -110,11 +105,7 @@
                 use_gn=False)
             ):
         """
-        Auto fit on image classification dataset
-=======
-            auto_search=True):
-        """Fit image classification models to a given dataset.
->>>>>>> c75f99c9
+        Fit image classification models to a given dataset.
 
         Parameters
         ----------
@@ -187,7 +178,8 @@
         >>>                       time_limits=time_limits,
         >>>                       ngpus_per_trial=1,
         >>>                       num_trials = 4)
-<<<<<<< HEAD
+        >>> test_data = task.Dataset('~/data/test', train=False)
+        >>> test_acc = classifier.evaluate(test_data)
 
         Bag of tricks are used on image classification dataset
 
@@ -234,11 +226,6 @@
             enable batch normalization or not in vgg. default is false.
         use-gn', default= False.
             whether to use group norm.
-
-=======
-        >>> test_data = task.Dataset('~/data/test', train=False)
-        >>> test_acc = classifier.evaluate(test_data)
->>>>>>> c75f99c9
         """
         checkpoint = os.path.join(output_directory, 'exp1.ag')
         if auto_search:
