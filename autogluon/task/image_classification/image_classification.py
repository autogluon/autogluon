--- conflicted
+++ resolved
@@ -135,12 +135,11 @@
         --------
         >>> dataset = task.Dataset(train_path='data/train',
         >>>                        test_path='data/test')
-<<<<<<< HEAD
-        >>> results = task.fit(dataset,
-        >>>                    nets=ag.space.Categorical['resnet18_v1', 'resnet34_v1'],
-        >>>                    time_limits=time_limits,
-        >>>                    ngpus_per_trial=1,
-        >>>                    num_trials = 4)
+        >>> classifier = task.fit(dataset,
+        >>>                       nets=ag.space.Categorical['resnet18_v1', 'resnet34_v1'],
+        >>>                       time_limits=time_limits,
+        >>>                       ngpus_per_trial=1,
+        >>>                       num_trials = 4)
 
         Bag of tricks are used on image classification dataset
 
@@ -187,13 +186,7 @@
             enable batch normalization or not in vgg. default is false.
         use-gn', default= False.
             whether to use group norm.
-=======
-        >>> classifier = task.fit(dataset,
-        >>>                       nets=ag.space.Categorical['resnet18_v1', 'resnet34_v1'],
-        >>>                       time_limits=time_limits,
-        >>>                       ngpus_per_trial=1,
-        >>>                       num_trials = 4)
->>>>>>> 2fa500f1
+
         """
         checkpoint = os.path.join(output_directory, 'exp1.ag')
         if auto_search:
