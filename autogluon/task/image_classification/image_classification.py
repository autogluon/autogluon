import os
import copy
import logging

import mxnet as mx
from mxnet import gluon, nd

from ...core.optimizer import *
from ...core.loss import *
from ...core import *
from ...searcher import *
from ...scheduler import *
from ...scheduler.resource import get_cpu_count, get_gpu_count
from ..base import BaseTask
from ...utils import update_params

from .dataset import get_dataset
from .pipeline import train_image_classification
from .utils import *
from .nets import *
from .classifier import Classifier

__all__ = ['ImageClassification']

logger = logging.getLogger(__name__)

class ImageClassification(BaseTask):
    """AutoGluon Task for classifying images based on their content
    """
    @staticmethod
    def Dataset(*args, **kwargs):
        """Dataset for AutoGluon image classification tasks. 
           May either be a :class:`ImageFolderDataset`, :class:`RecordDataset`, 
           or a popular dataset already built into AutoGluon ('mnist', 'cifar10', 'cifar100', 'imagenet').

        Parameters
        ----------
        name : str, optional
            Which built-in dataset to use, will override all other options if specified.
            The options are: 'mnist', 'cifar', 'cifar10', 'cifar100', 'imagenet'
        train : bool, default = True
            Whether this dataset should be used for training or validation.
        train_path : str
            The training data location. If using :class:`ImageFolderDataset`,
            image folder`path/to/the/folder` should be provided. 
            If using :class:`RecordDataset`, the `path/to/*.rec` should be provided.
        input_size : int
            The input image size.
        crop_ratio : float
            Center crop ratio (for evaluation only)

        Returns
        -------
        :class:`autogluon.task.image_classification.Classifier` object that can be used to make predictions.
        """
        return get_dataset(*args, **kwargs)

    @staticmethod
    def fit(dataset,
            net=Categorical('ResNet50_v1b', 'ResNet18_v1b'),
            optimizer= SGD(learning_rate=Real(1e-3, 1e-2, log=True),
                           wd=Real(1e-4, 1e-3, log=True)),
            lr_scheduler='cosine',
            loss=SoftmaxCrossEntropyLoss(),
            split_ratio=0.8,
            batch_size=64,
            input_size=224,
            epochs=20,
            metric='accuracy',
            nthreads_per_trial=4,
            ngpus_per_trial=1,
            hybridize=True,
            search_strategy='random',
            plot_results=False,
            verbose=False,
            search_options={},
            time_limits=None,
            resume=False,
            output_directory='checkpoint/',
            visualizer='none',
            num_trials=2,
            dist_ip_addrs=[],
            grace_period=None,
            auto_search=True):
        """Fit image classification models to a given dataset.

        Parameters
        ----------
        dataset : str or :meth:`autogluon.task.ImageClassification.Dataset`
            Training dataset containing images and their associated class labels.
        input_size : int
            Size of images in the dataset (pixels).
        net : str or :class:`autogluon.space.Categorical`
            Which existing neural network models to consider as candidates.
        optimizer : str or :class:`autogluon.space.AutoGluonObject`
            Which optimizers to consider as candidates for learning the neural network weights.
        lr_scheduler : str
            Describes how learning rate should be adjusted over the course of training. Options include: 'cosine', 'poly'.
        batch_size : int
            How many images to group in each mini-batch during gradient computations in training.
        epochs: int
            How many epochs to train the neural networks for at most.
        metric : str or callable object
            Evaluation metric by which predictions will be ulitmately evaluated on test data.
        loss : `mxnet.gluon.loss`
            Loss function used during training of the neural network weights.
        num_trials : int
            Maximal number of hyperparameter configurations to try out.
        split_ratio : float, defaut = 0.8
            Fraction of dataset to use for training (rest of data is held-out for tuning hyperparameters).
            The final returned model may be fit to all of the data (after hyperparameters have been selected).
        time_limits : int
<<<<<<< HEAD
            Approximately how long should `fit()` should run for (wallclock time in seconds).
            `fit()` will stop training new models after this amount of time has elapsed (but models which have already started training will continue to completion). 
        nthreads_per_trial : int
            How many CPUs to use in each trial (ie. single training run of a model).
        ngpus_per_trial : int
            How many GPUs to use in each trial (ie. single training run of a model). 
        checkpoint: str
            The path to local directory where trained models will be saved.
=======
            training time limits in seconds.
        resources_per_trial : dict
            Machine resources to allocate per trial.
        output_directory : str
            Dir to save search results.
>>>>>>> 2fa500f1
        search_strategy : str
            Which hyperparameter search algorithm to use. 
            Options include: 'random' (random search), 'skopt' (SKopt Bayesian optimization), 'grid' (grid search), 'hyperband' (Hyperband), 'rl' (reinforcement learner)
        search_options : dict
            Auxiliary keyword arguments to pass to the searcher that performs hyperparameter optimization. 
        resume : bool
            If a model checkpoint file exists, model training will resume from there when specified.
        dist_ip_addrs : list
            List of IP addresses corresponding to remote workers, in order to leverage distributed computation.
        verbose : bool
            Whether or not to print out intermediate information during training.
        plot_results : bool
            Whether or not to generate plots summarizing training process.
        visualizer : str
            Describes method to visualize training progress during `fit()`. Options: ['mxboard', 'tensorboard', 'none']. 
        grace_period : int
            The grace period in early stopping when using Hyperband to tune hyperparameters. If None, this is set automatically.
        auto_search : bool
            If True, enables automatic suggestion of network types and hyper-parameter ranges adaptively based on provided dataset.
        
        Returns
        -------
            :class:`autogluon.task.image_classification.Classifier` object which can make predictions on new data and summarize what happened during `fit()`.
        
        Examples
        --------
<<<<<<< HEAD
        >>> from autogluon import ImageClassification as task
        >>> train_data = task.Dataset(train_path='~/data/train')
        >>> classifier = task.fit(train_data,
        >>>                       nets=ag.space.Categorical['resnet18_v1', 'resnet34_v1'],
        >>>                       time_limits=600, ngpus_per_trial=1, num_trials=4)
        >>> test_data = task.Dataset('~/data/test', train=False)
        >>> test_acc = classifier.evaluate(test_data)
=======
        >>> dataset = task.Dataset(train_path='data/train',
        >>>                        test_path='data/test')
        >>> classifier = task.fit(dataset,
        >>>                       nets=ag.space.Categorical['resnet18_v1', 'resnet34_v1'],
        >>>                       time_limits=time_limits,
        >>>                       ngpus_per_trial=1,
        >>>                       num_trials = 4)
>>>>>>> 2fa500f1
        """
        checkpoint = os.path.join(output_directory, 'exp1.ag')
        if auto_search:
            # The strategies can be injected here, for example: automatic suggest some hps
            # based on the dataset statistics
            net = auto_suggest_network(dataset, net)

        nthreads_per_trial = get_cpu_count() if nthreads_per_trial > get_cpu_count() else nthreads_per_trial
        ngpus_per_trial = get_gpu_count() if ngpus_per_trial > get_gpu_count() else ngpus_per_trial

        train_image_classification.register_args(
            dataset=dataset,
            net=net,
            optimizer=optimizer,
            lr_scheduler=lr_scheduler,
            loss=loss,
            metric=metric,
            num_gpus=ngpus_per_trial,
            split_ratio=split_ratio,
            batch_size=batch_size,
            input_size=input_size,
            epochs=epochs,
            verbose=verbose,
            num_workers=nthreads_per_trial,
            hybridize=hybridize,
            final_fit=False)

        scheduler_options = {
            'resource': {'num_cpus': nthreads_per_trial, 'num_gpus': ngpus_per_trial},
            'checkpoint': checkpoint,
            'num_trials': num_trials,
            'time_out': time_limits,
            'resume': resume,
            'visualizer': visualizer,
            'time_attr': 'epoch',
            'reward_attr': 'classification_reward',
            'dist_ip_addrs': dist_ip_addrs,
            'searcher': search_strategy,
            'search_options': search_options,
            'plot_results': plot_results,
        }
        if search_strategy == 'hyperband':
            scheduler_options.update({
                'searcher': 'random',
                'max_t': epochs,
                'grace_period': grace_period if grace_period else epochs//4})

        results = BaseTask.run_fit(train_image_classification, search_strategy,
                                   scheduler_options)
        args = sample_config(train_image_classification.args, results['best_config'])

        model = get_network(args.net, results['num_classes'], mx.cpu(0))
        update_params(model, results.pop('model_params'))
        return Classifier(model, results, default_val_fn, checkpoint, args)<|MERGE_RESOLUTION|>--- conflicted
+++ resolved
@@ -110,22 +110,16 @@
             Fraction of dataset to use for training (rest of data is held-out for tuning hyperparameters).
             The final returned model may be fit to all of the data (after hyperparameters have been selected).
         time_limits : int
-<<<<<<< HEAD
             Approximately how long should `fit()` should run for (wallclock time in seconds).
             `fit()` will stop training new models after this amount of time has elapsed (but models which have already started training will continue to completion). 
         nthreads_per_trial : int
             How many CPUs to use in each trial (ie. single training run of a model).
         ngpus_per_trial : int
             How many GPUs to use in each trial (ie. single training run of a model). 
-        checkpoint: str
-            The path to local directory where trained models will be saved.
-=======
-            training time limits in seconds.
         resources_per_trial : dict
             Machine resources to allocate per trial.
         output_directory : str
             Dir to save search results.
->>>>>>> 2fa500f1
         search_strategy : str
             Which hyperparameter search algorithm to use. 
             Options include: 'random' (random search), 'skopt' (SKopt Bayesian optimization), 'grid' (grid search), 'hyperband' (Hyperband), 'rl' (reinforcement learner)
@@ -152,15 +146,6 @@
         
         Examples
         --------
-<<<<<<< HEAD
-        >>> from autogluon import ImageClassification as task
-        >>> train_data = task.Dataset(train_path='~/data/train')
-        >>> classifier = task.fit(train_data,
-        >>>                       nets=ag.space.Categorical['resnet18_v1', 'resnet34_v1'],
-        >>>                       time_limits=600, ngpus_per_trial=1, num_trials=4)
-        >>> test_data = task.Dataset('~/data/test', train=False)
-        >>> test_acc = classifier.evaluate(test_data)
-=======
         >>> dataset = task.Dataset(train_path='data/train',
         >>>                        test_path='data/test')
         >>> classifier = task.fit(dataset,
@@ -168,7 +153,8 @@
         >>>                       time_limits=time_limits,
         >>>                       ngpus_per_trial=1,
         >>>                       num_trials = 4)
->>>>>>> 2fa500f1
+        >>> test_data = task.Dataset('~/data/test', train=False)
+        >>> test_acc = classifier.evaluate(test_data)
         """
         checkpoint = os.path.join(output_directory, 'exp1.ag')
         if auto_search:
