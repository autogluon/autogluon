--- conflicted
+++ resolved
@@ -130,12 +130,6 @@
         search_options : dict
             Auxiliary keyword arguments to pass to the searcher that performs hyperparameter optimization. 
         resume : bool
-<<<<<<< HEAD
-            If checkpoint exists, the experiment will resume from there.
-        ensemble : 1
-            Number of ensembles used for the output model. This is designed for participating challenge purposes.
-
-=======
             If a model checkpoint file exists, model training will resume from there when specified.
         dist_ip_addrs : list
             List of IP addresses corresponding to remote workers, in order to leverage distributed computation.
@@ -154,7 +148,6 @@
         -------
             :class:`autogluon.task.image_classification.Classifier` object which can make predictions on new data and summarize what happened during `fit()`.
         
->>>>>>> c75f99c9
         Examples
         --------
         >>> from autogluon import ImageClassification as task
