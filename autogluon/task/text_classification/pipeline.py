--- conflicted
+++ resolved
@@ -85,19 +85,8 @@
     ps_p = psutil.Process(os.getpid())
     ps_p.cpu_affinity(resources.cpu_ids)
 
-<<<<<<< HEAD
-    # if 'log_dir' in args:
-    #     mxboard_handler = _init_mxboard_handler(args.log_dir, task_id)
-    mxboard_handler = None
-    if mxboard_handler is not None:
-        mxboard_handler.trial_args = args.__dict__
-
-    if 'bert' in args.model:  # Get bert specific model attributes
-        net, dataset, model_handlers = get_bert_model_attributes(args, batch_size, ctx, resources.num_cpus)
-=======
     if 'bert' in args.model:
         net, vocab = _get_bert_pre_trained_model(args, ctx)
->>>>>>> 3cb1ef0d
     elif 'lstm_lm' in args.model:  # Get LM specific model attributes
         net, vocab = _get_lm_pre_trained_model(args, ctx)
 
