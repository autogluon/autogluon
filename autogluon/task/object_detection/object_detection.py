--- conflicted
+++ resolved
@@ -17,10 +17,6 @@
 from ...utils import update_params
 
 from .detector import Detector
-<<<<<<< HEAD
-import pdb
-=======
->>>>>>> 688a1429
 
 __all__ = ['ObjectDetection']
 
@@ -32,7 +28,6 @@
     @staticmethod
     def Dataset(*args, **kwargs):
         return get_dataset(*args, **kwargs)
-<<<<<<< HEAD
 
     @staticmethod
     def fit(dataset='voc',
@@ -181,149 +176,10 @@
                 
         results = BaseTask.run_fit(train_object_detection, search_strategy,
                                    scheduler_options)
-        args = sample_config(train_object_detection.args, results['best_config'])
-        print('The best config:\n', results['best_config'])
-
-        #pdb.set_trace()
-=======
-
-    @staticmethod
-    def fit(dataset='voc',
-            net=Categorical('mobilenet1.0'),
-            lr=Categorical(5e-4, 1e-4),
-            loss=gluon.loss.SoftmaxCrossEntropyLoss(),
-            batch_size=16,
-            epochs=200,
-            num_trials=2,
-            nthreads_per_trial=12,
-            num_workers=32,
-            ngpus_per_trial=1,
-            hybridize=True,
-            search_strategy='random',
-            search_options={},
-            time_limits=None,
-            resume=False,
-            checkpoint='checkpoint/exp1.ag',
-            visualizer='none',
-            dist_ip_addrs=[],
-            grace_period=None,
-            auto_search=True,
-            seed=223,
-            data_shape=416,
-            start_epoch=0,
-            lr_mode='step',
-            lr_decay=0.1,
-            lr_decay_period=0,
-            lr_decay_epoch='160,180',
-            warmup_lr=0.0,
-            warmup_epochs=2,
-            momentum=0.9,
-            wd=0.0005,
-            log_interval=100,
-            save_prefix='',
-            save_interval=10,
-            val_interval=1,
-            num_samples=-1,
-            no_random_shape=False,
-            no_wd=False,
-            mixup=False,
-            no_mixup_epochs=20,
-            label_smooth=False,
-            syncbn=False,
-            ):
-
-        """
-        Auto fit on image object detection dataset
-        Args:
-            dataset (str or autogluon.task.ImageClassification.Dataset): Training dataset.
-            net (str, autogluon.AutoGluonObject, or ag.space.Categorical of AutoGluonObject): Network candidates.
-            optimizer (str, autogluon.AutoGluonObject, or ag.space.Categorical of AutoGluonObject): optimizer candidates.
-            metric (str or object): observation metric.
-            loss (object): training loss function.
-            num_trials (int): number of trials in the experiment.
-            time_limits (int): training time limits in seconds.
-            resources_per_trial (dict): Machine resources to allocate per trial.
-            savedir (str): Local dir to save training results to.
-            search_strategy (str): Search Algorithms ('random', 'bayesopt' and 'hyperband')
-            resume (bool): If checkpoint exists, the experiment will resume from there.
-        Example:
-            >>> dataset = task.Dataset(train_path='~/data/train',
-            >>>                        test_path='data/test')
-            >>> results = task.fit(dataset,
-            >>>                    nets=ag.space.Categorical['resnet18_v1', 'resnet34_v1'],
-            >>>                    time_limits=time_limits,
-            >>>                    ngpus_per_trial=1,
-            >>>                    num_trials = 4)
-        """
-        if auto_search:
-            # The strategies can be injected here, for example: automatic suggest some hps
-            # based on the dataset statistics
-            pass
-
-        nthreads_per_trial = get_cpu_count() if nthreads_per_trial > get_cpu_count() else nthreads_per_trial
-        ngpus_per_trial = get_gpu_count() if ngpus_per_trial > get_gpu_count() else ngpus_per_trial
-
-        train_object_detection.register_args(
-            dataset=dataset,
-            net=net,
-            lr = lr,
-            loss=loss,
-            num_gpus=ngpus_per_trial,
-            batch_size=batch_size,
-            epochs=epochs,
-            num_workers=nthreads_per_trial,
-            hybridize=hybridize,
-            final_fit=False,
-            seed=seed,
-            data_shape=data_shape,
-            start_epoch=0,
-            lr_mode=lr_mode,
-            lr_decay=lr_decay,
-            lr_decay_period=lr_decay_period,
-            lr_decay_epoch=lr_decay_epoch,
-            warmup_lr=warmup_lr,
-            warmup_epochs=warmup_epochs,
-            momentum=momentum,
-            wd=wd,
-            log_interval=log_interval,
-            save_prefix=save_prefix,
-            save_interval=save_interval,
-            val_interval=val_interval,
-            num_samples=num_samples,
-            no_random_shape=no_random_shape,
-            no_wd=no_wd,
-            mixup=mixup,
-            no_mixup_epochs=no_mixup_epochs,
-            label_smooth=label_smooth,
-            resume=resume,
-            syncbn=syncbn)
-
-        scheduler_options = {
-            'resource': {'num_cpus': nthreads_per_trial, 'num_gpus': ngpus_per_trial},
-            'checkpoint': checkpoint,
-            'num_trials': num_trials,
-            'time_out': time_limits,
-            'resume': resume,
-            'visualizer': visualizer,
-            'time_attr': 'epoch',
-            'reward_attr': 'map_reward',
-            'dist_ip_addrs': dist_ip_addrs,
-            'searcher': search_strategy,
-            'search_options': search_options,
-        }
-        if search_strategy == 'hyperband':
-            scheduler_options.update({
-                'searcher': 'random',
-                'max_t': epochs,
-                'grace_period': grace_period if grace_period else epochs//4})
-                
-        results = BaseTask.run_fit(train_object_detection, search_strategy,
-                                   scheduler_options)
         logger.info(">>>>>>>>>>>>>>>>>>>>>>>>>>>>>>>>>>> finish model fitting")
         args = sample_config(train_object_detection.args, results['best_config'])
         logger.info('The best config:\n', results['best_config'])
 
->>>>>>> 688a1429
         model = get_network(args.net, dataset.init().get_classes(), mx.cpu(0))
         update_params(model, results.pop('model_params'))
         return Detector(model, results, checkpoint, args)