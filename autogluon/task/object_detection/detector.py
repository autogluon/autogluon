--- conflicted
+++ resolved
@@ -1,14 +1,3 @@
-<<<<<<< HEAD
-import matplotlib.pyplot as plt
-import mxnet as mx
-from gluoncv.data.batchify import Tuple, Stack, Pad
-from gluoncv.data.transforms import presets
-from gluoncv.data.transforms.presets.yolo import YOLO3DefaultValTransform
-from mxnet import gluon
-
-from .utils import *
-from ..base.base_predictor import BasePredictor
-=======
 import gluoncv as gcv
 import matplotlib.pyplot as plt
 import mxnet as mx
@@ -21,7 +10,6 @@
 from .utils import rcnn_split_and_load
 from ..base.base_predictor import BasePredictor
 from ...core.space import AutoGluonObject
->>>>>>> a1347ea8
 
 __all__ = ['Detector']
 
@@ -31,12 +19,7 @@
     Trained Object Detector returned by `task.fit()`
     """
 
-<<<<<<< HEAD
     def __init__(self, model, results, scheduler_checkpoint, args, **kwargs):
-=======
-    def __init__(self, model, results, scheduler_checkpoint,
-                 args, **kwargs):
->>>>>>> a1347ea8
         self.model = model
         self.results = self._format_results(results)
         self.scheduler_checkpoint = scheduler_checkpoint
@@ -54,26 +37,21 @@
         """
         args = self.args
         net = self.model
-        batch_size = args.batch_size * max(len(ctx), 1)
 
         def _get_dataloader(net, test_dataset, data_shape, batch_size, num_workers, num_devices,
                             args):
             """Get dataloader."""
-<<<<<<< HEAD
-            width, height = data_shape, data_shape
-            val_batchify_fn = Tuple(Stack(), Pad(pad_val=-1))
-            test_loader = gluon.data.DataLoader(
-                test_dataset.transform(YOLO3DefaultValTransform(width, height)),
-                batch_size, False, batchify_fn=val_batchify_fn, last_batch='keep', num_workers=num_workers)
-            return test_loader
-=======
             if args.meta_arch == 'yolo3':
                 width, height = data_shape, data_shape
                 val_batchify_fn = Tuple(Stack(), Pad(pad_val=-1))
                 test_loader = gluon.data.DataLoader(
                     test_dataset.transform(YOLO3DefaultValTransform(width, height)),
-                    batch_size, False, batchify_fn=val_batchify_fn, last_batch='keep',
-                    num_workers=num_workers)
+                    batch_size,
+                    False,
+                    batchify_fn=val_batchify_fn,
+                    last_batch='keep',
+                    num_workers=num_workers
+                )
                 return test_loader
             elif args.meta_arch == 'faster_rcnn':
                 """Get faster rcnn dataloader."""
@@ -82,12 +60,15 @@
                 # validation use 1 sample per device
                 test_loader = gluon.data.DataLoader(
                     test_dataset.transform(FasterRCNNDefaultValTransform(short, net.max_size)),
-                    num_devices, False, batchify_fn=test_bfn, last_batch='keep',
-                    num_workers=args.num_workers)
+                    num_devices,
+                    False,
+                    batchify_fn=test_bfn,
+                    last_batch='keep',
+                    num_workers=args.num_workers
+                )
                 return test_loader
             else:
                 raise NotImplementedError('%s not implemented.' % args.meta_arch)
->>>>>>> a1347ea8
 
         def _validate(net, val_data, ctx, eval_metric):
             """Test on validation dataset."""
@@ -98,16 +79,25 @@
             net.hybridize()
             for batch in val_data:
                 if args.meta_arch == 'yolo3':
-                    data = gluon.utils.split_and_load(batch[0], ctx_list=ctx, batch_axis=0,
-                                                      even_split=False)
-                    label = gluon.utils.split_and_load(batch[1], ctx_list=ctx, batch_axis=0,
-                                                       even_split=False)
+                    data = gluon.utils.split_and_load(
+                        batch[0],
+                        ctx_list=ctx,
+                        batch_axis=0,
+                        even_split=False
+                    )
+                    label = gluon.utils.split_and_load(
+                        batch[1],
+                        ctx_list=ctx,
+                        batch_axis=0,
+                        even_split=False
+                    )
                     split_batch = data, label
                 elif args.meta_arch == 'faster_rcnn':
                     split_batch = rcnn_split_and_load(batch, ctx_list=ctx)
                     clipper = gcv.nn.bbox.BBoxClipToImage()
                 else:
-                    raise NotImplementedError('%s not implemented.' % args.meta_arch)
+                    raise NotImplementedError(f'{args.meta_arch} not implemented.')
+
                 det_bboxes = []
                 det_ids = []
                 det_scores = []
@@ -120,7 +110,8 @@
                     elif args.meta_arch == 'faster_rcnn':
                         x, y, im_scale = data
                     else:
-                        raise NotImplementedError('%s not implemented.' % args.meta_arch)
+                        raise NotImplementedError(f'{args.meta_arch} not implemented.')
+
                     # get prediction results
                     ids, scores, bboxes = net(x)
                     det_ids.append(ids)
@@ -134,26 +125,26 @@
                         im_scale = im_scale.reshape((-1)).asscalar()
                         det_bboxes[-1] *= im_scale
                     else:
-                        raise NotImplementedError('%s not implemented.' % args.meta_arch)
+                        raise NotImplementedError(f'{args.meta_arch} not implemented.')
+
                     # split ground truths
                     gt_ids.append(y.slice_axis(axis=-1, begin=4, end=5))
                     gt_bboxes.append(y.slice_axis(axis=-1, begin=0, end=4))
                     if args.meta_arch == 'faster_rcnn':
                         gt_bboxes[-1] *= im_scale
                     gt_difficults.append(
-                        y.slice_axis(axis=-1, begin=5, end=6) if y.shape[-1] > 5 else None)
+                        y.slice_axis(axis=-1, begin=5, end=6) if y.shape[-1] > 5 else None
+                    )
 
                 # update metric
                 if args.meta_arch == 'yolo3':
-                    eval_metric.update(det_bboxes, det_ids, det_scores, gt_bboxes, gt_ids,
-                                       gt_difficults)
+                    eval_metric.update(det_bboxes, det_ids, det_scores, gt_bboxes, gt_ids, gt_difficults)
                 elif args.meta_arch == 'faster_rcnn':
                     for det_bbox, det_id, det_score, gt_bbox, gt_id, gt_diff in \
-                            zip(det_bboxes, det_ids, det_scores, gt_bboxes, gt_ids,
-                                gt_difficults):
+                            zip(det_bboxes, det_ids, det_scores, gt_bboxes, gt_ids, gt_difficults):
                         eval_metric.update(det_bbox, det_id, det_score, gt_bbox, gt_id, gt_diff)
                 else:
-                    raise NotImplementedError('%s not implemented.' % args.meta_arch)
+                    raise NotImplementedError(f'{args.meta_arch} not implemented.')
             return eval_metric.get()
 
         if isinstance(dataset, AutoGluonObject):
@@ -163,35 +154,6 @@
                                     args.num_workers, len(ctx), args)
         return _validate(net, test_data, ctx, eval_metric)
 
-<<<<<<< HEAD
-=======
-    @staticmethod
-    def _format_results(results):
-        def _merge_scheduler_history(training_history, config_history, reward_attr):
-            trial_info = {}
-            for tid, config in config_history.items():
-                trial_info[tid] = {}
-                trial_info[tid]['config'] = config
-                if tid in training_history:
-                    trial_info[tid]['history'] = training_history[tid]
-                    trial_info[tid]['metadata'] = {}
-
-                    if len(training_history[tid]) > 0 and reward_attr in training_history[tid][-1]:
-                        last_history = training_history[tid][-1]
-                        trial_info[tid][reward_attr] = last_history.pop(reward_attr)
-                        trial_info[tid]['metadata'].update(last_history)
-            return trial_info
-
-        training_history = results.pop('training_history')
-        config_history = results.pop('config_history')
-        results['trial_info'] = _merge_scheduler_history(training_history, config_history,
-                                                         results['reward_attr'])
-        results[results['reward_attr']] = results.pop('best_reward')
-        results['search_space'] = results['metadata'].pop('search_space')
-        results['search_strategy'] = results['metadata'].pop('search_strategy')
-        return results
-
->>>>>>> a1347ea8
     def predict(self, X, input_size=224, thresh=0.15, plot=True):
         """ Use this object detector to make predictions on test data.
         
@@ -218,14 +180,11 @@
         ids, scores, bboxes = [xx[0].asnumpy() for xx in net(x)]
 
         if plot:
-<<<<<<< HEAD
-            gcv.utils.viz.plot_bbox(img, bboxes, scores, ids, thresh=thresh,
-                                    class_names=net.classes, ax=None)
-=======
-            ax = gcv.utils.viz.plot_bbox(img, bboxes, scores, ids, thresh=thresh,
-                                         class_names=net.classes, ax=None)
->>>>>>> a1347ea8
-            plt.show()
+            gcv.utils.viz.plot_bbox(img, bboxes, scores, ids,
+                                    thresh=thresh,
+                                    class_names=net.classes,
+                                    ax=None)
+        plt.show()
         return ids, scores, bboxes
 
     @classmethod
