--- conflicted
+++ resolved
@@ -103,20 +103,9 @@
             You can also pass your own evaluation function here as long as it follows formatting of the functions defined in `autogluon/utils/tabular/metrics/`.
         hyperparameter_tune : bool, default = False
             Whether to tune hyperparameters or just use fixed hyperparameter values for each model. Setting as True will increase `fit()` runtimes.
-<<<<<<< HEAD
         feature_prune : bool, default = False
             Whether or not to perform feature selection. 
         hyperparameters : dict
-=======
-        feature_prune : (bool, default = False)
-            Whether or not to perform feature selection.
-        auto_stack : (bool, default = False)
-            Whether to have AutoGluon automatically attempt to select optimal num_bagging_folds and stack_ensemble_levels based on data properties.
-            Note: Overrides num_bagging_folds and stack_ensemble_levels values.
-            Note: This can increase training time by up to 20x, but can produce much better results.
-            Note: This can increase inference time by up to 20x.
-        hyperparameters : (dict) 
->>>>>>> 2fa500f1
             Keys are strings that indicate which model types to train.
                 Options include: 'NN' (neural network), 'GBM' (lightGBM boosted trees), 'CAT' (CatBoost boosted trees), 'RF' (random forest), 'XT' (extremely randomized trees), 'KNN' (k-nearest neighbors)
                 If certain key is missing from hyperparameters, then `fit()` will not train any models of that type. 
@@ -145,7 +134,6 @@
         holdout_frac : float 
             Fraction of train_data to holdout as tuning data for optimizing hyperparameters (ignored unless `tuning_data = None`, ignored if `num_bagging_folds != 0`). 
             Default value is 0.2 if `hyperparameter_tune = True`, otherwise 0.1 is used by default. 
-<<<<<<< HEAD
         num_bagging_folds : int
             Number of folds used for bagging of models. When `num_bagging_folds = k`, training time is roughly increased by a factor of `k` (set = 0 to disable bagging). 
             Disabled by default, but we recommend values between 5-10 to maximize predictive performance. 
@@ -155,30 +143,6 @@
             To prevent overfitting, this argument is ignored unless you have also set `num_bagging_folds >= 2`. 
         time_limits : int
             Approximately how long `fit()` should run for (wallclock time in seconds). 
-=======
-        num_bagging_folds : (int)
-            Number of folds used for bagging of models. When `num_bagging_folds = k`, training time is roughly increased by a factor of `k` (set = 0 to disable bagging).
-            Increasing num_bagging_folds will result in models with lower bias but that are more prone to overfitting.
-            Values > 10 produce diminishing returns, and may even harm overall results due to overfitting. To gain further benefits, avoid increasing num_bagging_folds much beyond 10 and instead increase num_bagging_sets.
-            Disabled by default, but we recommend values between 5-10 to maximize predictive performance.
-        num_bagging_sets : (int)
-            Number of repeats of kfold bagging to perform. Total number of models trained during bagging = num_bagging_folds * num_bagging_sets.
-            Defaults to 1 if time_limits is not specified, otherwise 10.
-            Values greater than 1 will result in superior predictive performance, especially on smaller problems and with stacking enabled.
-            Increasing num_bagged_sets reduces the bagged aggregated variance without increasing the amount each model is overfit.
-            Disabled if num_bagging_folds is not specified.
-            Value must be >= 1 if specified
-        stack_ensemble_levels : (int)
-            Number of stacking levels to use in stack ensemble. Roughly increases model training time by factor of `stack_ensemble_levels+1` (set = 0 to disable stack ensembling). 
-            Disabled by default, but we recommend values between 1-3 to maximize predictive performance. 
-            To prevent overfitting, this argument is ignored unless you have also set `num_bagging_folds >= 2`.
-        enable_fit_continuation : (bool, default = False)
-            Whether to enable predictor to be able to be fit beyond the initial fit call.
-            When enabled, the training and validation data are saved to disk.
-        time_limits : (int)
-            Approximately how long `fit()` should run for (wallclock time in seconds).
-            Defaults to None. If not specified AutoGluon will run until all models have completed, but will not repeatedly bag models unless num_bagging_sets is specified.
->>>>>>> 2fa500f1
             `fit()` will stop training new models after this amount of time has elapsed (but models which have already started training will continue to completion). 
         num_trials : int 
             Maximal number of different hyperparameter settings of each model type to evaluate during HPO. 
