--- conflicted
+++ resolved
@@ -1,13 +1,4 @@
-<<<<<<< HEAD
-from . import image_classification
-from . import object_detection
-from . import text_classification
-from . import base
-
-__all__ = image_classification.__all__ + object_detection.__all__ + text_classification.__all__ + base.__all__
-=======
 from .base import BaseTask
-from .image_classification import ImageClassification 
+from .image_classification import ImageClassification
 #from . import object_detection
-#from . import text_classification
->>>>>>> 7795b9c9
+from . import text_classification