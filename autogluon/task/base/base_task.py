--- conflicted
+++ resolved
@@ -22,288 +22,6 @@
 class BaseTask(object):
     """BaseTask for AutoGluon applications
     """
-<<<<<<< HEAD
-    def __init__(self, model, metric, config, time, metadata):
-        self._model = model
-        self._metric = metric
-        self._config = config
-        self._time = time
-        self._metadata = metadata
-
-    @property
-    def model(self):
-        return self._model
-
-    @model.setter
-    def model(self, val):
-        self._model = val
-
-    @property
-    def metric(self):
-        return self._metric
-
-    @metric.setter
-    def metric(self, val):
-        self._metric = val
-
-    @property
-    def config(self):
-        return self._config
-
-    @config.setter
-    def config(self, val):
-        self._config = val
-
-    @property
-    def time(self):
-        return self._time
-
-    @time.setter
-    def time(self, val):
-        self._time = val
-
-    @property
-    def metadata(self):
-        return self._metadata
-
-    @metadata.setter
-    def metadata(self, val):
-        self._metadata = val
-
-
-class BaseTask(ABC):
-    class Dataset(dataset.Dataset):
-        """The base dataset.
-
-        Args:
-            name: the dataset name.
-            train_path: the training data location
-            val_path: the validation data location.
-            batch_size: the batch size.
-            num_workers: the number of workers used in DataLoader.
-            transform_train_fn: the transformation function for training data.
-            transform_val_fn: the transformation function for validation data.
-            transform_train_list: the compose list of Transformations for training data.
-            transform_val_list: the compose list of Transformations for validation data.
-            batchify_train_fn: the batchify function defined for training data.
-            batchify_val_fn: the batchify function defined for validation data.
-        """
-        def __init__(self, name=None, train_path=None, val_path=None, batch_size=None,
-                     num_workers=None,
-                     transform_train_fn=None, transform_val_fn=None,
-                     transform_train_list=None, transform_val_list=None,
-                     batchify_train_fn=None, batchify_val_fn=None, **kwargs):
-            super(BaseTask.Dataset, self).__init__(name, train_path, val_path, batch_size,
-                                                   num_workers,
-                                                   transform_train_fn, transform_val_fn,
-                                                   transform_train_list, transform_val_list,
-                                                   batchify_train_fn, batchify_val_fn, **kwargs)
-
-        def _read_dataset(self, **kwargs):
-            pass
-
-        def _add_search_space(self):
-            pass
-
-        def _get_search_space_strs(self):
-            pass
-
-    def __init__(self):
-        self._result = None
-        self._trial_scheduler = None
-        super(BaseTask, self).__init__()
-
-    @property
-    def result(self):
-        return self._result
-
-    @result.setter
-    def result(self, val):
-        self._result = val
-
-    @property
-    def trial_scheduler(self):
-        return self._trial_scheduler
-
-    @trial_scheduler.setter
-    def trial_scheduler(self, val):
-        self._trial_scheduler = val
-
-    @staticmethod
-    def _set_range(obj, cs):
-        parent_hp_names = cs.get_hyperparameter_names()
-        if obj.search_space is not None:
-            obj_hps = obj.search_space.get_hyperparameters()
-            for obj_hp in obj_hps:
-                if obj_hp.name in parent_hp_names:
-                    cs.add_hyperparameter(obj_hp)
-            # cs.add_configuration_space(prefix='',
-            #                            delimiter='',
-            #                            configuration_space=obj.search_space)
-        # cs = cs_new
-
-    @staticmethod
-    def _assert_fit_error(obj, name):
-        assert obj is not None, '%s cannot be None' % name
-
-    @staticmethod
-    def _init_args(cs, metadata):
-        """Initialize arguments using configuration space and metadata.
-
-         Args:
-            cs: configuration space.
-            metadata: metadata including the search space
-        """
-        args = argparse.Namespace()
-        vars(args).update({'data': metadata['data']})
-        vars(args).update({'backend': metadata['backend']})
-        vars(args).update({'epochs': metadata['resources_per_trial']['num_training_epochs']})
-        vars(args).update({'num_gpus': metadata['resources_per_trial']['num_gpus']})
-        vars(args).update({'savedir': metadata['savedir']})
-        for k, v in metadata['kwargs'].items():
-            vars(args).update({k: v})
-        for hparam in cs.get_hyperparameters():
-            vars(args).update({hparam.name: hparam.default_value})
-        return args
-
-    @staticmethod
-    def _reset_checkpoint(metadata):
-        dir = os.path.splitext(metadata['savedir'])[0]
-        if not metadata['resume'] and os.path.exists(dir):
-            shutil.rmtree(dir)
-            os.makedirs(dir)
-
-    @staticmethod
-    def _construct_search_space(metadata):
-        """Construct search space using metadata.
-
-         Args:
-            metadata: metadata including the search space
-        """
-        cs = CS.ConfigurationSpace()
-        for name, obj in metadata.items():
-            if hasattr(obj, 'search_space'):
-                BaseTask._set_range(obj, cs)
-            elif name == 'kwargs':
-                for k, v in obj.items():
-                    if hasattr(v, 'search_space'):
-                        BaseTask._set_range(v, cs)
-            elif obj is None and name == 'data':
-                BaseTask._assert_fit_error(obj, name)
-        args = BaseTask._init_args(cs, metadata)
-        return cs, args
-
-    @staticmethod
-    def _reinitialize_stop_resources(metadata):
-        for k, _ in metadata['stop_criterion'].items():
-            if k in metadata['kwargs']:
-                metadata['stop_criterion'][k] = metadata['kwargs'][k]
-        for k, _ in metadata['resources_per_trial'].items():
-            if k in metadata['kwargs']:
-                metadata['resources_per_trial'][k] = metadata['kwargs'][k]
-
-    @staticmethod
-    def _run_backend(cs, args, metadata, start_time):
-        """Construct search space using metadata.
-
-         Args:
-            cs: configuration space.
-            args: the argument parser.
-            metadata: various metadata including the search space, and searcher_options dict of keyword arguments to pass to searcher.
-            start_time: the start time of the fit function.
-        """
-        if metadata['searcher'] is None or metadata['searcher'] == 'random':
-            searcher = ag.searcher.RandomSampling(cs)
-        elif metadata['searcher'] == 'bayesopt':
-            if 'searcher_options' not in metadata['kwargs']:
-                metadata['kwargs']['searcher_options'] = {}
-            searcher = ag.searcher.SKoptSearcher(cs, **metadata['kwargs']['searcher_options'])
-        elif issubclass(metadata['searcher'], BaseSearcher):
-            if 'searcher_options' not in metadata['kwargs']:
-                searcher = metadata['searcher'](cs)
-            else:
-                searcher = metadata['searcher'](cs, **metadata['kwargs']['searcher_options'])
-        else:
-            raise NotImplementedError
-        if metadata['trial_scheduler'] == 'hyperband':
-            # if len(args.data.train) <= 10000:
-                BaseTask.trial_scheduler = ag.distributed.DistributedHyperbandScheduler(
-                    metadata['kwargs']['train_func'],
-                    args,
-                    {'num_cpus': 1,
-                     'num_gpus': int(metadata['resources_per_trial']['num_gpus'])},
-                    searcher,
-                    checkpoint=metadata['savedir'],
-                    resume=metadata['resume'],
-                    time_attr='epoch',
-                    reward_attr=metadata['kwargs']['reward_attr'],
-                    max_t=metadata['resources_per_trial'][
-                        'num_training_epochs'],
-                    grace_period=metadata['resources_per_trial'][
-                                     'num_training_epochs'] // 2,
-                    visualizer=metadata['visualizer'])
-            # else:
-            #     BaseTask.trial_scheduler = ag.scheduler.Hyperband_Scheduler(
-            #         metadata['kwargs']['train_func'],
-            #         args,
-            #         {'num_cpus': 1,
-            #          'num_gpus': int(metadata['resources_per_trial']['num_gpus'])},
-            #         searcher,
-            #         checkpoint=metadata['savedir'],
-            #         resume=metadata['resume'],
-            #         time_attr='epoch',
-            #         reward_attr=metadata['kwargs']['reward_attr'],
-            #         max_t=metadata['resources_per_trial'][
-            #             'num_training_epochs'],
-            #         grace_period=metadata['resources_per_trial'][
-            #                          'num_training_epochs'] // 2,
-            #         visualizer=metadata['visualizer'])
-            # TODO (cgraywang): use empiral val now
-        else:
-            # if len(args.data.train) <= 10000:
-                BaseTask.trial_scheduler = ag.distributed.DistributedFIFOScheduler(
-                    metadata['kwargs']['train_func'],
-                    args,
-                    {'num_cpus': 1,
-                     'num_gpus': int(metadata['resources_per_trial']['num_gpus'])},
-                    searcher,
-                    checkpoint=metadata['savedir'],
-                    resume=metadata['resume'],
-                    time_attr='epoch',
-                    reward_attr=metadata['kwargs']['reward_attr'],
-                    visualizer=metadata['visualizer'])
-            # else:
-            #     BaseTask.trial_scheduler = ag.scheduler.FIFO_Scheduler(
-            #         metadata['kwargs']['train_func'],
-            #         args,
-            #         {'num_cpus': 1,
-            #          'num_gpus': int(metadata['resources_per_trial']['num_gpus'])},
-            #         searcher,
-            #         checkpoint=metadata['savedir'],
-            #         resume=metadata['resume'],
-            #         time_attr='epoch',
-            #         reward_attr=metadata['kwargs']['reward_attr'],
-            #         visualizer=metadata['visualizer'])
-
-        BaseTask.trial_scheduler.run_with_stop_criterion(start_time, metadata['stop_criterion'])
-        BaseTask.trial_scheduler.join_tasks()
-        final_metric = BaseTask.trial_scheduler.searcher.get_best_reward()
-        final_config = BaseTask.trial_scheduler.searcher.get_best_config()
-
-        BaseTask.final_fit(args, final_config, metadata)#metadata
-        ctx = [mx.gpu(i) for i in range(metadata['resources_per_trial']['num_gpus'])] \
-            if metadata['resources_per_trial']['num_gpus'] > 0 else [mx.cpu()]
-
-        net = get_model(final_config['model'], pretrained=final_config['pretrained'])
-        with net.name_scope():
-            num_classes = metadata['data'].num_classes
-            if hasattr(net, 'output'):
-                net.output = nn.Dense(num_classes)
-            else:
-                net.fc = nn.Dense(num_classes)
-        if not final_config['pretrained']:
-            net.collect_params().initialize(mx.init.Xavier(magnitude=2.24), ctx=ctx)
-=======
     Dataset = BaseDataset
     @classmethod
     def run_fit(cls, train_fn, search_strategy, scheduler_options):
@@ -311,7 +29,6 @@
         # create scheduler and schedule tasks
         if isinstance(search_strategy, str):
             scheduler = schedulers[search_strategy.lower()]
->>>>>>> 7795b9c9
         else:
             assert callable(search_strategy)
             scheduler = search_strategy
