--- conflicted
+++ resolved
@@ -46,19 +46,6 @@
         # final fit
         results = scheduler.run_with_config(best_config)
         total_time = time.time() - start_time
-<<<<<<< HEAD
-        cls.results = Results(model, best_reward, best_config, total_time, cls.scheduler.metadata)
-        cls.predictor = BasePredictor(loss_func=None, eval_func=None, model=model, results=cls.results)
-        return cls.predictor
-
-    @classmethod
-    def get_training_curves(cls, filename=None, plot=False, use_legend=True):
-        cls.scheduler.get_training_curves(filename=None, plot=False, use_legend=True)
-
-    @classmethod
-    def shut_down(cls):
-        cls.scheduler.shutdown()
-=======
         results.update(best_reward=best_reward, best_config=best_config,
                        total_time=total_time, metadata=scheduler.metadata,
                        training_history=scheduler.training_history,
@@ -66,7 +53,6 @@
                        reward_attr=scheduler._reward_attr,
                        args=args)
         return results
->>>>>>> 687f8a21
 
     @classmethod
     @abstractmethod
