"""Task Scheduler"""
import logging
import argparse
import multiprocessing as mp
import os
import pickle
from collections import namedtuple, OrderedDict
<<<<<<< HEAD
from ..resource import ResourceManager
from ..basic import Task
=======

from .resource_manager import ResourceManager
>>>>>>> 36a4065c

__all__ = ['TaskScheduler']

logger = logging.getLogger(__name__)

<<<<<<< HEAD
=======
BasicTask = namedtuple('Task', 'fn args resources')

class Task(BasicTask):
    """Individual training task, containing the lauch function, default arguments and
    required resources.
    Args:
        fn (callable): Lauch function for the training task.
        args (argparse.ArgumentParser): Default function arguments.
        resources (autogluon.scheduler.Resources): Required resources for lauching the task.
    """
    TASK_ID = mp.Value('i', 0)
    LOCK = mp.Lock()

    def __new__(cls, fn, args, resources):
        self = super(Task, cls).__new__(cls, fn, args, resources)
        with Task.LOCK:
            self.task_id = Task.TASK_ID.value
            Task.TASK_ID.value += 1
        return self

    @classmethod
    def set_id(cls, taskid):
        logger.info('Seting TASK ID: {}'.format(taskid))
        cls.TASK_ID.value = taskid

    def __repr__(self):
        reprstr = self.__class__.__name__ + \
                  '(' + 'TASK_ID: ' + str(self.task_id) + ') ' + \
                  super(Task, self).__repr__() + ')'
        return reprstr


>>>>>>> 36a4065c
class TaskScheduler(object):
    """Basic Task Scheduler

    Example:
        >>> def my_task():
        >>>     pass
        >>> resource = Resources(num_cpus=2, num_gpus=0)
        >>> task = Task(my_task, {}, resource)
        >>> scheduler = TaskScheduler()
        >>> scheduler.add_task(task)
    """
    LOCK = mp.Lock()
    RESOURCE_MANAGER = ResourceManager()
<<<<<<< HEAD
=======
    ERROR_QUEUE = mp.Queue()

>>>>>>> 36a4065c
    def __init__(self):
        self.scheduled_tasks = []
        self.finished_tasks = []

    def add_task(self, task):
        """Adding a training task to the scheduler.

        Args:
            task (:class:`autogluon.scheduler.Task`): a new trianing task
        """
        logger.debug("\nAdding A New Task {}".format(task))
        TaskScheduler.RESOURCE_MANAGER._request(task.resources)
        p = mp.Process(target=TaskScheduler._run_task, args=(
            task.fn, task.args, task.resources,
            TaskScheduler.RESOURCE_MANAGER))
        p.start()
        with self.LOCK:
            self.scheduled_tasks.append({'TASK_ID': task.task_id, 'Args': task.args,
                                         'Process': p})

    @staticmethod
    def _run_task(fn, args, resources, resource_manager):
        """Executing the task
        """
        if resources.num_gpus > 0:
            os.environ['CUDA_VISIBLE_DEVICES'] = ",".join(map(str, resources.gpu_ids))
        try:
            args['resources'] = resources
            fn(**args)
        except Exception as e:
            import traceback
            traceback.print_exception(e)
            logger.error(
                'Uncaught exception in worker process: {}'.format(e))
        resource_manager._release(resources)

    def _cleaning_tasks(self):
        with self.LOCK:
            for i, task_dick in enumerate(self.scheduled_tasks):
                if not task_dick['Process'].is_alive():
                    task_dict = self.scheduled_tasks.pop(i)
                    self.finished_tasks.append({'TASK_ID': task_dict['TASK_ID'],
<<<<<<< HEAD
                                               'Args': task_dict['Args']})
=======
                                                'Config': task_dict['Config']})
>>>>>>> 36a4065c

    def join_tasks(self):
        self._cleaning_tasks()
        for i, task_dic in enumerate(self.scheduled_tasks):
            task_dic['Process'].join()

    def state_dict(self, destination=None):
        """Returns a dictionary containing a whole state of the Scheduler
        """
        self._cleaning_tasks()
        if destination is None:
            destination = OrderedDict()
            destination._metadata = OrderedDict()
        logger.debug('\nState_Dict self.finished_tasks: {}'.format(self.finished_tasks))
        destination['finished_tasks'] = pickle.dumps(self.finished_tasks)
        destination['TASK_ID'] = Task.TASK_ID.value
        return destination

    def load_state_dict(self, state_dict):
        self.finished_tasks = pickle.loads(state_dict['finished_tasks'])
        Task.set_id(state_dict['TASK_ID'])
        logger.debug('\nLoading finished_tasks: {} '.format(self.finished_tasks))

    @property
    def num_finished_tasks(self):
        return len(self.finished_tasks)<|MERGE_RESOLUTION|>--- conflicted
+++ resolved
@@ -1,57 +1,18 @@
 """Task Scheduler"""
 import logging
-import argparse
 import multiprocessing as mp
 import os
 import pickle
-from collections import namedtuple, OrderedDict
-<<<<<<< HEAD
+from collections import OrderedDict
+
+from ..basic import Task
 from ..resource import ResourceManager
-from ..basic import Task
-=======
-
-from .resource_manager import ResourceManager
->>>>>>> 36a4065c
 
 __all__ = ['TaskScheduler']
 
 logger = logging.getLogger(__name__)
 
-<<<<<<< HEAD
-=======
-BasicTask = namedtuple('Task', 'fn args resources')
 
-class Task(BasicTask):
-    """Individual training task, containing the lauch function, default arguments and
-    required resources.
-    Args:
-        fn (callable): Lauch function for the training task.
-        args (argparse.ArgumentParser): Default function arguments.
-        resources (autogluon.scheduler.Resources): Required resources for lauching the task.
-    """
-    TASK_ID = mp.Value('i', 0)
-    LOCK = mp.Lock()
-
-    def __new__(cls, fn, args, resources):
-        self = super(Task, cls).__new__(cls, fn, args, resources)
-        with Task.LOCK:
-            self.task_id = Task.TASK_ID.value
-            Task.TASK_ID.value += 1
-        return self
-
-    @classmethod
-    def set_id(cls, taskid):
-        logger.info('Seting TASK ID: {}'.format(taskid))
-        cls.TASK_ID.value = taskid
-
-    def __repr__(self):
-        reprstr = self.__class__.__name__ + \
-                  '(' + 'TASK_ID: ' + str(self.task_id) + ') ' + \
-                  super(Task, self).__repr__() + ')'
-        return reprstr
-
-
->>>>>>> 36a4065c
 class TaskScheduler(object):
     """Basic Task Scheduler
 
@@ -65,11 +26,7 @@
     """
     LOCK = mp.Lock()
     RESOURCE_MANAGER = ResourceManager()
-<<<<<<< HEAD
-=======
-    ERROR_QUEUE = mp.Queue()
 
->>>>>>> 36a4065c
     def __init__(self):
         self.scheduled_tasks = []
         self.finished_tasks = []
@@ -97,11 +54,8 @@
         if resources.num_gpus > 0:
             os.environ['CUDA_VISIBLE_DEVICES'] = ",".join(map(str, resources.gpu_ids))
         try:
-            args['resources'] = resources
             fn(**args)
         except Exception as e:
-            import traceback
-            traceback.print_exception(e)
             logger.error(
                 'Uncaught exception in worker process: {}'.format(e))
         resource_manager._release(resources)
@@ -112,11 +66,7 @@
                 if not task_dick['Process'].is_alive():
                     task_dict = self.scheduled_tasks.pop(i)
                     self.finished_tasks.append({'TASK_ID': task_dict['TASK_ID'],
-<<<<<<< HEAD
-                                               'Args': task_dict['Args']})
-=======
-                                                'Config': task_dict['Config']})
->>>>>>> 36a4065c
+                                                'Args': task_dict['Args']})
 
     def join_tasks(self):
         self._cleaning_tasks()
