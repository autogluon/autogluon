--- conflicted
+++ resolved
@@ -4,6 +4,7 @@
 from ..estimator import *
 
 logger = logging.getLogger(__name__)
+
 
 class StatusReporter(EpochEnd):
     """Report status through the training scheduler.
@@ -13,7 +14,7 @@
         >>>     reporter(timesteps_this_iter=1)
     """
 
-    def __init__(self, task_id: int):#, result_queue, continue_semaphore):
+    def __init__(self, task_id: int):  # , result_queue, continue_semaphore):
         self._queue = mp.Queue(1)
         self._last_report_time = None
         self._continue_semaphore = mp.Semaphore(0)
@@ -51,12 +52,10 @@
         """
         self._last_report_time = time.time()
 
-<<<<<<< HEAD
     def __repr__(self):
         reprstr = self.__class__.__name__
         return reprstr
-=======
+
     def epoch_end(self, estimator: Estimator, *args, **kwargs):
         self.current_epoch += 1
-        self(task_id=self.task_id, epoch=self.current_epoch, accuracy=estimator.val_metrics[0].get()[1])
->>>>>>> 36a4065c
+        self(task_id=self.task_id, epoch=self.current_epoch, accuracy=estimator.val_metrics[0].get()[1])