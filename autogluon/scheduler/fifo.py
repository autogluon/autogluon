--- conflicted
+++ resolved
@@ -1,29 +1,21 @@
+import json
+import logging
+import multiprocessing as mp
 import os
 import pickle
-import json
-import logging
 import threading
-import multiprocessing as mp
 from collections import OrderedDict
 
+from .reporter import StatusReporter
 from .scheduler import *
-<<<<<<< HEAD
+from ..basic import save, load, Task
 from ..resource import Resources
-from .reporter import StatusReporter
-from ..basic import save, load, Task
 from ..utils import mkdir, try_import_mxboard
-=======
-from ..terminator import *
-from .resource_manager import Resources
-from .reporter import StatusReporter
-from ..basic import save, load
-from ..utils import mkdir, try_import_mxboard
-
->>>>>>> 36a4065c
 
 __all__ = ['FIFO_Scheduler']
 
 logger = logging.getLogger(__name__)
+
 
 class FIFO_Scheduler(TaskScheduler):
     """Simple scheduler that just runs trials in submission order.
@@ -55,11 +47,7 @@
         >>> cs.add_hyperparameter(lr)
         >>> searcher = RandomSampling(cs)
         >>> myscheduler = FIFO_Scheduler(train_fn, args,
-<<<<<<< HEAD
-        >>>                              resource={'num_cpus': 2, 'num_gpus': 0}, 
-=======
         >>>                              resource={'num_cpus': 2, 'num_gpus': 0},
->>>>>>> 36a4065c
         >>>                              searcher=searcher, num_trials=20,
         >>>                              reward_attr='accuracy',
         >>>                              time_attr='epoch',
@@ -67,13 +55,8 @@
         >>> # run tasks
         >>> myscheduler.run()
     """
-<<<<<<< HEAD
+
     def __init__(self, train_fn, args, resource, searcher, checkpoint='./exp/checkerpoint.ag',
-=======
-    def __init__(self, train_fn, args, resource, searcher,
-                 terminator: BaseTerminator = None,
-                 checkpoint='./exp/checkerpoint.ag',
->>>>>>> 36a4065c
                  resume=False, num_trials=None, time_attr='epoch', reward_attr='accuracy',
                  visualizer='none'):
         super(FIFO_Scheduler, self).__init__()
@@ -81,7 +64,6 @@
         self.args = args
         self.resource = resource
         self.searcher = searcher
-        self.terminator = terminator
         self.num_trials = num_trials
         self._checkpoint = checkpoint
         self._time_attr = time_attr
@@ -138,27 +120,17 @@
         """
         logger.debug("Adding A New Task {}".format(task))
         FIFO_Scheduler.RESOURCE_MANAGER._request(task.resources)
-
         with self.LOCK:
-            reporter = StatusReporter(task.task_id)
+            reporter = StatusReporter()
             task.args['reporter'] = reporter
-            task.args['task_id'] = task.task_id
-
-            if self.terminator is not None:
-                self.terminator.on_task_add(task.task_id)
-
             # main process
             tp = mp.Process(target=FIFO_Scheduler._run_task, args=(
-                            task.fn, task.args, task.resources,
-                            FIFO_Scheduler.RESOURCE_MANAGER))
+                task.fn, task.args, task.resources,
+                FIFO_Scheduler.RESOURCE_MANAGER))
             checkpoint_semaphore = mp.Semaphore(0) if self._checkpoint else None
             # reporter thread
             rp = threading.Thread(target=self._run_reporter, args=(task, tp, reporter,
-<<<<<<< HEAD
-                                  self.searcher, checkpoint_semaphore), daemon=False)
-=======
-                                  self.searcher, self.terminator, checkpoint_semaphore), daemon=False)
->>>>>>> 36a4065c
+                                                                   self.searcher, checkpoint_semaphore), daemon=False)
             tp.start()
             rp.start()
             task_dict = {'TASK_ID': task.task_id, 'Config': task.args['config'],
@@ -184,7 +156,7 @@
                     task_dict = self.scheduled_tasks.pop(i)
                     task_dict['ReporterThread'].join()
                     self.finished_tasks.append({'TASK_ID': task_dict['TASK_ID'],
-                                               'Config': task_dict['Config']})
+                                                'Config': task_dict['Config']})
 
     def _run_checkpoint(self, checkpoint_semaphore):
         self._cleaning_tasks()
@@ -192,45 +164,21 @@
         logger.debug('Saving Checkerpoint')
         self.save()
 
-    def _run_reporter(self, task, task_process, reporter,
-                      searcher, terminator, checkpoint_semaphore):
-
+    def _run_reporter(self, task, task_process, reporter, searcher,
+                      checkpoint_semaphore):
+        last_result = None
         while task_process.is_alive():
             reported_result = reporter.fetch()
-            self.add_training_result(task.task_id, reported_result)
-
             if 'done' in reported_result and reported_result['done'] is True:
-<<<<<<< HEAD
-=======
-                if terminator:
-                    terminator.on_task_complete(task.task_id, reported_result)
->>>>>>> 36a4065c
                 reporter.move_on()
                 task_process.join()
                 if checkpoint_semaphore is not None:
                     checkpoint_semaphore.release()
                 break
-<<<<<<< HEAD
             self.add_training_result(task.task_id, reported_result)
             reporter.move_on()
             last_result = reported_result
         searcher.update(task.args['config'], last_result[self._reward_attr])
-=======
-            elif self.terminator:
-                if not terminator.on_task_report(task.task_id, reported_result):
-                    logger.info('Removing task {} due to low performance'.format(task))
-                    terminator.on_task_remove(task.task_id)
-                    task_process.terminate()
-                    task_process.join()
-                    FIFO_Scheduler.RESOURCE_MANAGER._release(task.resources)
-                    if checkpoint_semaphore is not None:
-                        checkpoint_semaphore.release()
-                else:
-                    reporter.move_on()
-            else:
-                reporter.move_on()
-        searcher.update(task.args['config'], reported_result[self._reward_attr])
->>>>>>> 36a4065c
 
     def get_best_config(self):
         self.join_tasks()
@@ -249,7 +197,7 @@
                                         global_step=reported_result['epoch'])
             self.mxboard.add_scalar(tag=self._reward_attr,
                                     value=('task {task_id} {reward_attr}'.format(
-                                           task_id=task_id, reward_attr=self._reward_attr),
+                                        task_id=task_id, reward_attr=self._reward_attr),
                                            reported_result[self._reward_attr]),
                                     global_step=reported_result['epoch'])
         reward = reported_result[self._reward_attr]
@@ -278,11 +226,7 @@
     def state_dict(self, destination=None):
         destination = super(FIFO_Scheduler, self).state_dict(destination)
         destination['searcher'] = pickle.dumps(self.searcher)
-<<<<<<< HEAD
         destination['training_history'] = json.dumps(self.training_history)
-=======
-        destination['terminator'] = pickle.dumps(self.terminator)
->>>>>>> 36a4065c
         if self.visualizer == 'mxboard' or self.visualizer == 'tensorboard':
             destination['visualizer'] = json.dumps(self.mxboard._scalar_dict)
         return destination
@@ -290,11 +234,7 @@
     def load_state_dict(self, state_dict):
         super(FIFO_Scheduler, self).load_state_dict(state_dict)
         self.searcher = pickle.loads(state_dict['searcher'])
-<<<<<<< HEAD
         self.training_history = json.loads(state_dict['training_history'])
-=======
-        self.terminator = pickle.loads(state_dict['terminator'])
->>>>>>> 36a4065c
         if self.visualizer == 'mxboard' or self.visualizer == 'tensorboard':
             self.mxboard._scalar_dict = json.loads(state_dict['visualizer'])
         logger.debug('Loading Searcher State {}'.format(self.searcher))