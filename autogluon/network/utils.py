--- conflicted
+++ resolved
@@ -1,6 +1,4 @@
 import functools
-
-from mxnet import gluon
 
 from ..space import *
 
@@ -15,18 +13,10 @@
     @functools.wraps(func)
     def wrapper_decorator(*args, **kwargs):
         net = func(*args, **kwargs)
-<<<<<<< HEAD
-        #TODO (cgraywang): add more hparams
         setattr(net, 'hyper_params', [List('pretrained', [True, False]).get_hyper_param(),
                                       List('pretrained_base', [True, False]).get_hyper_param(),
-                                      List('norm_layer', ['BatchNorm']).get_hyper_param()])
-=======
-        # TODO (cgraywang): add more hparams
-        setattr(net, 'hyper_params', [List('pretrained', [True, False]).get_hyper_param(),
-                                      Linear('dense_layers', lower=1, upper=3).get_hyper_param(),
-                                      Linear('dropout', lower=0.0, upper=0.50).get_hyper_param()
-                                      ])
->>>>>>> 36a4065c
+                                      List('norm_layer', ['BatchNorm']).get_hyper_param(),
+                                      Linear('dense_layers', lower=1, upper=3).get_hyper_param()])
         return net
 
     return wrapper_decorator
