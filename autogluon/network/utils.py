import functools

from ..space import *

__all__ = ['autogluon_net_instances', 'autogluon_nets', 'Net']


def get_hyper_params(self):
    return self.hyper_params


def autogluon_nets(func):
    @functools.wraps(func)
    def wrapper_decorator(*args, **kwargs):
        net = func(*args, **kwargs)
<<<<<<< HEAD
        #TODO (cgraywang): add more hparams
        setattr(net, 'hyper_params', [List('pretrained', [True]).get_hyper_param(),
=======
        setattr(net, 'hyper_params', [List('pretrained', [True, False]).get_hyper_param(),
>>>>>>> f388084d
                                      List('pretrained_base', [True, False]).get_hyper_param(),
                                      List('norm_layer', ['BatchNorm']).get_hyper_param(),
                                      Linear('dense_layers', lower=1, upper=3).get_hyper_param(),
                                      Linear('dropout', lower=0.0, upper=0.50).get_hyper_param()])
        return net

    return wrapper_decorator


def autogluon_net_instances(func):
    @functools.wraps(func)
    def wrapper_decorator(*args, **kwargs):
        net = func(*args, **kwargs)
<<<<<<< HEAD
        net.hyper_params = [List('pretrained', [True]).get_hyper_param()]
        net.get_hyper_params = types.MethodType(get_hyper_params, net)
=======
        # TODO (ghaipiyu) : This was causing an exception. Should this hyperparam be here?
        # net.hyper_params = [List('pretrained', [True, False]).get_hyper_param()]
        # net.get_hyper_params = types.MethodType(get_hyper_params, net)
>>>>>>> f388084d
        return net

    return wrapper_decorator


# TODO(cgraywang): consider organize as a class decorator?
class Net(object):
    def __init__(self, name):
        self.name = name
        self.hyper_params = None

    def get_hyper_params(self):
        return self.hyper_params<|MERGE_RESOLUTION|>--- conflicted
+++ resolved
@@ -13,12 +13,7 @@
     @functools.wraps(func)
     def wrapper_decorator(*args, **kwargs):
         net = func(*args, **kwargs)
-<<<<<<< HEAD
-        #TODO (cgraywang): add more hparams
-        setattr(net, 'hyper_params', [List('pretrained', [True]).get_hyper_param(),
-=======
         setattr(net, 'hyper_params', [List('pretrained', [True, False]).get_hyper_param(),
->>>>>>> f388084d
                                       List('pretrained_base', [True, False]).get_hyper_param(),
                                       List('norm_layer', ['BatchNorm']).get_hyper_param(),
                                       Linear('dense_layers', lower=1, upper=3).get_hyper_param(),
@@ -32,14 +27,9 @@
     @functools.wraps(func)
     def wrapper_decorator(*args, **kwargs):
         net = func(*args, **kwargs)
-<<<<<<< HEAD
-        net.hyper_params = [List('pretrained', [True]).get_hyper_param()]
-        net.get_hyper_params = types.MethodType(get_hyper_params, net)
-=======
         # TODO (ghaipiyu) : This was causing an exception. Should this hyperparam be here?
         # net.hyper_params = [List('pretrained', [True, False]).get_hyper_param()]
         # net.get_hyper_params = types.MethodType(get_hyper_params, net)
->>>>>>> f388084d
         return net
 
     return wrapper_decorator
