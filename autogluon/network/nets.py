import ConfigSpace as CS

<<<<<<< HEAD
import autogluon as ag
from .utils import Net
from ..core import *
from ..space import *
=======
from ..core import *
from ..space import *
from .utils import Net, autogluon_nets
>>>>>>> a0338bd5

__all__ = ['Nets']


class Nets(BaseAutoObject):
    def __init__(self, net_list):
        # TODO (cgraywang): add net user config
        # TODO(cgraywang): add model instance, for now, use a list of model names
        assert isinstance(net_list, list), type(net_list)
        super(Nets, self).__init__()
        self.net_list = net_list
        self._add_search_space()

    def _add_search_space(self):
        cs = CS.ConfigurationSpace()
        net_list_hyper_param = List('model',
                                    choices=self._get_search_space_strs()).get_hyper_param()
        cs.add_hyperparameter(net_list_hyper_param)
        for net in self.net_list:
            # TODO(cgraywang): distinguish between different nets, only support resnet for now
            if isinstance(net, str):
                net = self._get_net(net)
            net_hyper_params = net.get_hyper_params()
            conds = []
            for net_hyper_param in net_hyper_params:
                if net_hyper_param not in cs.get_hyperparameters():
                    cs.add_hyperparameter(net_hyper_param)
                # TODO(cgraywang): put condition in presets? split task settings out
                cond = CS.InCondition(net_hyper_param, net_list_hyper_param,
                                      self._get_search_space_strs())
                conds.append(cond)
            cs.add_conditions(conds)
        self.search_space = cs

    def _get_search_space_strs(self):
        net_strs = []
        for net in self.net_list:
            if isinstance(net, Net):
                net_strs.append(net.name)
            elif isinstance(net, str):
                net_strs.append(net)
            else:
                raise NotImplementedError
        return net_strs

<<<<<<< HEAD
    def _get_task_model(self, net):
        # TODO: temporal solution, we now have limit application support
        net = net.lower()
        if net in ag.task.image_classification.models:
            net = ag.task.image_classification.get_model(net)
        elif net in ag.task.object_detection.models:
            net = ag.task.object_detection.get_model(net)
        else:
            raise NotImplementedError
        return net
=======
    @autogluon_nets
    def _get_net(self, name):
        return Net(name)
>>>>>>> a0338bd5

    def __repr__(self):
        return "AutoGluon Nets %s with %s" % \
               (str(self._get_search_space_strs()), str(self.search_space))

    def __str__(self):
        return "AutoGluon Nets %s with %s" % \
               (str(self._get_search_space_strs()), str(self.search_space))<|MERGE_RESOLUTION|>--- conflicted
+++ resolved
@@ -1,15 +1,8 @@
 import ConfigSpace as CS
 
-<<<<<<< HEAD
-import autogluon as ag
-from .utils import Net
+from .utils import Net, autogluon_nets
 from ..core import *
 from ..space import *
-=======
-from ..core import *
-from ..space import *
-from .utils import Net, autogluon_nets
->>>>>>> a0338bd5
 
 __all__ = ['Nets']
 
@@ -55,22 +48,9 @@
                 raise NotImplementedError
         return net_strs
 
-<<<<<<< HEAD
-    def _get_task_model(self, net):
-        # TODO: temporal solution, we now have limit application support
-        net = net.lower()
-        if net in ag.task.image_classification.models:
-            net = ag.task.image_classification.get_model(net)
-        elif net in ag.task.object_detection.models:
-            net = ag.task.object_detection.get_model(net)
-        else:
-            raise NotImplementedError
-        return net
-=======
     @autogluon_nets
     def _get_net(self, name):
         return Net(name)
->>>>>>> a0338bd5
 
     def __repr__(self):
         return "AutoGluon Nets %s with %s" % \
