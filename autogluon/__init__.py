# coding: utf-8
# pylint: disable=wrong-import-position
"""AutoGluon: AutoML toolkit with Gluon."""
from __future__ import absolute_import
from .version import __version__
from .utils.try_import import *

try_import_mxnet()
try_import_dask()

from .core import *
#from .dataset import *
from .loss import *
from .network import *
from .optim import *
from .optim import optims as optims
from .space import *
from .basic import *
from .utils import *
from .task.image_classification import ImageClassification as image_classification
#from .task.text_classification import TextClassification as text_classification
#from .task.object_detection import ObjectDetection as object_detection

from .basic import *
<<<<<<< HEAD
from . import scheduler, searcher, distributed, resource
=======
from . import scheduler, searcher, distributed, resource, nas

#__all__ = dataset.__all__ \
#          + loss.__all__ \
#          + metric.__all__ \
#          + network.__all__ \
#          + optim.__all__ \
#          + space.__all__ \
#          + core.__all__
>>>>>>> 3ff93af4
<|MERGE_RESOLUTION|>--- conflicted
+++ resolved
@@ -9,7 +9,6 @@
 try_import_dask()
 
 from .core import *
-#from .dataset import *
 from .loss import *
 from .network import *
 from .optim import *
@@ -22,16 +21,4 @@
 #from .task.object_detection import ObjectDetection as object_detection
 
 from .basic import *
-<<<<<<< HEAD
-from . import scheduler, searcher, distributed, resource
-=======
-from . import scheduler, searcher, distributed, resource, nas
-
-#__all__ = dataset.__all__ \
-#          + loss.__all__ \
-#          + metric.__all__ \
-#          + network.__all__ \
-#          + optim.__all__ \
-#          + space.__all__ \
-#          + core.__all__
->>>>>>> 3ff93af4
+from . import scheduler, searcher, distributed, resource