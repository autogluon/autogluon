--- conflicted
+++ resolved
@@ -2,9 +2,9 @@
 # pylint: disable=wrong-import-position
 """AutoGluon: AutoML toolkit with Gluon."""
 from __future__ import absolute_import
-from .version import __version__
 
 from .utils.try_import import *
+
 try_import_mxnet()
 try_import_dask()
 
@@ -16,13 +16,9 @@
 from .optim import *
 from .optim import optims as optims
 from .space import *
-<<<<<<< HEAD
-=======
-from .task import image_classification as image_classification
 from .task import text_classification as text_classification
 from .task import named_entity_recognition as named_entity_recognition
 from .basic import *
->>>>>>> 36a4065c
 from .utils import *
 from .task.image_classification import ImageClassification as image_classification
 from .task.object_detection import ObjectDetection as object_detection
