--- conflicted
+++ resolved
@@ -64,7 +64,7 @@
             'callbacks': callbacks,
             'verbose_eval': -1,
         }
-        if type(eval_metric) != str:
+        if not isinstance(eval_metric, str):
             train_params['feval'] = eval_metric
         if seed_value is not None:
             train_params['seed'] = seed_value
@@ -85,47 +85,8 @@
         logger.exception(e, exc_info=True)
         reporter.terminate()
     else:
-<<<<<<< HEAD
         reporter(epoch=num_boost_round+1, validation_performance=lgb_model.eval_results['best_valperf'],
                  train_loss=lgb_model.eval_results['best_trainloss'],
                  best_iteration=lgb_model.eval_results['best_iter'],
                  directory=directory, file_prefix=file_prefix, trial_model_file=trial_model_file)
-        # TODO: add to reporter: time_of_trial without load/save time (isn't this just function of early-stopping point?), memory/inference ??
-=======
-        raise NotImplementedError("cannot call gbm hyperparameter_tune without validation dataset")
-    
-    num_boost_round = lgb_model.params.pop('num_boost_round', 1000)
-    seed_value = lgb_model.params.pop('seed_value', None)
-    train_params = {
-        'params': lgb_model.params.copy(),
-        'train_set': dataset_train,
-        'num_boost_round': num_boost_round, 
-        'valid_sets': valid_sets,
-        'valid_names': valid_names,
-        'evals_result': lgb_model.eval_results,
-        'callbacks': callbacks,
-        'verbose_eval': -1,
-    }
-    if not isinstance(eval_metric, str):
-        train_params['feval'] = eval_metric
-    if seed_value is not None:
-        train_params['seed'] = seed_value
-        random.seed(seed_value)
-        np.random.seed(seed_value)
-    
-    lgb_model.model = lgb.train(**train_params)
-    lgb_model.params['num_boost_round'] = num_boost_round # re-set this value after training
-    if seed_value is not None:
-        lgb_model.params['seed_value'] = seed_value
-    lgb_model.best_iteration = lgb_model.model.best_iteration
-    # TODO: difficult to ensure these iters always match
-    # if lgb_model.eval_results['best_iter'] != lgb_model.best_iteration:
-    #     raise ValueError('eval_results[best_iter]=%s does not match lgb_model.best_iteration=%s' % (lgb_model.eval_results['best_iter'], lgb_model.best_iteration) )
-    # print('eval_results[best_iter]=%s does not match lgb_model.best_iteration=%s' % (lgb_model.eval_results['best_iter'], lgb_model.best_iteration) )
-    trial_model_file = lgb_model.save(file_prefix=file_prefix, directory=directory, return_filename=True)
-    reporter(epoch=num_boost_round+1, validation_performance=lgb_model.eval_results['best_valperf'],
-             train_loss=lgb_model.eval_results['best_trainloss'],
-             best_iteration=lgb_model.eval_results['best_iter'],
-             directory=directory, file_prefix=file_prefix, trial_model_file=trial_model_file)
-    # TODO: add to reporter: time_of_trial without load/save time (isn't this just function of early-stopping point?), memory/inference ??
->>>>>>> 6646e7a3
+        # TODO: add to reporter: time_of_trial without load/save time (isn't this just function of early-stopping point?), memory/inference ??