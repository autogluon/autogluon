""" MXNet neural networks for tabular data containing numerical, categorical, and text fields.
    First performs neural network specific pre-processing of the data.
    Contains separate input modules which are applied to different columns of the data depending on the type of values they contain:
    - Numeric columns are pased through single Dense layer (binary categorical variables are treated as numeric)
    - Categorical columns are passed through separate Embedding layers
    - Text columns are passed through separate LanguageModel layers
    Vectors produced by different input layers are then concatenated and passed to multi-layer MLP model with problem_type determined output layer.
    Hyperparameters are passed as dict params, including options for preprocessing stages.
"""
import random, json, time, os, logging, warnings
from collections import OrderedDict

import numpy as np
import pandas as pd
import mxnet as mx
from mxnet import nd, autograd, gluon
from gluoncv.utils import LRSequential, LRScheduler
from sklearn.compose import ColumnTransformer
from sklearn.pipeline import Pipeline
from sklearn.impute import SimpleImputer
from sklearn.preprocessing import StandardScaler, QuantileTransformer, FunctionTransformer  # PowerTransformer

from .categorical_encoders import OneHotMergeRaresHandleUnknownEncoder, OrdinalMergeRaresHandleUnknownEncoder
from .embednet import EmbedNet
from .hyperparameters.parameters import get_default_param
from .hyperparameters.searchspaces import get_default_searchspace
from .tabular_nn_dataset import TabularNNDataset
from .tabular_nn_trial import tabular_nn_trial
from ..abstract.abstract_model import AbstractModel
from ..utils import fixedvals_from_searchspaces
from ...constants import BINARY, MULTICLASS, REGRESSION, SOFTCLASS
from ....features.feature_metadata import R_INT, R_FLOAT, R_CATEGORY, R_OBJECT
from ....metrics import log_loss, roc_auc
from ......core import Space
from ......utils import try_import_mxboard

warnings.filterwarnings("ignore", module='sklearn.preprocessing')  # sklearn processing n_quantiles warning
logger = logging.getLogger(__name__)
EPS = 1e-10  # small number


# TODO: Gets stuck after infering feature types near infinitely in nyc-jiashenliu-515k-hotel-reviews-data-in-europe dataset, 70 GB of memory, c5.9xlarge
#  Suspect issue is coming from embeddings due to text features with extremely large categorical counts.
class TabularNeuralNetModel(AbstractModel):
    """ Class for neural network models that operate on tabular data.
        These networks use different types of input layers to process different types of data in various columns.

        Attributes:
            types_of_features (dict): keys = 'continuous', 'skewed', 'onehot', 'embed', 'language'; values = column-names of Dataframe corresponding to the features of this type
            feature_arraycol_map (OrderedDict): maps feature-name -> list of column-indices in df corresponding to this feature
        self.feature_type_map (OrderedDict): maps feature-name -> feature_type string (options: 'vector', 'embed', 'language')
        processor (sklearn.ColumnTransformer): scikit-learn preprocessor object.

        Note: This model always assumes higher values of self.eval_metric indicate better performance.

    """

    # Constants used throughout this class:
    # model_internals_file_name = 'model-internals.pkl' # store model internals here
    unique_category_str = '!missing!' # string used to represent missing values and unknown categories for categorical features. Should not appear in the dataset
    # TODO: remove: metric_map = {REGRESSION: 'Rsquared', BINARY: 'accuracy', MULTICLASS: 'accuracy'}  # string used to represent different evaluation metrics. metric_map[self.problem_type] produces str corresponding to metric used here.
    # TODO: should be using self.eval_metric as the metric of interest. Should have method: get_metric_name(self.eval_metric)
    rescale_losses = {gluon.loss.L1Loss:'std', gluon.loss.HuberLoss:'std', gluon.loss.L2Loss:'var'} # dict of loss names where we should rescale loss, value indicates how to rescale. Call self.loss_func.name
    params_file_name = 'net.params' # Stores parameters of final network
    temp_file_name = 'temp_net.params' # Stores temporary network parameters (eg. during the course of training)

    def __init__(self, **kwargs):
        super().__init__(**kwargs)
        """
        TabularNeuralNetModel object.

        Parameters
        ----------
        path (str): file-path to directory where to save files associated with this model
        name (str): name used to refer to this model
        problem_type (str): what type of prediction problem is this model used for
        eval_metric (func): function used to evaluate performance (Note: we assume higher = better)
        hyperparameters (dict): various hyperparameters for neural network and the NN-specific data processing
        features (list): List of predictive features to use, other features are ignored by the model.
        """
        self.types_of_features = None
        self.feature_arraycol_map = None
        self.feature_type_map = None
        self.processor = None # data processor
        self.summary_writer = None
        self.ctx = mx.cpu()
        self.batch_size = None
        self.num_dataloading_workers = None
        self.num_dataloading_workers_inference = 0
        self.params_post_fit = None
        self.num_net_outputs = None
        self._architecture_desc = None
        self.optimizer = None
        self.verbosity = None
        if self.stopping_metric is not None and self.eval_metric == roc_auc and self.stopping_metric == log_loss:
            self.stopping_metric = roc_auc  # NN is overconfident so early stopping with logloss can halt training too quick

        self.eval_metric_name = self.stopping_metric.name

    def _set_default_params(self):
        """ Specifies hyperparameter values to use by default """
        default_params = get_default_param(self.problem_type)
        for param, val in default_params.items():
            self._set_default_param_value(param, val)

    def _set_default_auxiliary_params(self):
        default_auxiliary_params = dict(
            ignored_type_group_special=['text_ngram', 'text_as_category'],
        )
        for key, value in default_auxiliary_params.items():
            self._set_default_param_value(key, value, params=self.params_aux)
        super()._set_default_auxiliary_params()

    def _get_default_searchspace(self):
        return get_default_searchspace(self.problem_type, num_classes=None)

    def set_net_defaults(self, train_dataset, params):
        """ Sets dataset-adaptive default values to use for our neural network """
        if (self.problem_type == MULTICLASS) or (self.problem_type == SOFTCLASS):
            self.num_net_outputs = train_dataset.num_classes
        elif self.problem_type == REGRESSION:
            self.num_net_outputs = 1
            if params['y_range'] is None:  # Infer default y-range
                y_vals = train_dataset.dataset._data[train_dataset.label_index].asnumpy()
                min_y = float(min(y_vals))
                max_y = float(max(y_vals))
                std_y = np.std(y_vals)
                y_ext = params['y_range_extend'] * std_y
                if min_y >= 0:  # infer y must be nonnegative
                    min_y = max(0, min_y-y_ext)
                else:
                    min_y = min_y-y_ext
                if max_y <= 0:  # infer y must be non-positive
                    max_y = min(0, max_y+y_ext)
                else:
                    max_y = max_y+y_ext
                params['y_range'] = (min_y, max_y)
        elif self.problem_type == BINARY:
            self.num_net_outputs = 2
        else:
            raise ValueError("unknown problem_type specified: %s" % self.problem_type)

        if params['layers'] is None:  # Use default choices for MLP architecture
            if self.problem_type == REGRESSION:
                default_layer_sizes = [256, 128]  # overall network will have 4 layers. Input layer, 256-unit hidden layer, 128-unit hidden layer, output layer.
            else:
                default_sizes = [256, 128]  # will be scaled adaptively
                # base_size = max(1, min(self.num_net_outputs, 20)/2.0) # scale layer width based on number of classes
                base_size = max(1, min(self.num_net_outputs, 100) / 50)  # TODO: Updated because it improved model quality and made training far faster
                default_layer_sizes = [defaultsize*base_size for defaultsize in default_sizes]
            # TODO: This gets really large on 100K+ rows... It takes hours on gpu for nyc-albert: 78 float/int features which get expanded to 1734, it also overfits and maxes accuracy on epoch
            #  LGBM takes 120 seconds on 4 cpu's and gets far better accuracy
            #  Perhaps we should add an order of magnitude to the pre-req with -3, or else scale based on feature count instead of row count.
            # layer_expansion_factor = np.log10(max(train_dataset.num_examples, 1000)) - 2 # scale layers based on num_training_examples
            layer_expansion_factor = 1  # TODO: Hardcoded to 1 because it results in both better model quality and far faster training time
            max_layer_width = params['max_layer_width']
            params['layers'] = [int(min(max_layer_width, layer_expansion_factor*defaultsize)) for defaultsize in default_layer_sizes]

        if train_dataset.has_vector_features() and params['numeric_embed_dim'] is None:
            # Use default choices for numeric embedding size
            vector_dim = train_dataset.dataset._data[train_dataset.vectordata_index].shape[1]  # total dimensionality of vector features
            prop_vector_features = train_dataset.num_vector_features() / float(train_dataset.num_features)  # Fraction of features that are numeric
            min_numeric_embed_dim = 32
            max_numeric_embed_dim = params['max_layer_width']
            params['numeric_embed_dim'] = int(min(max_numeric_embed_dim, max(min_numeric_embed_dim,
                                                    params['layers'][0]*prop_vector_features*np.log10(vector_dim+10) )))
        return

    def _fit(self, X_train, y_train, X_val=None, y_val=None, time_limit=None, reporter=None, **kwargs):
        """ X_train (pd.DataFrame): training data features (not necessarily preprocessed yet)
            X_val (pd.DataFrame): test data features (should have same column names as Xtrain)
            y_train (pd.Series):
            y_val (pd.Series): are pandas Series
            kwargs: Can specify amount of compute resources to utilize (num_cpus, num_gpus).
        """
        start_time = time.time()
        params = self.params.copy()
        self.verbosity = kwargs.get('verbosity', 2)
        params = fixedvals_from_searchspaces(params)
        if self.feature_metadata is None:
            raise ValueError("Trainer class must set feature_metadata for this model")
        # print('features: ', self.features)
        if 'num_cpus' in kwargs:
            self.num_dataloading_workers = max(1, int(kwargs['num_cpus']/2.0))
        else:
            self.num_dataloading_workers = 1
        if self.num_dataloading_workers == 1:
            self.num_dataloading_workers = 0  # 0 is always faster and uses less memory than 1
        self.batch_size = params['batch_size']
        train_dataset, val_dataset = self.generate_datasets(X_train=X_train, y_train=y_train, params=params, X_val=X_val, y_val=y_val)
        logger.log(15, "Training data for neural network has: %d examples, %d features (%d vector, %d embedding, %d language)" %
              (train_dataset.num_examples, train_dataset.num_features,
               len(train_dataset.feature_groups['vector']), len(train_dataset.feature_groups['embed']),
               len(train_dataset.feature_groups['language']) ))
        # self._save_preprocessor() # TODO: should save these things for hyperparam tunning. Need one HP tuner for network-specific HPs, another for preprocessing HPs.

        if 'num_gpus' in kwargs and kwargs['num_gpus'] >= 1:  # Currently cannot use >1 GPU
            self.ctx = mx.gpu()  # Currently cannot use more than 1 GPU
        else:
            self.ctx = mx.cpu()
        self.get_net(train_dataset, params=params)

        if time_limit:
            time_elapsed = time.time() - start_time
            time_limit = time_limit - time_elapsed

        self.train_net(train_dataset=train_dataset, params=params, val_dataset=val_dataset, initialize=True, setup_trainer=True, time_limit=time_limit, reporter=reporter)
        self.params_post_fit = params
        """
        # TODO: if we don't want to save intermediate network parameters, need to do something like saving in temp directory to clean up after training:
        with make_temp_directory() as temp_dir:
            save_callback = SaveModelCallback(self.model, monitor=self.metric, mode=save_callback_mode, name=self.name)
            with progress_disabled_ctx(self.model) as model:
                original_path = model.path
                model.path = Path(temp_dir)
                model.fit_one_cycle(self.epochs, self.lr, callbacks=save_callback)

                # Load the best one and export it
                model.load(self.name)
                print(f'Model validation metrics: {model.validate()}')
                model.path = original_path\
        """

    def get_net(self, train_dataset, params):
        """ Creates a Gluon neural net and context for this dataset.
            Also sets up trainer/optimizer as necessary.
        """
        self.set_net_defaults(train_dataset, params)
        self.model = EmbedNet(train_dataset=train_dataset, params=params, num_net_outputs=self.num_net_outputs, ctx=self.ctx)

        # TODO: Below should not occur until at time of saving
        if not os.path.exists(self.path):
            os.makedirs(self.path)

    def train_net(self, train_dataset, params, val_dataset=None, initialize=True, setup_trainer=True, time_limit=None, reporter=None):
        """ Trains neural net on given train dataset, early stops based on test_dataset.
            Args:
                train_dataset (TabularNNDataset): training data used to learn network weights
                val_dataset (TabularNNDataset): validation data used for hyperparameter tuning
                initialize (bool): set = False to continue training of a previously trained model, otherwise initializes network weights randomly
                setup_trainer (bool): set = False to reuse the same trainer from a previous training run, otherwise creates new trainer from scratch
        """
        start_time = time.time()
        logger.log(15, "Training neural network for up to %s epochs..." % params['num_epochs'])
        seed_value = params.get('seed_value')
        if seed_value is not None:  # Set seed
            random.seed(seed_value)
            np.random.seed(seed_value)
            mx.random.seed(seed_value)
        if initialize:  # Initialize the weights of network
            logging.debug("initializing neural network...")
            self.model.collect_params().initialize(ctx=self.ctx)
            self.model.hybridize()
            logging.debug("initialized")
        if setup_trainer:
            # Also setup mxboard to monitor training if visualizer has been specified:
            visualizer = params.get('visualizer', 'none')
            if visualizer == 'tensorboard' or visualizer == 'mxboard':
                try_import_mxboard()
                from mxboard import SummaryWriter
                self.summary_writer = SummaryWriter(logdir=self.path, flush_secs=5, verbose=False)
            self.optimizer = self.setup_trainer(params=params, train_dataset=train_dataset)
        best_val_metric = -np.inf  # higher = better
        val_metric = None
        best_val_epoch = 0
        val_improve_epoch = 0  # most recent epoch where validation-score strictly improved
        num_epochs = params['num_epochs']
        if val_dataset is not None:
            y_val = val_dataset.get_labels()
        else:
            y_val = None

        if params['loss_function'] is None:
            if self.problem_type == REGRESSION:
                params['loss_function'] = gluon.loss.L1Loss()
            elif self.problem_type == SOFTCLASS:
                params['loss_function'] = gluon.loss.SoftmaxCrossEntropyLoss(sparse_label=False, from_logits=self.model.from_logits)
            else:
                params['loss_function'] = gluon.loss.SoftmaxCrossEntropyLoss(from_logits=self.model.from_logits)

        loss_func = params['loss_function']
        epochs_wo_improve = params['epochs_wo_improve']
        loss_scaling_factor = 1.0  # we divide loss by this quantity to stabilize gradients
        loss_torescale = [key for key in self.rescale_losses if isinstance(loss_func, key)]
        if len(loss_torescale) > 0:
            loss_torescale = loss_torescale[0]
            if self.rescale_losses[loss_torescale] == 'std':
                loss_scaling_factor = np.std(train_dataset.get_labels())/5.0 + EPS  # std-dev of labels
            elif self.rescale_losses[loss_torescale] == 'var':
                loss_scaling_factor = np.var(train_dataset.get_labels())/5.0 + EPS  # variance of labels
            else:
                raise ValueError("Unknown loss-rescaling type %s specified for loss_func==%s" % (self.rescale_losses[loss_torescale], loss_func))

        if self.verbosity <= 1:
            verbose_eval = -1  # Print losses every verbose epochs, Never if -1
        elif self.verbosity == 2:
            verbose_eval = 50
        elif self.verbosity == 3:
            verbose_eval = 10
        else:
            verbose_eval = 1

        net_filename = self.path + self.temp_file_name
        if num_epochs == 0:  # use dummy training loop that stops immediately (useful for using NN just for data preprocessing / debugging)
            logger.log(20, "Not training Neural Net since num_epochs == 0.  Neural network architecture is:")
            for batch_idx, data_batch in enumerate(train_dataset.dataloader):
                data_batch = train_dataset.format_batch_data(data_batch, self.ctx)
                with autograd.record():
                    output = self.model(data_batch)
                    labels = data_batch['label']
                    loss = loss_func(output, labels) / loss_scaling_factor
                    # print(str(nd.mean(loss).asscalar()), end="\r")  # prints per-batch losses
                loss.backward()
                self.optimizer.step(labels.shape[0])
                if batch_idx > 0:
                    break
            self.model.save_parameters(net_filename)
            logger.log(15, "untrained Neural Net saved to file")
            return

        # Training Loop:
        for e in range(num_epochs):
            if e == 0:  # special actions during first epoch:
                logger.log(15, "Neural network architecture:")
                logger.log(15, str(self.model))  # TODO: remove?
            cumulative_loss = 0
            for batch_idx, data_batch in enumerate(train_dataset.dataloader):
                data_batch = train_dataset.format_batch_data(data_batch, self.ctx)
                with autograd.record():
                    output = self.model(data_batch)
                    labels = data_batch['label']
                    loss = loss_func(output, labels) / loss_scaling_factor
                    # print(str(nd.mean(loss).asscalar()), end="\r")  # prints per-batch losses
                loss.backward()
                self.optimizer.step(labels.shape[0])
                cumulative_loss += loss.sum()
            train_loss = cumulative_loss/float(train_dataset.num_examples)  # training loss this epoch
            if val_dataset is not None:
                val_metric = self.score(X=val_dataset, y=y_val, eval_metric=self.stopping_metric, metric_needs_y_pred=self.stopping_metric_needs_y_pred)
            if (val_dataset is None) or (val_metric >= best_val_metric) or (e == 0):  # keep training if score has improved
                if val_dataset is not None:
                    if not np.isnan(val_metric):
                        if val_metric > best_val_metric:
                            val_improve_epoch = e
                        best_val_metric = val_metric
                best_val_epoch = e
                # Until functionality is added to restart training from a particular epoch, there is no point in saving params without test_dataset
                if val_dataset is not None:
                    self.model.save_parameters(net_filename)
            if val_dataset is not None:
                if verbose_eval > 0 and e % verbose_eval == 0:
                    logger.log(15, "Epoch %s.  Train loss: %s, Val %s: %s" %
                      (e, train_loss.asscalar(), self.eval_metric_name, val_metric))
                if self.summary_writer is not None:
                    self.summary_writer.add_scalar(tag='val_'+self.eval_metric_name,
                                                   value=val_metric, global_step=e)
            else:
                if verbose_eval > 0 and e % verbose_eval == 0:
                    logger.log(15, "Epoch %s.  Train loss: %s" % (e, train_loss.asscalar()))
            if self.summary_writer is not None:
                self.summary_writer.add_scalar(tag='train_loss', value=train_loss.asscalar(), global_step=e)  # TODO: do we want to keep mxboard support?
            if reporter is not None:
                # TODO: Ensure reporter/scheduler properly handle None/nan values after refactor
                if val_dataset is not None and (not np.isnan(val_metric)):  # TODO: This might work without the if statement
                    # epoch must be number of epochs done (starting at 1)
                    reporter(epoch=e+1, validation_performance=val_metric, train_loss=float(train_loss.asscalar()))  # Higher val_metric = better
            if e - val_improve_epoch > epochs_wo_improve:
                break  # early-stop if validation-score hasn't strictly improved in `epochs_wo_improve` consecutive epochs
            if time_limit:
                time_elapsed = time.time() - start_time
                time_left = time_limit - time_elapsed
                if time_left <= 0:
                    logger.log(20, "\tRan out of time, stopping training early.")
                    break

        if val_dataset is not None:
            self.model.load_parameters(net_filename)  # Revert back to best model
            try:
                os.remove(net_filename)
            except FileNotFoundError:
                pass
        if val_dataset is None:
            logger.log(15, "Best model found in epoch %d" % best_val_epoch)
        else:  # evaluate one final time:
            final_val_metric = self.score(X=val_dataset, y=y_val, eval_metric=self.stopping_metric, metric_needs_y_pred=self.stopping_metric_needs_y_pred)
            if np.isnan(final_val_metric):
                final_val_metric = -np.inf
            logger.log(15, "Best model found in epoch %d. Val %s: %s" %
                  (best_val_epoch, self.eval_metric_name, final_val_metric))
        self.params_trained['num_epochs'] = best_val_epoch + 1
        return

    def _predict_proba(self, X, preprocess=True):
        """ To align predict wiht abstract_model API.
            Preprocess here only refers to feature processing stesp done by all AbstractModel objects,
            not tabularNN-specific preprocessing steps.
            If X is not DataFrame but instead TabularNNDataset object, we can still produce predictions,
            but cannot use preprocess in this case (needs to be already processed).
        """
        if isinstance(X, TabularNNDataset):
            return self._predict_tabular_data(new_data=X, process=False, predict_proba=True)
        elif isinstance(X, pd.DataFrame):
            if preprocess:
                X = self.preprocess(X)
            return self._predict_tabular_data(new_data=X, process=True, predict_proba=True)
        else:
            raise ValueError("X must be of type pd.DataFrame or TabularNNDataset, not type: %s" % type(X))

    def _predict_tabular_data(self, new_data, process=True, predict_proba=True):  # TODO ensure API lines up with tabular.Model class.
        """ Specific TabularNN method to produce predictions on new (unprocessed) data.
            Returns 1D numpy array unless predict_proba=True and task is multi-class classification (not binary).
            Args:
                new_data (pd.Dataframe or TabularNNDataset): new data to make predictions on.
                If you want to make prediction for just a single row of new_data, pass in: new_data.iloc[[row_index]]
                process (bool): should new data be processed (if False, new_data must be TabularNNDataset)
                predict_proba (bool): should we output class-probabilities (not used for regression)
        """
        if process:
            new_data = self.process_test_data(new_data, batch_size=self.batch_size, num_dataloading_workers=self.num_dataloading_workers_inference, labels=None)
        if not isinstance(new_data, TabularNNDataset):
            raise ValueError("new_data must of of type TabularNNDataset if process=False")
        if self.problem_type == REGRESSION or not predict_proba:
            preds = nd.zeros((new_data.num_examples,1))
        else:
            preds = nd.zeros((new_data.num_examples, self.num_net_outputs))
        i = 0
        for batch_idx, data_batch in enumerate(new_data.dataloader):
            data_batch = new_data.format_batch_data(data_batch, self.ctx)
            preds_batch = self.model(data_batch)
            batch_size = len(preds_batch)
            if self.problem_type != REGRESSION:
                if not predict_proba: # need to take argmax
                    preds_batch = nd.argmax(preds_batch, axis=1, keepdims=True)
                else: # need to take softmax
                    preds_batch = nd.softmax(preds_batch, axis=1)
            preds[i:(i+batch_size)] = preds_batch
            i = i+batch_size
        if self.problem_type == REGRESSION or not predict_proba:
            return preds.asnumpy().flatten()  # return 1D numpy array
        elif self.problem_type == BINARY and predict_proba:
            return preds[:,1].asnumpy()  # for binary problems, only return P(Y==+1)

        return preds.asnumpy()  # return 2D numpy array

    def generate_datasets(self, X_train, y_train, params, X_val=None, y_val=None):
        impute_strategy = params['proc.impute_strategy']
        max_category_levels = params['proc.max_category_levels']
        skew_threshold = params['proc.skew_threshold']
        embed_min_categories = params['proc.embed_min_categories']
        use_ngram_features = params['use_ngram_features']

        if isinstance(X_train, TabularNNDataset):
            train_dataset = X_train
        else:
            X_train = self.preprocess(X_train)
            if self.features is None:
                self.features = list(X_train.columns)
            train_dataset = self.process_train_data(
                df=X_train, labels=y_train, batch_size=self.batch_size, num_dataloading_workers=self.num_dataloading_workers,
                impute_strategy=impute_strategy, max_category_levels=max_category_levels, skew_threshold=skew_threshold, embed_min_categories=embed_min_categories, use_ngram_features=use_ngram_features,
            )
        if X_val is not None:
            if isinstance(X_val, TabularNNDataset):
                val_dataset = X_val
            else:
                X_val = self.preprocess(X_val)
                val_dataset = self.process_test_data(df=X_val, labels=y_val, batch_size=self.batch_size, num_dataloading_workers=self.num_dataloading_workers_inference)
        else:
            val_dataset = None
        return train_dataset, val_dataset

    def process_test_data(self, df, batch_size, num_dataloading_workers, labels=None):
        """ Process train or test DataFrame into a form fit for neural network models.
        Args:
            df (pd.DataFrame): Data to be processed (X)
            labels (pd.Series): labels to be processed (y)
            test (bool): Is this test data where each datapoint should be processed separately using predetermined preprocessing steps.
                         Otherwise preprocessor uses all data to determine propreties like best scaling factors, number of categories, etc.
        Returns:
            Dataset object
        """
        warnings.filterwarnings("ignore", module='sklearn.preprocessing') # sklearn processing n_quantiles warning
        if set(df.columns) != set(self.features):
            raise ValueError("Column names in provided Dataframe do not match self.features")
        if labels is not None and len(labels) != len(df):
            raise ValueError("Number of examples in Dataframe does not match number of labels")
        if (self.processor is None or self.types_of_features is None
           or self.feature_arraycol_map is None or self.feature_type_map is None):
            raise ValueError("Need to process training data before test data")
        df = self.processor.transform(df) # 2D numpy array. self.feature_arraycol_map, self.feature_type_map have been previously set while processing training data.
        return TabularNNDataset(df, self.feature_arraycol_map, self.feature_type_map,
                                batch_size=batch_size, num_dataloading_workers=num_dataloading_workers,
                                problem_type=self.problem_type, labels=labels, is_test=True)

    def process_train_data(self, df, batch_size, num_dataloading_workers, impute_strategy, max_category_levels, skew_threshold, embed_min_categories, use_ngram_features, labels):
        """ Preprocess training data and create self.processor object that can be used to process future data.
            This method should only be used once per TabularNeuralNetModel object, otherwise will produce Warning.

        # TODO no label processing for now
        # TODO: language features are ignored for now
        # TODO: how to add new features such as time features and remember to do the same for test data?
        # TODO: no filtering of data-frame columns based on statistics, e.g. categorical columns with all unique variables or zero-variance features.
                This should be done in default_learner class for all models not just TabularNeuralNetModel...
        """
        warnings.filterwarnings("ignore", module='sklearn.preprocessing')  # sklearn processing n_quantiles warning
        if set(df.columns) != set(self.features):
            raise ValueError("Column names in provided Dataframe do not match self.features")
        if labels is None:
            raise ValueError("Attempting process training data without labels")
        if len(labels) != len(df):
            raise ValueError("Number of examples in Dataframe does not match number of labels")

        self.types_of_features = self._get_types_of_features(df, skew_threshold=skew_threshold, embed_min_categories=embed_min_categories, use_ngram_features=use_ngram_features)  # dict with keys: : 'continuous', 'skewed', 'onehot', 'embed', 'language', values = column-names of df
        df = df[self.features]
        logger.log(15, "AutoGluon Neural Network infers features are of the following types:")
        logger.log(15, json.dumps(self.types_of_features, indent=4))
        logger.log(15, "\n")
        self.processor = self._create_preprocessor(impute_strategy=impute_strategy, max_category_levels=max_category_levels)
        df = self.processor.fit_transform(df) # 2D numpy array
        self.feature_arraycol_map = self._get_feature_arraycol_map(max_category_levels=max_category_levels)  # OrderedDict of feature-name -> list of column-indices in df corresponding to this feature
        num_array_cols = np.sum([len(self.feature_arraycol_map[key]) for key in self.feature_arraycol_map])  # should match number of columns in processed array
        # print("self.feature_arraycol_map", self.feature_arraycol_map)
        # print("num_array_cols", num_array_cols)
        # print("df.shape",df.shape)
        if num_array_cols != df.shape[1]:
            raise ValueError("Error during one-hot encoding data processing for neural network. Number of columns in df array does not match feature_arraycol_map.")

        # print(self.feature_arraycol_map)
        self.feature_type_map = self._get_feature_type_map()  # OrderedDict of feature-name -> feature_type string (options: 'vector', 'embed', 'language')
        # print(self.feature_type_map)
        return TabularNNDataset(df, self.feature_arraycol_map, self.feature_type_map,
                                batch_size=batch_size, num_dataloading_workers=num_dataloading_workers,
                                problem_type=self.problem_type, labels=labels, is_test=False)

    def setup_trainer(self, params, train_dataset=None):
        """ Set up optimizer needed for training.
            Network must first be initialized before this.
        """
        optimizer_opts = {'learning_rate': params['learning_rate'], 'wd': params['weight_decay'], 'clip_gradient': params['clip_gradient']}
        if 'lr_scheduler' in params and params['lr_scheduler'] is not None:
            if train_dataset is None:
                raise ValueError("train_dataset cannot be None when lr_scheduler is specified.")
            base_lr = params.get('base_lr', 1e-6)
            target_lr = params.get('target_lr', 1.0)
            warmup_epochs = params.get('warmup_epochs', 10)
            lr_decay = params.get('lr_decay', 0.1)
            lr_mode = params['lr_scheduler']
            num_batches = train_dataset.num_examples // params['batch_size']
            lr_decay_epoch = [max(warmup_epochs, int(params['num_epochs']/3)), max(warmup_epochs+1, int(params['num_epochs']/2)),
                              max(warmup_epochs+2, int(2*params['num_epochs']/3))]
            lr_scheduler = LRSequential([
                LRScheduler('linear', base_lr=base_lr, target_lr=target_lr, nepochs=warmup_epochs, iters_per_epoch=num_batches),
                LRScheduler(lr_mode, base_lr=target_lr, target_lr=base_lr, nepochs=params['num_epochs'] - warmup_epochs,
                            iters_per_epoch=num_batches, step_epoch=lr_decay_epoch, step_factor=lr_decay, power=2)
            ])
            optimizer_opts['lr_scheduler'] = lr_scheduler
        if params['optimizer'] == 'sgd':
            if 'momentum' in params:
                optimizer_opts['momentum'] = params['momentum']
            optimizer = gluon.Trainer(self.model.collect_params(), 'sgd', optimizer_opts)
        elif params['optimizer'] == 'adam':  # TODO: Can we try AdamW?
            optimizer = gluon.Trainer(self.model.collect_params(), 'adam', optimizer_opts)
        else:
            raise ValueError("Unknown optimizer specified: %s" % params['optimizer'])
        return optimizer

    @staticmethod
    def convert_df_dtype_to_str(df):
        return df.astype(str)

    def _get_types_of_features(self, df, skew_threshold, embed_min_categories, use_ngram_features):
        """ Returns dict with keys: : 'continuous', 'skewed', 'onehot', 'embed', 'language', values = ordered list of feature-names falling into each category.
            Each value is a list of feature-names corresponding to columns in original dataframe.
            TODO: ensure features with zero variance have already been removed before this function is called.
        """
        if self.types_of_features is not None:
            Warning("Attempting to _get_types_of_features for TabularNeuralNetModel, but previously already did this.")

        feature_types = self.feature_metadata.get_type_group_map_raw()

        categorical_featnames = feature_types[R_CATEGORY] + feature_types[R_OBJECT] + feature_types['bool']
        continuous_featnames = feature_types[R_FLOAT] + feature_types[R_INT]  # + self.__get_feature_type_if_present('datetime')
        language_featnames = [] # TODO: not implemented. This should fetch text features present in the data
        valid_features = categorical_featnames + continuous_featnames + language_featnames
        if len(categorical_featnames) + len(continuous_featnames) + len(language_featnames) != df.shape[1]:
            unknown_features = [feature for feature in df.columns if feature not in valid_features]
            # print('unknown features:', unknown_features)
            df = df.drop(columns=unknown_features)
            self.features = list(df.columns)
            # raise ValueError("unknown feature types present in DataFrame")

        types_of_features = {'continuous': [], 'skewed': [], 'onehot': [], 'embed': [], 'language': []}
        # continuous = numeric features to rescale
        # skewed = features to which we will apply power (ie. log / box-cox) transform before normalization
        # onehot = features to one-hot encode (unknown categories for these features encountered at test-time are encoded as all zeros). We one-hot encode any features encountered that only have two unique values.
        for feature in self.features:
            feature_data = df[feature]  # pd.Series
            num_unique_vals = len(feature_data.unique())
            if num_unique_vals == 2:  # will be onehot encoded regardless of proc.embed_min_categories value
                types_of_features['onehot'].append(feature)
            elif feature in continuous_featnames:
                if np.abs(feature_data.skew()) > skew_threshold:
                    types_of_features['skewed'].append(feature)
                else:
                    types_of_features['continuous'].append(feature)
            elif feature in categorical_featnames:
                if num_unique_vals >= embed_min_categories:  # sufficiently many categories to warrant learned embedding dedicated to this feature
                    types_of_features['embed'].append(feature)
                else:
                    types_of_features['onehot'].append(feature)
            elif feature in language_featnames:
                types_of_features['language'].append(feature)
        return types_of_features

    def _get_feature_arraycol_map(self, max_category_levels):
        """ Returns OrderedDict of feature-name -> list of column-indices in processed data array corresponding to this feature """
        feature_preserving_transforms = set(['continuous','skewed', 'ordinal', 'language'])  # these transforms do not alter dimensionality of feature
        feature_arraycol_map = {}  # unordered version
        current_colindex = 0
        for transformer in self.processor.transformers_:
            transformer_name = transformer[0]
            transformed_features = transformer[2]
            if transformer_name in feature_preserving_transforms:
                for feature in transformed_features:
                    if feature in feature_arraycol_map:
                        raise ValueError("same feature is processed by two different column transformers: %s" % feature)
                    feature_arraycol_map[feature] = [current_colindex]
                    current_colindex += 1
            elif transformer_name == 'onehot':
                oh_encoder = [step for (name, step) in transformer[1].steps if name == 'onehot'][0]
                for i in range(len(transformed_features)):
                    feature = transformed_features[i]
                    if feature in feature_arraycol_map:
                        raise ValueError("same feature is processed by two different column transformers: %s" % feature)
                    oh_dimensionality = min(len(oh_encoder.categories_[i]), max_category_levels+1)
                    # print("feature: %s, oh_dimensionality: %s" % (feature, oh_dimensionality)) # TODO! debug
                    feature_arraycol_map[feature] = list(range(current_colindex, current_colindex+oh_dimensionality))
                    current_colindex += oh_dimensionality
            else:
                raise ValueError("unknown transformer encountered: %s" % transformer_name)
        if set(feature_arraycol_map.keys()) != set(self.features):
            raise ValueError("failed to account for all features when determining column indices in processed array")
        return OrderedDict([(key, feature_arraycol_map[key]) for key in feature_arraycol_map])

    def _get_feature_type_map(self):
        """ Returns OrderedDict of feature-name -> feature_type string (options: 'vector', 'embed', 'language') """
        if self.feature_arraycol_map is None:
            raise ValueError("must first call _get_feature_arraycol_map() before _get_feature_type_map()")
        vector_features = self.types_of_features['continuous'] + self.types_of_features['skewed'] + self.types_of_features['onehot']
        feature_type_map = OrderedDict()
        for feature_name in self.feature_arraycol_map:
            if feature_name in vector_features:
                feature_type_map[feature_name] = 'vector'
            elif feature_name in self.types_of_features['embed']:
                feature_type_map[feature_name] = 'embed'
            elif feature_name in self.types_of_features['language']:
                feature_type_map[feature_name] = 'language'
            else:
                raise ValueError("unknown feature type encountered")
        return feature_type_map

    def _create_preprocessor(self, impute_strategy, max_category_levels):
        """ Defines data encoders used to preprocess different data types and creates instance variable which is sklearn ColumnTransformer object """
        if self.processor is not None:
            Warning("Attempting to process training data for TabularNeuralNetModel, but previously already did this.")
        continuous_features = self.types_of_features['continuous']
        skewed_features = self.types_of_features['skewed']
        onehot_features = self.types_of_features['onehot']
        embed_features = self.types_of_features['embed']
        language_features = self.types_of_features['language']
        transformers = []  # order of various column transformers in this list is important!
        if len(continuous_features) > 0:
            continuous_transformer = Pipeline(steps=[
                ('imputer', SimpleImputer(strategy=impute_strategy)),
                ('scaler', StandardScaler())])
            transformers.append( ('continuous', continuous_transformer, continuous_features) )
        if len(skewed_features) > 0:
            power_transformer = Pipeline(steps=[
                ('imputer', SimpleImputer(strategy=impute_strategy)),
                ('quantile', QuantileTransformer(output_distribution='normal')) ])  # Or output_distribution = 'uniform'
                # TODO: remove old code: ('power', PowerTransformer(method=self.params['proc.power_transform_method'])) ])
            transformers.append( ('skewed', power_transformer, skewed_features) )
        if len(onehot_features) > 0:
            onehot_transformer = Pipeline(steps=[
                # TODO: Consider avoiding converting to string for improved memory efficiency
                ('to_str', FunctionTransformer(self.convert_df_dtype_to_str)),
                ('imputer', SimpleImputer(strategy='constant', fill_value=self.unique_category_str)),
                ('onehot', OneHotMergeRaresHandleUnknownEncoder(max_levels=max_category_levels, sparse=False))])  # test-time unknown values will be encoded as all zeros vector
            transformers.append( ('onehot', onehot_transformer, onehot_features) )
        if len(embed_features) > 0:  # Ordinal transformer applied to convert to-be-embedded categorical features to integer levels
            ordinal_transformer = Pipeline(steps=[
                ('to_str', FunctionTransformer(self.convert_df_dtype_to_str)),
                ('imputer', SimpleImputer(strategy='constant', fill_value=self.unique_category_str)),
                ('ordinal', OrdinalMergeRaresHandleUnknownEncoder(max_levels=max_category_levels))])  # returns 0-n when max_category_levels = n-1. category n is reserved for unknown test-time categories.
            transformers.append( ('ordinal', ordinal_transformer, embed_features) )
        if len(language_features) > 0:
            raise NotImplementedError("language_features cannot be used at the moment")
<<<<<<< HEAD
        return ColumnTransformer(transformers=transformers) # numeric features are processed in the same order as in numeric_features vector, so feature-names remain the same.

    def save(self, file_prefix="", directory=None, return_filename=False, verbose=True, compression_fn=None,
             compression_fn_kwargs=None):
        """ file_prefix (str): Appended to beginning of file-name (does not affect directory in file-path).
            directory (str): if unspecified, use self.path as directory
            return_filename (bool): return the file-name corresponding to this save
        """
        if directory is not None:
            path = directory + file_prefix
        else:
            path = self.path + file_prefix
=======
        return ColumnTransformer(transformers=transformers)  # numeric features are processed in the same order as in numeric_features vector, so feature-names remain the same.
>>>>>>> 54d17491

    def save(self, path: str = None, verbose=True) -> str:
        if self.model is not None:
            self._architecture_desc = self.model.architecture_desc
        temp_model = self.model
        temp_sw = self.summary_writer
        self.model = None
        self.summary_writer = None
<<<<<<< HEAD
        modelobj_filepath = super().save(file_prefix=file_prefix, directory=directory, return_filename=True, verbose=verbose, compression_fn=compression_fn,
             compression_fn_kwargs=compression_fn_kwargs)
=======
        path_final = super().save(path=path, verbose=verbose)
>>>>>>> 54d17491
        self.model = temp_model
        self.summary_writer = temp_sw
        self._architecture_desc = None

        # Export model
        if self.model is not None:
            params_filepath = path_final + self.params_file_name
            # TODO: Don't use os.makedirs here, have save_parameters function in tabular_nn_model that checks if local path or S3 path
            os.makedirs(os.path.dirname(path_final), exist_ok=True)
            self.model.save_parameters(params_filepath)
        return path_final

    @classmethod
<<<<<<< HEAD
    def load(cls, path, file_prefix="", reset_paths=False, verbose=True, compression_fn=None, compression_fn_kwargs=None):
        """ file_prefix (str): Appended to beginning of file-name.
            If you want to load files with given prefix, can also pass arg: path = directory+file_prefix
        """
        path = path + file_prefix
        obj: TabularNeuralNetModel = load_pkl.load(path=path + cls.model_file_name, verbose=verbose, compression_fn=compression_fn, compression_fn_kwargs=compression_fn_kwargs)
        if reset_paths:
            obj.set_contexts(path)
        if obj._architecture_desc is not None:
            obj.model = EmbedNet(architecture_desc=obj._architecture_desc, ctx=obj.ctx)  # recreate network from architecture description
            obj._architecture_desc = None
=======
    def load(cls, path: str, reset_paths=True, verbose=True):
        model: TabularNeuralNetModel = super().load(path=path, reset_paths=reset_paths, verbose=verbose)
        if model._architecture_desc is not None:
            model.model = EmbedNet(architecture_desc=model._architecture_desc, ctx=model.ctx)  # recreate network from architecture description
            model._architecture_desc = None
>>>>>>> 54d17491
            # TODO: maybe need to initialize/hybridize??
            model.model.load_parameters(model.path + model.params_file_name, ctx=model.ctx)
            model.summary_writer = None
        return model

    def hyperparameter_tune(self, X_train, y_train, X_val, y_val, scheduler_options, **kwargs):
        time_start = time.time()
        """ Performs HPO and sets self.params to best hyperparameter values """
        self.verbosity = kwargs.get('verbosity', 2)
        logger.log(15, "Beginning hyperparameter tuning for Neural Network...")
        self._set_default_searchspace()  # changes non-specified default hyperparams from fixed values to search-spaces.
        if self.feature_metadata is None:
            raise ValueError("Trainer class must set feature_metadata for this model")
        scheduler_func = scheduler_options[0]
        scheduler_options = scheduler_options[1]
        if scheduler_func is None or scheduler_options is None:
            raise ValueError("scheduler_func and scheduler_options cannot be None for hyperparameter tuning")
        num_cpus = scheduler_options['resource']['num_cpus']
        # num_gpus = scheduler_options['resource']['num_gpus']  # TODO: Currently unused

        params_copy = self.params.copy()

        self.num_dataloading_workers = max(1, int(num_cpus/2.0))
        self.batch_size = params_copy['batch_size']
        train_dataset, val_dataset = self.generate_datasets(X_train=X_train, y_train=y_train, params=params_copy, X_val=X_val, y_val=y_val)
        train_path = self.path + "train"
        val_path = self.path + "validation"
        train_dataset.save(file_prefix=train_path)
        val_dataset.save(file_prefix=val_path)

        if not np.any([isinstance(params_copy[hyperparam], Space) for hyperparam in params_copy]):
            logger.warning("Warning: Attempting to do hyperparameter optimization without any search space (all hyperparameters are already fixed values)")
        else:
            logger.log(15, "Hyperparameter search space for Neural Network: ")
            for hyperparam in params_copy:
                if isinstance(params_copy[hyperparam], Space):
                    logger.log(15, str(hyperparam)+ ":   "+str(params_copy[hyperparam]))

        util_args = dict(
            train_path=train_path,
            val_path=val_path,
            model=self,
            time_start=time_start,
            time_limit=scheduler_options['time_out']
        )
        tabular_nn_trial.register_args(util_args=util_args, **params_copy)
        scheduler = scheduler_func(tabular_nn_trial, **scheduler_options)
        if ('dist_ip_addrs' in scheduler_options) and (len(scheduler_options['dist_ip_addrs']) > 0):
            # TODO: Ensure proper working directory setup on remote machines
            # This is multi-machine setting, so need to copy dataset to workers:
            logger.log(15, "Uploading preprocessed data to remote workers...")
            scheduler.upload_files([train_path+TabularNNDataset.DATAOBJ_SUFFIX,
                                train_path+TabularNNDataset.DATAVALUES_SUFFIX,
                                val_path+TabularNNDataset.DATAOBJ_SUFFIX,
                                val_path+TabularNNDataset.DATAVALUES_SUFFIX])  # TODO: currently does not work.
            logger.log(15, "uploaded")

        scheduler.run()
        scheduler.join_jobs()
        scheduler.get_training_curves(plot=False, use_legend=False)

        return self._get_hpo_results(scheduler=scheduler, scheduler_options=scheduler_options, time_start=time_start)

    def get_info(self):
        info = super().get_info()
        info['hyperparameters_post_fit'] = self.params_post_fit
        return info

    def reduce_memory_size(self, remove_fit=True, requires_save=True, **kwargs):
        super().reduce_memory_size(remove_fit=remove_fit, requires_save=requires_save, **kwargs)
        if remove_fit and requires_save:
            self.optimizer = None


""" General TODOs:

- Automatically decrease batch-size if memory issue arises

- Retrain final NN on full dataset (train+val). How to ensure stability here?
- OrdinalEncoder class in sklearn currently cannot handle rare categories or unknown ones at test-time, so we have created our own Encoder in category_encoders.py
There is open PR in sklearn to address this: https://github.com/scikit-learn/scikit-learn/pull/13833/files
Currently, our code uses category_encoders package (BSD license) instead: https://github.com/scikit-learn-contrib/categorical-encoding
Once PR is merged into sklearn, may want to switch: category_encoders.Ordinal -> sklearn.preprocessing.OrdinalEncoder in preprocess_train_data()

- Save preprocessed data so that we can do HPO of neural net hyperparameters more efficiently, while also doing HPO of preprocessing hyperparameters?
      Naive full HPO method requires redoing preprocessing in each trial even if we did not change preprocessing hyperparameters.
      Alternative is we save each proprocessed dataset & corresponding TabularNeuralNetModel object with its unique param names in the file. Then when we try a new HP-config, we first try loading from file if one exists.

"""<|MERGE_RESOLUTION|>--- conflicted
+++ resolved
@@ -695,36 +695,16 @@
             transformers.append( ('ordinal', ordinal_transformer, embed_features) )
         if len(language_features) > 0:
             raise NotImplementedError("language_features cannot be used at the moment")
-<<<<<<< HEAD
-        return ColumnTransformer(transformers=transformers) # numeric features are processed in the same order as in numeric_features vector, so feature-names remain the same.
-
-    def save(self, file_prefix="", directory=None, return_filename=False, verbose=True, compression_fn=None,
-             compression_fn_kwargs=None):
-        """ file_prefix (str): Appended to beginning of file-name (does not affect directory in file-path).
-            directory (str): if unspecified, use self.path as directory
-            return_filename (bool): return the file-name corresponding to this save
-        """
-        if directory is not None:
-            path = directory + file_prefix
-        else:
-            path = self.path + file_prefix
-=======
         return ColumnTransformer(transformers=transformers)  # numeric features are processed in the same order as in numeric_features vector, so feature-names remain the same.
->>>>>>> 54d17491
-
-    def save(self, path: str = None, verbose=True) -> str:
+
+    def save(self, path: str = None, verbose=True, compression_fn=None, compression_fn_kwargs=None) -> str:
         if self.model is not None:
             self._architecture_desc = self.model.architecture_desc
         temp_model = self.model
         temp_sw = self.summary_writer
         self.model = None
         self.summary_writer = None
-<<<<<<< HEAD
-        modelobj_filepath = super().save(file_prefix=file_prefix, directory=directory, return_filename=True, verbose=verbose, compression_fn=compression_fn,
-             compression_fn_kwargs=compression_fn_kwargs)
-=======
-        path_final = super().save(path=path, verbose=verbose)
->>>>>>> 54d17491
+        path_final = super().save(path=path, verbose=verbose, compression_fn=compression_fn, compression_fn_kwargs=compression_fn_kwargs)
         self.model = temp_model
         self.summary_writer = temp_sw
         self._architecture_desc = None
@@ -738,25 +718,11 @@
         return path_final
 
     @classmethod
-<<<<<<< HEAD
-    def load(cls, path, file_prefix="", reset_paths=False, verbose=True, compression_fn=None, compression_fn_kwargs=None):
-        """ file_prefix (str): Appended to beginning of file-name.
-            If you want to load files with given prefix, can also pass arg: path = directory+file_prefix
-        """
-        path = path + file_prefix
-        obj: TabularNeuralNetModel = load_pkl.load(path=path + cls.model_file_name, verbose=verbose, compression_fn=compression_fn, compression_fn_kwargs=compression_fn_kwargs)
-        if reset_paths:
-            obj.set_contexts(path)
-        if obj._architecture_desc is not None:
-            obj.model = EmbedNet(architecture_desc=obj._architecture_desc, ctx=obj.ctx)  # recreate network from architecture description
-            obj._architecture_desc = None
-=======
-    def load(cls, path: str, reset_paths=True, verbose=True):
-        model: TabularNeuralNetModel = super().load(path=path, reset_paths=reset_paths, verbose=verbose)
+    def load(cls, path: str, reset_paths=True, verbose=True, compression_fn=None, compression_fn_kwargs=None):
+        model: TabularNeuralNetModel = super().load(path=path, reset_paths=reset_paths, verbose=verbose, compression_fn=compression_fn, compression_fn_kwargs=compression_fn_kwargs)
         if model._architecture_desc is not None:
             model.model = EmbedNet(architecture_desc=model._architecture_desc, ctx=model.ctx)  # recreate network from architecture description
             model._architecture_desc = None
->>>>>>> 54d17491
             # TODO: maybe need to initialize/hybridize??
             model.model.load_parameters(model.path + model.params_file_name, ctx=model.ctx)
             model.summary_writer = None
