import logging
import pandas as pd

from .abstract_trainer import AbstractTrainer
from .model_presets.presets import get_preset_models
from ..utils import generate_train_test_split

logger = logging.getLogger(__name__)


# This Trainer handles model training details
class AutoTrainer(AbstractTrainer):
    def get_models(self, hyperparameters, hyperparameter_tune=False, level='default', extra_ag_args_fit=None, **kwargs):
        return get_preset_models(path=self.path, problem_type=self.problem_type, eval_metric=self.eval_metric, stopping_metric=self.stopping_metric,
                                 num_classes=self.num_classes, hyperparameters=hyperparameters, hyperparameter_tune=hyperparameter_tune, level=level, extra_ag_args_fit=extra_ag_args_fit)

<<<<<<< HEAD
    def train(self, X_train, y_train, X_val=None, y_val=None, X_unlabeled=None, hyperparameter_tune=True, feature_prune=False, holdout_frac=0.1, hyperparameters=None, ag_args_fit=None, excluded_model_types=None, unlabeled_data=None, **kwargs):
        if hyperparameters is None:
            hyperparameters = {}
        self.hyperparameters = self._process_hyperparameters(hyperparameters=hyperparameters, ag_args_fit=ag_args_fit, excluded_model_types=excluded_model_types)
        models = self.get_models(hyperparameters=self.hyperparameters, hyperparameter_tune=hyperparameter_tune, level=0)
    
=======
    # TODO: rename to .fit for 0.1
    def train(self, X_train, y_train, X_val=None, y_val=None, hyperparameter_tune=False, feature_prune=False, holdout_frac=0.1, hyperparameters=None, ag_args_fit=None, excluded_model_types=None, time_limit=None, **kwargs):
        if hyperparameters is None:
            hyperparameters = {}
        self.hyperparameters = self._process_hyperparameters(hyperparameters=hyperparameters, ag_args_fit=ag_args_fit, excluded_model_types=excluded_model_types)
>>>>>>> 701420fb
        if self.bagged_mode:
            if (y_val is not None) and (X_val is not None):
                # TODO: User could be intending to blend instead. Perhaps switch from OOF preds to X_val preds while still bagging? Doubt a user would want this.
                logger.warning('Warning: Training AutoGluon in Bagged Mode but X_val is specified, concatenating X_train and X_val for cross-validation')
                X_train = pd.concat([X_train, X_val], ignore_index=True)
                y_train = pd.concat([y_train, y_val], ignore_index=True)
            X_val = None
            y_val = None
        else:
            if (y_val is None) or (X_val is None):
                X_train, X_val, y_train, y_val = generate_train_test_split(X_train, y_train, problem_type=self.problem_type, test_size=holdout_frac, random_state=self.random_seed)
<<<<<<< HEAD
        self.train_multi_and_ensemble(X_train, y_train, X_val, y_val, X_unlabeled, models, hyperparameter_tune=hyperparameter_tune, feature_prune=feature_prune)
=======
        self._train_multi_and_ensemble(X_train, y_train, X_val, y_val, hyperparameters=self.hyperparameters, hyperparameter_tune=hyperparameter_tune, feature_prune=feature_prune, time_limit=time_limit)
>>>>>>> 701420fb
<|MERGE_RESOLUTION|>--- conflicted
+++ resolved
@@ -14,20 +14,12 @@
         return get_preset_models(path=self.path, problem_type=self.problem_type, eval_metric=self.eval_metric, stopping_metric=self.stopping_metric,
                                  num_classes=self.num_classes, hyperparameters=hyperparameters, hyperparameter_tune=hyperparameter_tune, level=level, extra_ag_args_fit=extra_ag_args_fit)
 
-<<<<<<< HEAD
-    def train(self, X_train, y_train, X_val=None, y_val=None, X_unlabeled=None, hyperparameter_tune=True, feature_prune=False, holdout_frac=0.1, hyperparameters=None, ag_args_fit=None, excluded_model_types=None, unlabeled_data=None, **kwargs):
+    # TODO: rename to .fit for 0.1
+    def train(self, X_train, y_train, X_val=None, y_val=None, X_unlabeled=None, hyperparameter_tune=True, feature_prune=False, holdout_frac=0.1, hyperparameters=None, ag_args_fit=None, excluded_model_types=None, unlabeled_data=None, time_limit=None, **kwargs):
         if hyperparameters is None:
             hyperparameters = {}
         self.hyperparameters = self._process_hyperparameters(hyperparameters=hyperparameters, ag_args_fit=ag_args_fit, excluded_model_types=excluded_model_types)
-        models = self.get_models(hyperparameters=self.hyperparameters, hyperparameter_tune=hyperparameter_tune, level=0)
-    
-=======
-    # TODO: rename to .fit for 0.1
-    def train(self, X_train, y_train, X_val=None, y_val=None, hyperparameter_tune=False, feature_prune=False, holdout_frac=0.1, hyperparameters=None, ag_args_fit=None, excluded_model_types=None, time_limit=None, **kwargs):
-        if hyperparameters is None:
-            hyperparameters = {}
-        self.hyperparameters = self._process_hyperparameters(hyperparameters=hyperparameters, ag_args_fit=ag_args_fit, excluded_model_types=excluded_model_types)
->>>>>>> 701420fb
+
         if self.bagged_mode:
             if (y_val is not None) and (X_val is not None):
                 # TODO: User could be intending to blend instead. Perhaps switch from OOF preds to X_val preds while still bagging? Doubt a user would want this.
@@ -39,8 +31,4 @@
         else:
             if (y_val is None) or (X_val is None):
                 X_train, X_val, y_train, y_val = generate_train_test_split(X_train, y_train, problem_type=self.problem_type, test_size=holdout_frac, random_state=self.random_seed)
-<<<<<<< HEAD
-        self.train_multi_and_ensemble(X_train, y_train, X_val, y_val, X_unlabeled, models, hyperparameter_tune=hyperparameter_tune, feature_prune=feature_prune)
-=======
-        self._train_multi_and_ensemble(X_train, y_train, X_val, y_val, hyperparameters=self.hyperparameters, hyperparameter_tune=hyperparameter_tune, feature_prune=feature_prune, time_limit=time_limit)
->>>>>>> 701420fb
+        self._train_multi_and_ensemble(X_train, y_train, X_val, y_val, X_unlabeled, hyperparameter_tune=hyperparameter_tune, feature_prune=feature_prune, time_limit=time_limit)