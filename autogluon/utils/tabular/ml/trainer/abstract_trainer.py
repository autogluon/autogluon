import copy, time, traceback, logging, json
import os
from typing import List
import networkx as nx
import numpy as np
import pandas as pd
import psutil
from pandas import DataFrame, Series
from collections import defaultdict

from ..constants import AG_ARGS, AG_ARGS_FIT, BINARY, MULTICLASS, REGRESSION, SOFTCLASS, REFIT_FULL_NAME, REFIT_FULL_SUFFIX
from ...utils.loaders import load_pkl
from ...utils.savers import save_pkl, save_json
from ...utils.exceptions import TimeLimitExceeded, NotEnoughMemoryError, NoValidFeatures
from ..utils import get_pred_from_proba, dd_list, generate_train_test_split, shuffle_df_rows, infer_eval_metric, default_holdout_frac
from ..models.abstract.abstract_model import AbstractModel
from ...metrics import accuracy, log_loss, root_mean_squared_error, scorer_expects_y_pred
from ..models.ensemble.bagged_ensemble_model import BaggedEnsembleModel
from ..trainer.model_presets.presets import get_preset_stacker_model, get_preset_models
from ..trainer.model_presets.presets_custom import get_preset_custom
from ..trainer.model_presets.presets_distill import get_preset_models_distillation
from ..models.ensemble.stacker_ensemble_model import StackerEnsembleModel
from ..models.ensemble.weighted_ensemble_model import WeightedEnsembleModel
from ..augmentation.distill_utils import format_distillation_labels, augment_data, spunge_augment

logger = logging.getLogger(__name__)


# FIXME: Below is major defect!
#  Weird interaction for metrics like AUC during bagging.
#  If kfold = 5, scores are 0.9, 0.85, 0.8, 0.75, and 0.7, the score is not 0.8! It is much lower because probs are combined together and AUC is recalculated
#  Do we want this to happen? Should we calculate score by 5 separate scores and then averaging instead?

# TODO: Dynamic model loading for ensemble models during prediction, only load more models if prediction is uncertain. This dynamically reduces inference time.
# TODO: Try midstack Semi-Supervised. Just take final models and re-train them, use bagged preds for SS rows. This would be very cheap and easy to try.
class AbstractTrainer:
    trainer_file_name = 'trainer.pkl'
    trainer_info_name = 'info.pkl'
    trainer_info_json_name = 'info.json'
    distill_stackname = 'distill'  # name of stack-level for distilled student models

    def __init__(self, path: str, problem_type: str, scheduler_options=None, eval_metric=None, stopping_metric=None,
                 num_classes=None, low_memory=False, feature_metadata=None, kfolds=0, n_repeats=1,
<<<<<<< HEAD
                 stack_ensemble_levels=0, time_limit=None, save_data=False, save_bagged_folds=True, random_seed=0, verbosity=2,
                 compression_fn=None, compression_fn_kwargs=None):
=======
                 stack_ensemble_levels=0, save_data=False, save_bagged_folds=True, random_seed=0, verbosity=2):
>>>>>>> 28f5df3a
        self.path = path
        self.problem_type = problem_type
        self.feature_metadata = feature_metadata
        self.save_data = save_data
        self.random_seed = random_seed  # Integer value added to the stack level to get the random_seed for kfold splits or the train/val split if bagging is disabled
        self.verbosity = verbosity
        self.compression_fn = compression_fn
        self.compression_fn_kwargs = compression_fn_kwargs
        if eval_metric is not None:
            self.eval_metric = eval_metric
        else:
            self.eval_metric = infer_eval_metric(problem_type=self.problem_type)

        # stopping_metric is used to early stop all models except for aux models.
        if stopping_metric is not None:
            self.stopping_metric = stopping_metric
        elif self.eval_metric.name == 'roc_auc':
            self.stopping_metric = log_loss
        else:
            self.stopping_metric = self.eval_metric

        self.eval_metric_expects_y_pred = scorer_expects_y_pred(scorer=self.eval_metric)
        logger.log(25, f"AutoGluon will gauge predictive performance using evaluation metric: '{self.eval_metric.name}'")
        if not self.eval_metric_expects_y_pred:
            logger.log(25, "\tThis metric expects predicted probabilities rather than predicted class labels, so you'll need to use predict_proba() instead of predict()")

        logger.log(20, "\tTo change this, specify the eval_metric argument of fit()")
        logger.log(25, f"AutoGluon will early stop models using evaluation metric: '{self.stopping_metric.name}'")
        self.num_classes = num_classes
        self.feature_prune = False # will be set to True if feature-pruning is turned on.
        self.low_memory = low_memory
        self.bagged_mode = True if kfolds >= 2 else False
        if self.bagged_mode:
            self.kfolds = kfolds  # int number of folds to do model bagging, < 2 means disabled
            self.stack_ensemble_levels = stack_ensemble_levels
            self.stack_mode = True if self.stack_ensemble_levels >= 1 else False
            self.n_repeats = n_repeats
        else:
            self.kfolds = 0
            self.stack_ensemble_levels = 0
            self.stack_mode = False
            self.n_repeats = 1
        self.save_bagged_folds = save_bagged_folds

        self.hyperparameters = {}  # TODO: This is currently required for fetching stacking layer models. Consider incorporating more elegantly

        # self.models_level_all['core'][0] # Includes base models
        # self.models_level_all['core'][1] # Stacker level 1
        # self.models_level_all['aux1'][1] # Stacker level 1 aux models, such as weighted_ensemble
        # self.models_level_all['core'][2] # Stacker level 2
        self.models_level = defaultdict(dd_list)

        self.model_best = None

        self.model_performance = {}  # TODO: Remove in future, use networkx.
        self.model_paths = {}
        self.model_types = {}  # Outer type, can be BaggedEnsemble, StackEnsemble (Type that is able to load the model)
        self.model_types_inner = {}  # Inner type, if Ensemble then it is the type of the inner model (May not be able to load with this type)
        self.models = {}
        self.model_graph = nx.DiGraph()
        self.model_full_dict = {}  # Dict of normal Model -> FULL Model
        self.reset_paths = False

        self.hpo_results = {}  # Stores summary of HPO process
        # Scheduler attributes:
        if scheduler_options is not None:
            self.scheduler_func = scheduler_options[0]  # unpack tuple
            self.scheduler_options = scheduler_options[1]
        else:
            self.scheduler_func = None
            self.scheduler_options = None

        self._time_limit = None  # Internal float of the total time limit allowed for a given fit call. Used in logging statements.
        self._time_train_start = None  # Internal timestamp of the time training started for a given fit call. Used in logging statements.

        self.num_rows_train = None
        self.num_cols_train = None

        self.is_data_saved = False

        self.regress_preds_asprobas = False  # whether to treat regression predictions as class-probabilities (during distillation)

    # path_root is the directory containing learner.pkl
    @property
    def path_root(self):
        return self.path.rsplit(os.path.sep, maxsplit=2)[0] + os.path.sep

    @property
    def path_utils(self):
        return self.path_root + 'utils' + os.path.sep

    @property
    def path_data(self):
        return self.path_utils + 'data' + os.path.sep

    def load_X_train(self):
        path = self.path_data + 'X_train.pkl'
        return load_pkl.load(path=path)

    def load_X_val(self):
        path = self.path_data + 'X_val.pkl'
        return load_pkl.load(path=path)

    def load_y_train(self):
        path = self.path_data + 'y_train.pkl'
        return load_pkl.load(path=path)

    def load_y_val(self):
        path = self.path_data + 'y_val.pkl'
        return load_pkl.load(path=path)

    def save_X_train(self, X, verbose=True):
        path = self.path_data + 'X_train.pkl'
        save_pkl.save(path=path, object=X, verbose=verbose, compression_fn=self.compression_fn,
                      compression_fn_kwargs=self.compression_fn_kwargs)

    def save_X_val(self, X, verbose=True):
        path = self.path_data + 'X_val.pkl'
        save_pkl.save(path=path, object=X, verbose=verbose, compression_fn=self.compression_fn,
                      compression_fn_kwargs=self.compression_fn_kwargs)

    def save_y_train(self, y, verbose=True):
        path = self.path_data + 'y_train.pkl'
        save_pkl.save(path=path, object=y, verbose=verbose, compression_fn=self.compression_fn,
                      compression_fn_kwargs=self.compression_fn_kwargs)

    def save_y_val(self, y, verbose=True):
        path = self.path_data + 'y_val.pkl'
        save_pkl.save(path=path, object=y, verbose=verbose, compression_fn=self.compression_fn,
                      compression_fn_kwargs=self.compression_fn_kwargs)

    def get_model_names_all(self, can_infer=None):
        model_names_all = list(self.model_graph.nodes)
        # TODO: can_infer is technically more complicated, if an ancestor can't infer then the model can't infer.
        if can_infer is not None:
            node_attributes = nx.get_node_attributes(self.model_graph, 'can_infer')
            model_names_all = [model for model in model_names_all if node_attributes[model] == can_infer]
        return model_names_all

    def get_model_names(self, stack_name):
        model_names = []
        levels = np.sort(list(self.models_level[stack_name].keys()))
        for level in levels:
            model_names += self.models_level[stack_name][level]
        return model_names

    def get_max_level(self, stack_name: str):
        try:
            return sorted(list(self.models_level[stack_name].keys()))[-1]
        except IndexError:
            return -1

    def get_max_level_all(self):
        max_level = 0
        for stack_name in self.models_level.keys():
            max_level = max(max_level, self.get_max_level(stack_name))
        return max_level

    def get_models(self, hyperparameters, hyperparameter_tune=False, **kwargs):
        raise NotImplementedError

    def get_model_level(self, model_name):
        for stack_name in self.models_level.keys():
            for level in self.models_level[stack_name].keys():
                if model_name in self.models_level[stack_name][level]:
                    return level
        raise ValueError('Model' + str(model_name) + 'does not exist in trainer.')

    def set_contexts(self, path_context):
        self.path, self.model_paths = self.create_contexts(path_context)

    def create_contexts(self, path_context):
        path = path_context
        model_paths = copy.deepcopy(self.model_paths)
        for model in self.model_paths:
            prev_path = self.model_paths[model]
            model_local_path = prev_path.split(self.path, 1)[1]
            new_path = path + model_local_path
            model_paths[model] = new_path

        return path, model_paths

    def train(self, X_train, y_train, X_val=None, y_val=None, **kwargs):
        raise NotImplementedError

    def train_single(self, X_train, y_train, X_val, y_val, model, kfolds=None, k_fold_start=0, k_fold_end=None, n_repeats=None, n_repeat_start=0, level=0, time_limit=None):
        if kfolds is None:
            kfolds = self.kfolds
        if n_repeats is None:
            n_repeats = self.n_repeats
        if model.feature_metadata is None:
            model.feature_metadata = copy.deepcopy(self.feature_metadata)  # TODO: move this into model creation process?
        model_fit_kwargs = {}
        if self.scheduler_options is not None:
            model_fit_kwargs = {'verbosity': self.verbosity,
                                'num_cpus': self.scheduler_options['resource']['num_cpus'],
                                'num_gpus': self.scheduler_options['resource']['num_gpus']}  # Additional configurations for model.fit
        if self.bagged_mode or isinstance(model, WeightedEnsembleModel):
            model.fit(X=X_train, y=y_train, k_fold=kfolds, k_fold_start=k_fold_start, k_fold_end=k_fold_end, n_repeats=n_repeats, n_repeat_start=n_repeat_start, compute_base_preds=False, time_limit=time_limit, **model_fit_kwargs)
        else:
            model.fit(X_train=X_train, y_train=y_train, X_val=X_val, y_val=y_val, time_limit=time_limit, **model_fit_kwargs)
        return model

    def train_and_save(self, X_train, y_train, X_val, y_val, model: AbstractModel, stack_name='core', kfolds=None, k_fold_start=0, k_fold_end=None, n_repeats=None, n_repeat_start=0, level=0, time_limit=None):
        fit_start_time = time.time()
        model_names_trained = []
        try:
            if time_limit is not None:
                if time_limit <= 0:
                    logging.log(15, 'Skipping ' + str(model.name) + ' due to lack of time remaining.')
                    return model_names_trained
                if self._time_limit is not None and self._time_train_start is not None:
                    time_left_total = self._time_limit - (fit_start_time - self._time_train_start)
                else:
                    time_left_total = time_limit
                logging.log(20, 'Fitting model: ' + str(model.name) + ' ...' + ' Training model for up to ' + str(round(time_limit, 2)) + 's of the ' + str(round(time_left_total, 2)) + 's of remaining time.')
            else:
                logging.log(20, 'Fitting model: ' + str(model.name) + ' ...')
            model = self.train_single(X_train, y_train, X_val, y_val, model, kfolds=kfolds, k_fold_start=k_fold_start, k_fold_end=k_fold_end, n_repeats=n_repeats, n_repeat_start=n_repeat_start, level=level, time_limit=time_limit)
            fit_end_time = time.time()
            if isinstance(model, BaggedEnsembleModel):
                if model.bagged_mode or isinstance(model, WeightedEnsembleModel):
                    score = model.score_with_oof(y=y_train)
                else:
                    score = None
            else:
                if X_val is not None and y_val is not None:
                    score = model.score(X=X_val, y=y_val)
                else:
                    score = None
            pred_end_time = time.time()
            if model.fit_time is None:
                model.fit_time = fit_end_time - fit_start_time
            if model.predict_time is None:
                if score is None:
                    model.predict_time = None
                else:
                    model.predict_time = pred_end_time - fit_end_time
            model.val_score = score
            # TODO: Add recursive=True to avoid repeatedly loading models each time this is called for bagged ensembles (especially during repeated bagging)
            self.save_model(model=model)
        except TimeLimitExceeded:
            logger.log(20, f'\tTime limit exceeded... Skipping {model.name}.')
            # logger.log(20, '\tTime wasted: ' + str(time.time() - fit_start_time))
            del model
        except NotEnoughMemoryError:
            logger.warning(f'\tNot enough memory to train {model.name}... Skipping this model.')
            del model
        except NoValidFeatures:
            logger.warning(f'\tNo valid features to train {model.name}... Skipping this model.')
            del model
        except Exception as err:
            if self.verbosity >= 1:
                traceback.print_tb(err.__traceback__)
            logger.exception('Warning: Exception caused %s to fail during training... Skipping this model.' % model.name)
            logger.log(20, err)
            del model
        else:
            self.add_model(model=model, stack_name=stack_name, level=level)
            model_names_trained.append(model.name)
            if self.low_memory:
                del model
        return model_names_trained

    def add_model(self, model: AbstractModel, stack_name: str, level: int):
        stack_loc = self.models_level[stack_name]  # TODO: Consider removing, have train_multi handle this
        self.model_performance[model.name] = model.val_score
        self.model_paths[model.name] = model.path
        self.model_types[model.name] = type(model)
        if isinstance(model, BaggedEnsembleModel):
            self.model_types_inner[model.name] = model._child_type
        else:
            self.model_types_inner[model.name] = type(model)
        if model.val_score is not None and stack_name != self.distill_stackname:  # TODO: may want to avoid hard-coding logic into specific stack names
            logger.log(20, '\t' + str(round(model.val_score, 4)) + '\t = Validation ' + self.eval_metric.name + ' score')
        if model.fit_time is not None:
            logger.log(20, '\t' + str(round(model.fit_time, 2)) + 's' + '\t = Training runtime')
        if model.predict_time is not None:
            logger.log(20, '\t' + str(round(model.predict_time, 2)) + 's' + '\t = Validation runtime')
        # TODO: Add to HPO
        if model.is_valid():
            self.model_graph.add_node(model.name, fit_time=model.fit_time, predict_time=model.predict_time, val_score=model.val_score, can_infer=model.can_infer())
            if isinstance(model, StackerEnsembleModel):
                for stack_column_prefix in model.stack_column_prefix_lst:
                    base_model_name = model.stack_column_prefix_to_model_map[stack_column_prefix]
                    self.model_graph.add_edge(base_model_name, model.name)
            if model.name not in stack_loc[level]:
                stack_loc[level].append(model.name)
        if self.low_memory:
            del model

    def train_single_full(self, X_train, y_train, X_val, y_val, model: AbstractModel, feature_prune=False,
                          hyperparameter_tune=True, stack_name='core', kfolds=None, k_fold_start=0, k_fold_end=None, n_repeats=None, n_repeat_start=0, level=0, time_limit=None):
        if (n_repeat_start == 0) and (k_fold_start == 0):
            model.feature_metadata = copy.deepcopy(self.feature_metadata)  # TODO: Don't set feature_metadata here
        if feature_prune:
            if n_repeat_start != 0:
                raise ValueError('n_repeat_start must be 0 to feature_prune, value = ' + str(n_repeat_start))
            elif k_fold_start != 0:
                raise ValueError('k_fold_start must be 0 to feature_prune, value = ' + str(k_fold_start))
            self.autotune(X_train=X_train, X_holdout=X_val, y_train=y_train, y_holdout=y_val, model_base=model)  # TODO: Update to use CV instead of holdout
        if hyperparameter_tune:
            if self.scheduler_func is None or self.scheduler_options is None:
                raise ValueError("scheduler_options cannot be None when hyperparameter_tune = True")
            if n_repeat_start != 0:
                raise ValueError('n_repeat_start must be 0 to hyperparameter_tune, value = ' + str(n_repeat_start))
            elif k_fold_start != 0:
                raise ValueError('k_fold_start must be 0 to hyperparameter_tune, value = ' + str(k_fold_start))
            # hpo_models (dict): keys = model_names, values = model_paths
            try:
                if isinstance(model, BaggedEnsembleModel):
                    hpo_models, hpo_model_performances, hpo_results = model.hyperparameter_tune(X=X_train, y=y_train, k_fold=kfolds, scheduler_options=(self.scheduler_func, self.scheduler_options), verbosity=self.verbosity)
                else:
                    hpo_models, hpo_model_performances, hpo_results = model.hyperparameter_tune(X_train=X_train, y_train=y_train, X_val=X_val, y_val=y_val, scheduler_options=(self.scheduler_func, self.scheduler_options), verbosity=self.verbosity)
            except Exception as err:
                if self.verbosity >= 1:
                    traceback.print_tb(err.__traceback__)
                logger.exception('Warning: Exception caused ' + model.name + ' to fail during hyperparameter tuning... Skipping this model.')
                logger.debug(err)
                del model
                model_names_trained = []
            else:
                self.hpo_results[model.name] = hpo_results
                model_names_trained = []
                for model_hpo_name, model_path in hpo_models.items():
                    model_hpo = self.load_model(model_hpo_name, path=model_path, model_type=type(model))
                    self.add_model(model=model_hpo, stack_name=stack_name, level=level)
                    model_names_trained.append(model_hpo.name)
        else:
            model_names_trained = self.train_and_save(X_train, y_train, X_val, y_val, model, stack_name=stack_name, kfolds=kfolds, k_fold_start=k_fold_start, k_fold_end=k_fold_end, n_repeats=n_repeats, n_repeat_start=n_repeat_start, level=level, time_limit=time_limit)
        self.save()
        return model_names_trained

    # TODO: How to deal with models that fail during this? They have trained valid models before, but should we still use those models or remove the entire model? Currently we still use models.
    # TODO: Time allowance can be made better by only using time taken during final model training and not during HPO and feature pruning.
    # TODO: Time allowance not accurate if running from fit_continue
    # Takes trained bagged ensemble models and fits additional k-fold bags.
    def train_multi_repeats(self, X_train, y_train, X_val, y_val, models, kfolds, n_repeats, n_repeat_start=1, stack_name='core', level=0, time_limit=None, time_limit_total_level=None):
        if time_limit_total_level is None:
            time_limit_total_level = time_limit
        models_valid = models
        models_valid_next = []
        repeats_completed = 0
        time_start = time.time()
        for n in range(n_repeat_start, n_repeats):
            if time_limit is not None:
                time_start_repeat = time.time()
                time_left = time_limit - (time_start_repeat - time_start)
                if n == n_repeat_start:
                    time_required = time_limit_total_level * 0.575  # Require slightly over 50% to be safe
                else:
                    time_required = (time_start_repeat - time_start) / repeats_completed * (0.575/0.425)
                if time_left < time_required:
                    logger.log(15, 'Not enough time left to finish repeated k-fold bagging, stopping early ...')
                    break
            logger.log(20, 'Repeating k-fold bagging: ' + str(n+1) + '/' + str(n_repeats))
            for i, model in enumerate(models_valid):
                if isinstance(model, str):
                    model = self.load_model(model)
                if time_limit is None:
                    time_left = None
                else:
                    time_start_model = time.time()
                    time_left = time_limit - (time_start_model - time_start)
                models_valid_next += self.train_single_full(X_train, y_train, X_val, y_val, model, hyperparameter_tune=False, feature_prune=False, stack_name=stack_name, kfolds=kfolds, k_fold_start=0, k_fold_end=None, n_repeats=n + 1, n_repeat_start=n, level=level, time_limit=time_left)
            models_valid = copy.deepcopy(models_valid_next)
            models_valid_next = []
            repeats_completed += 1
        logger.log(20, 'Completed ' + str(n_repeat_start + repeats_completed) + '/' + str(n_repeats) + ' k-fold bagging repeats ...')
        return models_valid

    def train_multi_initial(self, X_train, y_train, X_val, y_val, models: List[AbstractModel], kfolds, n_repeats, hyperparameter_tune=True, feature_prune=False, stack_name='core', level=0, time_limit=None):
        stack_loc = self.models_level[stack_name]

        models_valid = models
        if kfolds == 0:
            models_valid = self.train_multi_fold(X_train, y_train, X_val, y_val, models_valid, hyperparameter_tune=hyperparameter_tune, feature_prune=feature_prune, stack_name=stack_name,
                                                 kfolds=kfolds, level=level, time_limit=time_limit)
        else:
            k_fold_start = 0
            if hyperparameter_tune or feature_prune:
                time_start = time.time()
                models_valid = self.train_multi_fold(X_train, y_train, X_val, y_val, models_valid, hyperparameter_tune=hyperparameter_tune, feature_prune=feature_prune, stack_name=stack_name,
                                                     kfolds=kfolds, k_fold_start=0, k_fold_end=1, n_repeats=n_repeats, n_repeat_start=0, level=level, time_limit=time_limit)
                k_fold_start = 1
                if time_limit is not None:
                    time_limit = time_limit - (time.time() - time_start)

            models_valid = self.train_multi_fold(X_train, y_train, X_val, y_val, models_valid, hyperparameter_tune=False, feature_prune=False, stack_name=stack_name,
                                                 kfolds=kfolds, k_fold_start=k_fold_start, k_fold_end=kfolds, n_repeats=n_repeats, n_repeat_start=0, level=level, time_limit=time_limit)

        model_names_trained = models_valid
        unique_names = []
        for item in stack_loc[level]:
            if item not in unique_names: unique_names.append(item)
        stack_loc[level] = unique_names  # make unique and preserve order
        return model_names_trained

    # TODO: Ban KNN from being a Stacker model outside of aux. Will need to ensemble select on all stack layers ensemble selector to make it work
    # TODO: Robert dataset, LightGBM is super good but RF and KNN take all the time away from it on 1h despite being much worse
    # TODO: Add time_limit_per_model
    def train_multi_fold(self, X_train, y_train, X_val, y_val, models: List[AbstractModel], hyperparameter_tune=True, feature_prune=False, stack_name='core', kfolds=None, k_fold_start=0, k_fold_end=None, n_repeats=None, n_repeat_start=0, level=0, time_limit=None):
        models_valid = []
        time_start = time.time()
        for i, model in enumerate(models):
            if isinstance(model, str):
                model = self.load_model(model)
            elif self.low_memory:
                model = copy.deepcopy(model)
            # TODO: Only update scores when finished, only update model as part of final models if finished!
            if time_limit is None:
                time_left = None
            else:
                time_start_model = time.time()
                time_left = time_limit - (time_start_model - time_start)
            model_name_trained_lst = self.train_single_full(X_train, y_train, X_val, y_val, model, hyperparameter_tune=hyperparameter_tune, feature_prune=feature_prune, stack_name=stack_name,
                                                            kfolds=kfolds, k_fold_start=k_fold_start, k_fold_end=k_fold_end,
                                                            n_repeats=n_repeats, n_repeat_start=n_repeat_start, level=level, time_limit=time_left)

            if self.low_memory:
                del model
            models_valid += model_name_trained_lst

        return models_valid

    def train_multi(self, X_train, y_train, X_val, y_val, models: List[AbstractModel], hyperparameter_tune=True, feature_prune=False, stack_name='core', kfolds=None, n_repeats=None, n_repeat_start=0, level=0, time_limit=None):
        time_limit_total_level = time_limit
        if kfolds is None:
            kfolds = self.kfolds
        if n_repeats is None:
            n_repeats = self.n_repeats
        if (kfolds == 0) and (n_repeats != 1):
            raise ValueError('n_repeats must be 1 when kfolds is 0, values: (%s, %s)' % (n_repeats, kfolds))
        if time_limit is None:
            n_repeats_initial = n_repeats
        else:
            n_repeats_initial = 1
        if n_repeat_start == 0:
            time_start = time.time()
            model_names_trained = self.train_multi_initial(X_train=X_train, y_train=y_train, X_val=X_val, y_val=y_val, models=models, kfolds=kfolds, n_repeats=n_repeats_initial, hyperparameter_tune=hyperparameter_tune, feature_prune=feature_prune,
                                                           stack_name=stack_name, level=level, time_limit=time_limit)
            n_repeat_start = n_repeats_initial
            if time_limit is not None:
                time_limit = time_limit - (time.time() - time_start)
        else:
            model_names_trained = models
        if (n_repeats > 1) and self.bagged_mode and (n_repeat_start < n_repeats):
            model_names_trained = self.train_multi_repeats(X_train=X_train, y_train=y_train, X_val=X_val, y_val=y_val, models=model_names_trained,
                                                           kfolds=kfolds, n_repeats=n_repeats, n_repeat_start=n_repeat_start, stack_name=stack_name, level=level, time_limit=time_limit, time_limit_total_level=time_limit_total_level)
        return model_names_trained

    def train_multi_and_ensemble(self, X_train, y_train, X_val, y_val, models: List[AbstractModel], hyperparameter_tune=True, feature_prune=False, time_limit=None):
        if self.save_data and not self.is_data_saved:
            self.save_X_train(X_train)
            self.save_y_train(y_train)
            if X_val is not None:
                self.save_X_val(X_val)
                if y_val is not None:
                    self.save_y_val(y_val)
            self.is_data_saved = True

        self.num_rows_train = len(X_train)
        if X_val is not None:
            self.num_rows_train += len(X_val)
        self.num_cols_train = len(list(X_train.columns))
        self.train_multi_levels(X_train, y_train, X_val, y_val, models=models, hyperparameter_tune=hyperparameter_tune, feature_prune=feature_prune, level_start=0, level_end=self.stack_ensemble_levels, time_limit=time_limit)
        if len(self.get_model_names_all()) == 0:
            raise ValueError('AutoGluon did not successfully train any models')

    def train_multi_levels(self, X_train, y_train, X_val, y_val, models: List[AbstractModel], hyperparameter_tune=True, feature_prune=False, level_start=0, level_end=0, time_limit=None):
        if time_limit is not None:
            self._time_limit = time_limit
        self._time_train_start = time.time()
        time_train_start = self._time_train_start
        for level in range(max(0, level_start), level_end + 1):
            if time_limit is None:
                time_limit_core = None
                time_limit_aux = None
            else:
                time_train_level_start = time.time()
                time_limit_for_level = (time_limit - (time_train_level_start - time_train_start)) / (level_end + 1 - level)
                time_limit_core = time_limit_for_level
                time_limit_aux = max(time_limit_for_level * 0.1, min(time_limit, 360))  # Allows aux to go over time_limit, but only by a small amount
            if level == 0:
                self.stack_new_level(X=X_train, y=y_train, X_val=X_val, y_val=y_val, models=models, level=level, hyperparameter_tune=hyperparameter_tune, feature_prune=feature_prune, time_limit_core=time_limit_core, time_limit_aux=time_limit_aux)
            else:
                self.stack_new_level(X=X_train, y=y_train, X_val=X_val, y_val=y_val, level=level, time_limit_core=time_limit_core, time_limit_aux=time_limit_aux)

        self._time_limit = None
        self.save()

    def stack_new_level(self, X, y, X_val=None, y_val=None, level=0, models=None, hyperparameter_tune=False, feature_prune=False, time_limit_core=None, time_limit_aux=None):
        core_models = self.stack_new_level_core(X=X, y=y, X_val=X_val, y_val=y_val, models=models, level=level, hyperparameter_tune=hyperparameter_tune, feature_prune=feature_prune, time_limit=time_limit_core)
        if self.bagged_mode:
            aux_models = self.stack_new_level_aux(X=X, y=y, level=level+1, time_limit=time_limit_aux)
        else:
            aux_models = self.stack_new_level_aux(X=X_val, y=y_val, fit=False, level=level + 1, time_limit=time_limit_aux)
        return core_models + aux_models

    def stack_new_level_core(self, X, y, X_val=None, y_val=None, models=None, level=1, stack_name='core', kfolds=None, n_repeats=None, hyperparameter_tune=False, feature_prune=False, time_limit=None, save_bagged_folds=None, stacker_type=StackerEnsembleModel, extra_ag_args_fit=None):
        use_orig_features = True
        if models is None:
            models = self.get_models(self.hyperparameters, level=level, extra_ag_args_fit=extra_ag_args_fit)
        if kfolds is None:
            kfolds = self.kfolds
        if n_repeats is None:
            n_repeats = self.n_repeats
        if save_bagged_folds is None:
            save_bagged_folds = self.save_bagged_folds

        if self.bagged_mode:
            if level == 0:
                (base_model_names, base_model_paths, base_model_types) = ([], {}, {})
            elif level > 0:
                base_model_names, base_model_paths, base_model_types = self.get_models_load_info(model_names=self.models_level['core'][level - 1])
                if len(base_model_names) == 0:
                    logger.log(20, 'No base models to train on, skipping stack level...')
                    return
            else:
                raise AssertionError('Stack level cannot be negative! level = %s' % level)
            models = [
                stacker_type(path=self.path, name=model.name + '_STACKER_l' + str(level), model_base=model, base_model_names=base_model_names,
                                     base_model_paths_dict=base_model_paths, base_model_types_dict=base_model_types, use_orig_features=use_orig_features,
                                     num_classes=self.num_classes, save_bagged_folds=save_bagged_folds, random_state=level+self.random_seed)
                for model in models]
        X_train_init = self.get_inputs_to_stacker(X, level_start=0, level_end=level, fit=True)
        if X_val is not None:
            X_val = self.get_inputs_to_stacker(X_val, level_start=0, level_end=level, fit=False)

        return self.train_multi(X_train=X_train_init, y_train=y, X_val=X_val, y_val=y_val, models=models, hyperparameter_tune=hyperparameter_tune, feature_prune=feature_prune, level=level, stack_name=stack_name, kfolds=kfolds, n_repeats=n_repeats, time_limit=time_limit)

    def stack_new_level_aux(self, X, y, level, fit=True, time_limit=None):
        stack_name = 'aux1'
        X_train_stack_preds = self.get_inputs_to_stacker(X, level_start=0, level_end=level, fit=fit)
        return self.generate_weighted_ensemble(X=X_train_stack_preds, y=y, level=level, kfolds=0, n_repeats=1, stack_name=stack_name, time_limit=time_limit)

    def generate_weighted_ensemble(self, X, y, level, kfolds=0, n_repeats=1, stack_name=None, hyperparameters=None, time_limit=None, base_model_names=None, name_suffix='', save_bagged_folds=None, check_if_best=True, child_hyperparameters=None):
        if save_bagged_folds is None:
            save_bagged_folds = self.save_bagged_folds
        if base_model_names is None:
            base_model_names = self.models_level['core'][level - 1]
        if len(base_model_names) == 0:
            logger.log(20, 'No base models to train on, skipping weighted ensemble...')
            return []

        # TODO: Remove extra_params, currently a hack
        if child_hyperparameters is not None:
            extra_params = {'_tmp_greedy_hyperparameters': child_hyperparameters}
        else:
            extra_params = {}
        weighted_ensemble_model = WeightedEnsembleModel(path=self.path, name='weighted_ensemble' + name_suffix + '_k' + str(kfolds) + '_l' + str(level), base_model_names=base_model_names,
                                                        base_model_paths_dict=self.model_paths, base_model_types_dict=self.model_types, base_model_types_inner_dict=self.model_types_inner, base_model_performances_dict=self.model_performance, hyperparameters=hyperparameters,
                                                        eval_metric=self.eval_metric, stopping_metric=self.eval_metric, num_classes=self.num_classes, save_bagged_folds=save_bagged_folds, random_state=level + self.random_seed, compression_fn=self.compression_fn, compression_fn_kwargs=self.compression_fn_kwargs, **extra_params)

        self.train_multi(X_train=X, y_train=y, X_val=None, y_val=None, models=[weighted_ensemble_model], kfolds=kfolds, n_repeats=n_repeats, hyperparameter_tune=False, feature_prune=False, stack_name=stack_name, level=level, time_limit=time_limit)
        if check_if_best and weighted_ensemble_model.name in self.get_model_names_all():
            if self.model_best is None:
                self.model_best = weighted_ensemble_model.name
            else:
                best_score = self.model_performance[self.model_best]
                cur_score = self.model_performance[weighted_ensemble_model.name]
                if cur_score > best_score:
                    # new best model
                    self.model_best = weighted_ensemble_model.name
        return [weighted_ensemble_model.name]

    def generate_stack_log_reg(self, X, y, level, kfolds=0, stack_name=None):
        base_model_names, base_model_paths, base_model_types = self.get_models_load_info(model_names=self.models_level['core'][level - 1])
        stacker_model_lr = get_preset_stacker_model(path=self.path, problem_type=self.problem_type, eval_metric=self.eval_metric, num_classes=self.num_classes)
        name_new = stacker_model_lr.name + '_STACKER_k' + str(kfolds) + '_l' + str(level)

        stacker_model_lr = StackerEnsembleModel(path=self.path, name=name_new, model_base=stacker_model_lr, base_model_names=base_model_names, base_model_paths_dict=base_model_paths, base_model_types_dict=base_model_types,
                                                use_orig_features=False,
                                                num_classes=self.num_classes, random_state=level+self.random_seed)

        return self.train_multi(X_train=X, y_train=y, X_val=None, y_val=None, models=[stacker_model_lr], hyperparameter_tune=False, feature_prune=False, stack_name=stack_name, kfolds=kfolds, level=level)

    def predict(self, X, model=None):
        if model is not None:
            return self.predict_model(X, model)
        elif self.model_best is not None:
            return self.predict_model(X, self.model_best)
        else:
            model = self.get_model_best()
            return self.predict_model(X, model)

    def predict_proba(self, X, model=None):
        if model is not None:
            return self.predict_proba_model(X, model)
        elif self.model_best is not None:
            return self.predict_proba_model(X, self.model_best)
        else:
            model = self.get_model_best()
            return self.predict_proba_model(X, model)

    def predict_model(self, X, model, model_pred_proba_dict=None):
        if isinstance(model, str):
            model = self.load_model(model)
        X = self.get_inputs_to_model(model=model, X=X, model_pred_proba_dict=model_pred_proba_dict, fit=False)
        y_pred = model.predict(X=X, preprocess=False)
        if self.regress_preds_asprobas and model.problem_type == REGRESSION:  # Convert regression preds to classes (during distillation)
            if (len(y_pred.shape) > 1) and (y_pred.shape[1] > 1):
                problem_type = MULTICLASS
            else:
                problem_type = BINARY
            y_pred = get_pred_from_proba(y_pred_proba=y_pred, problem_type=problem_type)
        return y_pred

    def predict_proba_model(self, X, model, model_pred_proba_dict=None):
        if isinstance(model, str):
            model = self.load_model(model)
        X = self.get_inputs_to_model(model=model, X=X, model_pred_proba_dict=model_pred_proba_dict, fit=False)
        return model.predict_proba(X=X, preprocess=False)

    # Note: model_pred_proba_dict is mutated in this function to minimize memory usage
    def get_inputs_to_model(self, model, X, model_pred_proba_dict=None, fit=False, preprocess=True):
        if isinstance(model, str):
            model = self.load_model(model)
        model_level = self.get_model_level(model.name)
        if model_level >= 1 and isinstance(model, StackerEnsembleModel):
            if fit:
                X = model.preprocess(X=X, preprocess=preprocess, fit=fit, model_pred_proba_dict=None)
            else:
                model_set = self.get_minimum_model_set(model)
                model_set = [m for m in model_set if m != model.name]  # TODO: Can probably be faster, get this result from graph
                model_pred_proba_dict = self.get_model_pred_proba_dict(X=X, models=model_set, model_pred_proba_dict=model_pred_proba_dict, fit=fit)
                X = model.preprocess(X=X, preprocess=preprocess, fit=fit, model_pred_proba_dict=model_pred_proba_dict)
        elif preprocess:
            X = model.preprocess(X)
        return X

    def score(self, X, y, model=None):
        if self.eval_metric_expects_y_pred:
            y_pred_ensemble = self.predict(X=X, model=model)
            return self.eval_metric(y, y_pred_ensemble)
        else:
            y_pred_proba_ensemble = self.predict_proba(X=X, model=model)
            return self.eval_metric(y, y_pred_proba_ensemble)

    def score_with_y_pred_proba(self, y, y_pred_proba):
        if self.eval_metric_expects_y_pred:
            y_pred = get_pred_from_proba(y_pred_proba=y_pred_proba, problem_type=self.problem_type)
            return self.eval_metric(y, y_pred)
        else:
            return self.eval_metric(y, y_pred_proba)

    def autotune(self, X_train, X_holdout, y_train, y_holdout, model_base: AbstractModel):
        model_base.feature_prune(X_train, X_holdout, y_train, y_holdout)

    def pred_proba_predictions(self, models, X):
        preds = []
        for model in models:
            if isinstance(model, str):
                model = self.load_model(model)
            model_pred = model.predict_proba(X)
            preds.append(model_pred)
        return preds

    # TODO: Consider adding persist to disk functionality for pred_proba dictionary to lessen memory burden on large multiclass problems.
    #  For datasets with 100+ classes, this function could potentially run the system OOM due to each pred_proba numpy array taking significant amounts of space.
    #  This issue already existed in the previous level-based version but only had the minimum required predictions in memory at a time, whereas this has all model predictions in memory.
    # TODO: Add memory optimal topological ordering -> Minimize amount of pred_probas in memory at a time, delete pred probas that are no longer required
    # Optimally computes pred_probas for each model in `models`. Will compute each necessary model only once and store its predictions in a dictionary.
    # Note: Mutates model_pred_proba_dict and model_pred_time_dict input if present to minimize memory usage
    # fit = get oof pred proba
    # if record_pred_time is `True`, outputs tuple of dicts (model_pred_proba_dict, model_pred_time_dict), else output only model_pred_proba_dict
    def get_model_pred_proba_dict(self, X, models, model_pred_proba_dict=None, model_pred_time_dict=None, fit=False, record_pred_time=False):
        if model_pred_proba_dict is None:
            model_pred_proba_dict = {}
        if model_pred_time_dict is None:
            model_pred_time_dict = {}

        if fit:
            model_pred_order = [model for model in models if model not in model_pred_proba_dict.keys()]
        else:
            model_set = set()
            for model in models:
                if model in model_set:
                    continue
                min_model_set = set(self.get_minimum_model_set(model))
                model_set = model_set.union(min_model_set)
            model_set = model_set.difference(set(model_pred_proba_dict.keys()))
            models_to_load = list(model_set)
            subgraph = nx.subgraph(self.model_graph, models_to_load)

            # For model in model_pred_proba_dict, remove model node from graph and all ancestors that have no remaining descendants and are not in `models`
            models_to_ignore = [model for model in models_to_load if (model not in models) and (not list(subgraph.successors(model)))]
            while models_to_ignore:
                model = models_to_ignore[0]
                predecessors = list(subgraph.predecessors(model))
                subgraph.remove_node(model)
                models_to_ignore = models_to_ignore[1:]
                for predecessor in predecessors:
                    if (predecessor not in models) and (not list(subgraph.successors(predecessor))) and (predecessor not in models_to_ignore):
                        models_to_ignore.append(predecessor)

            # Get model prediction order
            model_pred_order = list(nx.lexicographical_topological_sort(subgraph))

        # Compute model predictions in topological order
        for model_name in model_pred_order:
            if record_pred_time:
                time_start = time.time()

            if fit:
                model_type = self.model_types[model_name]
                if issubclass(model_type, BaggedEnsembleModel):
                    model_path = self.model_paths[model_name]
                    model_pred_proba_dict[model_name] = model_type.load_oof(path=model_path)
                else:
                    raise AssertionError(f'Model {model.name} must be a BaggedEnsembleModel to return oof_pred_proba')
            else:
                model = self.load_model(model_name=model_name)
                if isinstance(model, StackerEnsembleModel):
                    X_input = model.preprocess(X=X, preprocess=True, infer=False, model_pred_proba_dict=model_pred_proba_dict)
                    model_pred_proba_dict[model_name] = model.predict_proba(X_input, preprocess=False)
                else:
                    model_pred_proba_dict[model_name] = model.predict_proba(X)

            if record_pred_time:
                time_end = time.time()
                model_pred_time_dict[model_name] = time_end - time_start

        if record_pred_time:
            return model_pred_proba_dict, model_pred_time_dict
        else:
            return model_pred_proba_dict

    # TODO: Remove get_inputs_to_stacker eventually, move logic internally into this function instead
    def get_inputs_to_stacker_v2(self, X, base_models, model_pred_proba_dict=None, fit=False, use_orig_features=True):
        if not fit:
            model_pred_proba_dict = self.get_model_pred_proba_dict(X=X, models=base_models, model_pred_proba_dict=model_pred_proba_dict)
            model_pred_proba_list = [model_pred_proba_dict[model] for model in base_models]
        else:
            # TODO: After get_inputs_to_stacker is removed, this if/else is not necessary, instead pass fit param to get_model_pred_proba_dict()
            model_pred_proba_list = None

        X_stacker_input = self.get_inputs_to_stacker(X=X, level_start=0, level_end=1, model_levels={0: base_models}, y_pred_probas=model_pred_proba_list, fit=fit)
        if not use_orig_features:
            X_stacker_input = X_stacker_input.drop(columns=X.columns)
        return X_stacker_input

    # TODO: Legacy code, still used during training because it is technically slightly faster and more memory efficient than get_model_pred_proba_dict()
    #  Remove in future as it limits flexibility in stacker inputs during training
    def get_inputs_to_stacker(self, X, level_start, level_end, model_levels=None, y_pred_probas=None, fit=False):
        if level_start > level_end:
            raise AssertionError('level_start cannot be greater than level end:' + str(level_start) + ', ' + str(level_end))
        if (level_start == 0) and (level_end == 0):
            return X
        if fit:
            if level_start >= 1:
                dummy_stacker_start = self._get_dummy_stacker(level=level_start, model_levels=model_levels, use_orig_features=True)
                cols_to_drop = dummy_stacker_start.stack_columns
                X = X.drop(cols_to_drop, axis=1)
            dummy_stacker = self._get_dummy_stacker(level=level_end, model_levels=model_levels, use_orig_features=True)
            X = dummy_stacker.preprocess(X=X, preprocess=False, fit=True, compute_base_preds=True)
        elif y_pred_probas is not None:
            if y_pred_probas == []:
                return X
            dummy_stacker = self._get_dummy_stacker(level=level_end, model_levels=model_levels, use_orig_features=True)
            X_stacker = dummy_stacker.pred_probas_to_df(pred_proba=y_pred_probas, index=X.index)
            if dummy_stacker.use_orig_features:
                if level_start >= 1:
                    dummy_stacker_start = self._get_dummy_stacker(level=level_start, model_levels=model_levels, use_orig_features=True)
                    cols_to_drop = dummy_stacker_start.stack_columns
                    X = X.drop(cols_to_drop, axis=1)
                X = pd.concat([X_stacker, X], axis=1)
            else:
                X = X_stacker
        else:
            dummy_stackers = {}
            for level in range(level_start, level_end+1):
                if level >= 1:
                    dummy_stackers[level] = self._get_dummy_stacker(level=level, model_levels=model_levels, use_orig_features=True)
            for level in range(level_start, level_end):
                if level >= 1:
                    cols_to_drop = dummy_stackers[level].stack_columns
                else:
                    cols_to_drop = []
                X = dummy_stackers[level+1].preprocess(X=X, preprocess=False, fit=False, compute_base_preds=True,
                                                       compression_fn=self.compression_fn, compression_fn_kwargs=self.compression_fn_kwargs)
                if len(cols_to_drop) > 0:
                    X = X.drop(cols_to_drop, axis=1)
        return X

    # You must have previously called fit() with cache_data=True
    # Fits _FULL versions of specified models, but does NOT link them (_FULL stackers will still use normal models as input)
    def refit_single_full(self, X=None, y=None, X_val=None, y_val=None, models=None):
        if X is None:
            X = self.load_X_train()
            if X_val is None and not self.bagged_mode:
                X_val = self.load_X_val()
        if y is None:
            y = self.load_y_train()
            if y_val is None and not self.bagged_mode:
                y_val = self.load_y_val()

        if X_val is not None and y_val is not None:
            X_full = pd.concat([X, X_val])
            y_full = pd.concat([y, y_val])
        else:
            X_full = X
            y_full = y

        if models is None:
            models = self.get_model_names_all()

        model_levels = defaultdict(dd_list)
        ignore_models = []
        ignore_stack_names = [REFIT_FULL_NAME]
        for stack_name in ignore_stack_names:
            ignore_models += self.get_model_names(stack_name)  # get_model_names returns [] if stack_name does not exist
        for model_name in models:
            if model_name in ignore_models:
                continue
            model_level = self.get_model_level(model_name)
            model_levels[REFIT_FULL_NAME][model_level] += [model_name]

        levels = sorted(model_levels[REFIT_FULL_NAME].keys())
        models_trained_full = []
        model_full_dict = {}
        for level in levels:
            models_level = model_levels[REFIT_FULL_NAME][level]
            for model in models_level:
                model = self.load_model(model)
                model_name = model.name
                model_full = model.convert_to_refitfull_template()
                # Mitigates situation where bagged models barely had enough memory and refit requires more. Worst case results in OOM, but this lowers chance of failure.
                model_full.params_aux['max_memory_usage_ratio'] = model_full.params_aux['max_memory_usage_ratio'] * 1.15
                # TODO: Do it for all models in the level at once to avoid repeated processing of data?
                stacker_type = type(model)
                if issubclass(stacker_type, WeightedEnsembleModel):
                    # TODO: Technically we don't need to re-train the weighted ensemble, we could just copy the original and re-use the weights.
                    if self.bagged_mode:
                        X_train_stack_preds = self.get_inputs_to_stacker(X, level_start=0, level_end=level, fit=True)
                        y_input = y
                    else:
                        X_train_stack_preds = self.get_inputs_to_stacker(X_val, level_start=0, level_end=level, fit=False)  # TODO: May want to cache this during original fit, as we do with OOF preds
                        y_input = y_val

                    # TODO: Remove child_hyperparameters, make this cleaner
                    #  This fixes the following: Use the original weighted ensemble's iterations: Currently Dionis spends over 1hr training the refit weighted ensemble because it isn't time limited and goes to 100 iterations.
                    child_hyperparameters = copy.deepcopy(model_full.params)
                    child_hyperparameters[AG_ARGS_FIT] = copy.deepcopy(model_full.params_aux)
                    # TODO: stack_name=REFIT_FULL_NAME_AUX?
                    models_trained = self.generate_weighted_ensemble(X=X_train_stack_preds, y=y_input, level=level, stack_name=REFIT_FULL_NAME, kfolds=0, n_repeats=1, base_model_names=list(model.stack_column_prefix_to_model_map.values()), name_suffix=REFIT_FULL_SUFFIX, save_bagged_folds=True, check_if_best=False, child_hyperparameters=child_hyperparameters)
                    # TODO: Do the below more elegantly, ideally as a parameter to the trainer train function to disable recording scores/pred time.
                    for model_weighted_ensemble in models_trained:
                        model_loaded = self.load_model(model_weighted_ensemble)
                        model_loaded.val_score = None
                        model_loaded.predict_time = None
                        self.model_performance[model_weighted_ensemble] = None
                        self.save_model(model_loaded)
                else:
                    models_trained = self.stack_new_level_core(X=X_full, y=y_full, models=[model_full], level=level, stack_name=REFIT_FULL_NAME, hyperparameter_tune=False, feature_prune=False, kfolds=0, n_repeats=1, save_bagged_folds=True, stacker_type=stacker_type)
                if len(models_trained) == 1:
                    model_full_dict[model_name] = models_trained[0]
                models_trained_full += models_trained

        keys_to_del = []
        for model in model_full_dict.keys():
            if model_full_dict[model] not in models_trained_full:
                keys_to_del.append(model)
        for key in keys_to_del:
            del model_full_dict[key]
        self.model_full_dict.update(model_full_dict)
        self.save()  # TODO: This could be more efficient by passing in arg to not save if called by refit_ensemble_full since it saves anyways later.
        return models_trained_full

    # Fits _FULL models and links them in the stack so _FULL models only use other _FULL models as input during stacking
    # If model is specified, will fit all _FULL models that are ancestors of the provided model, automatically linking them.
    # If no model is specified, all models are refit and linked appropriately.
    def refit_ensemble_full(self, model='all'):
        if model == 'all':
            ensemble_set = self.get_model_names_all()
        else:
            if model == 'best':
                model = self.get_model_best()
            ensemble_set = self.get_minimum_model_set(model)
        models_trained_full = self.refit_single_full(models=ensemble_set)

        self.model_graph.remove_nodes_from(models_trained_full)
        for model_full in models_trained_full:
            # TODO: Consider moving base model info to a separate pkl file so that it can be edited without having to load/save the model again
            #  Downside: Slower inference speed when models are not persisted in memory prior.
            model_loaded = self.load_model(model_full)
            if isinstance(model_loaded, StackerEnsembleModel):
                for stack_column_prefix in model_loaded.stack_column_prefix_lst:
                    base_model = model_loaded.stack_column_prefix_to_model_map[stack_column_prefix]
                    new_base_model = self.model_full_dict[base_model]
                    new_base_model_type = self.model_types[new_base_model]
                    new_base_model_path = self.model_paths[new_base_model]

                    model_loaded.base_model_paths_dict[new_base_model] = new_base_model_path
                    model_loaded.base_model_types_dict[new_base_model] = new_base_model_type
                    model_loaded.base_model_names.append(new_base_model)
                    model_loaded.stack_column_prefix_to_model_map[stack_column_prefix] = new_base_model

            model_loaded.save()  # TODO: Avoid this!

            # TODO: Consider moving into internal function in model to update graph with node + links?
            self.model_graph.add_node(model_loaded.name, fit_time=model_loaded.fit_time, predict_time=model_loaded.predict_time, val_score=model_loaded.val_score, can_infer=model_loaded.can_infer())
            if isinstance(model_loaded, StackerEnsembleModel):
                for stack_column_prefix in model_loaded.stack_column_prefix_lst:
                    base_model_name = model_loaded.stack_column_prefix_to_model_map[stack_column_prefix]
                    self.model_graph.add_edge(base_model_name, model_loaded.name)

        self.save()
        return copy.deepcopy(self.model_full_dict)

    # TODO: Take best performance model with lowest inference
    def best_single_model(self, stack_name, stack_level):
        """ Returns name of best single model in this trainer object, at a particular stack_level with particular stack_name.

            Examples:
                To get get best single (refit_single_full) model:
                    trainer.best_single_model('refit_single_full', 0)  # TODO: does not work because FULL models have no validation score.
                To get best single (distilled) model:
                    trainer.best_single_model('distill', 0)
        """
        models = self.models_level[stack_name][stack_level]
        perfs = [(m, self.model_performance[m]) for m in models if self.model_performance[m] is not None]
        if not perfs:
            raise AssertionError('No fit models exist with a validation score to choose the best model.')
        return max(perfs, key=lambda i: i[1])[0]

    # TODO: Take best performance model with lowest inference
    def get_model_best(self, can_infer=None, allow_full=True):
        models = self.get_model_names_all(can_infer=can_infer)
        if not models:
            raise AssertionError('Trainer has no fit models that can infer.')
        perfs = [(m, self.model_performance[m]) for m in models if self.model_performance[m] is not None]
        if not perfs:
            model_full_dict_inverse = {full: orig for orig, full in self.model_full_dict.items()}
            models = [m for m in models if m in model_full_dict_inverse]
            perfs = [(m, self.model_performance[model_full_dict_inverse[m]]) for m in models if self.model_performance[model_full_dict_inverse[m]] is not None]
            if not perfs:
                raise AssertionError('No fit models that can infer exist with a validation score to choose the best model.')
            elif not allow_full:
                raise AssertionError('No fit models that can infer exist with a validation score to choose the best model, but refit_full models exist. Set `allow_full=True` to get the best refit_full model.')
        return max(perfs, key=lambda i: i[1])[0]

    def save_model(self, model, reduce_memory=True):
        # TODO: In future perhaps give option for the reduce_memory_size arguments, perhaps trainer level variables specified by user?
        if reduce_memory:
            model.reduce_memory_size(remove_fit=True, remove_info=False, requires_save=True)
        if self.low_memory:
            model.save(compression_fn=self.compression_fn, compression_fn_kwargs=self.compression_fn_kwargs)
        else:
            self.models[model.name] = model

    def save(self):
        models = self.models
        if self.low_memory:
            self.models = {}
        save_pkl.save(path=self.path + self.trainer_file_name, object=self, compression_fn=self.compression_fn,
                      compression_fn_kwargs=self.compression_fn_kwargs)
        if self.low_memory:
            self.models = models

    def persist_models(self, model_names='all', with_ancestors=False, max_memory=None) -> list:
        if model_names == 'all':
            model_names = self.get_model_names_all()
        elif model_names == 'best':
            if self.model_best is not None:
                model_names = [self.model_best]
            else:
                model_names = [self.get_model_best(can_infer=True)]
        if not isinstance(model_names, list):
            raise ValueError(f'model_names must be a list of model names. Invalid value: {model_names}')
        if with_ancestors:
            model_names = self.get_minimum_models_set(model_names)
        model_names_already_persisted = [model_name for model_name in model_names if model_name in self.models]
        if model_names_already_persisted:
            logger.log(30, f'The following {len(model_names_already_persisted)} models were already persisted and will be ignored in the model loading process: {model_names_already_persisted}')
        model_names = [model_name for model_name in model_names if model_name not in model_names_already_persisted]
        if not model_names:
            logger.log(30, f'No valid unpersisted models were specified to be persisted, so no change in model persistence was performed.')
            return []
        if max_memory is not None:
            info = self.get_models_info(model_names)
            model_mem_size_map = {model: info[model]['memory_size'] for model in model_names}
            for model in model_mem_size_map:
                if 'children_info' in info[model]:
                    for child in info[model]['children_info'].values():
                        model_mem_size_map[model] += child['memory_size']
            total_mem_required = sum(model_mem_size_map.values())
            available_mem = psutil.virtual_memory().available
            memory_proportion = total_mem_required / available_mem
            if memory_proportion > max_memory:
                logger.log(30, f'Models will not be persisted in memory as they are expected to require {round(memory_proportion * 100, 2)}% of memory, which is greater than the specified max_memory limit of {round(max_memory*100, 2)}%.')
                logger.log(30, f'\tModels will be loaded on-demand from disk to maintain safe memory usage, increasing inference latency. If inference latency is a concern, try to use smaller models or increase the value of max_memory.')
                return []
            else:
                logger.log(20, f'Persisting {len(model_names)} models in memory. Models will require {round(memory_proportion*100, 2)}% of memory.')

        models = []
        for model_name in model_names:
            model = self.load_model(model_name)
            self.models[model.name] = model
            models.append(model)

        for model in models:
            # TODO: Move this to model code
            if isinstance(model, BaggedEnsembleModel):
                for fold, fold_model in enumerate(model.models):
                    if isinstance(fold_model, str):
                        model.models[fold] = model.load_child(fold_model)
        return model_names

    # TODO: model_name change to model in params
    def load_model(self, model_name: str, path: str = None, model_type=None) -> AbstractModel:
        if isinstance(model_name, AbstractModel):
            return model_name
        if model_name in self.models.keys():
            return self.models[model_name]
        else:
            if path is None:
                path = self.model_paths[model_name]
            if model_type is None:
                model_type = self.model_types[model_name]
            return model_type.load(path=path, reset_paths=self.reset_paths, compression_fn=self.compression_fn, compression_fn_kwargs=self.compression_fn_kwargs)

    def unpersist_models(self, model_names='all') -> list:
        if model_names == 'all':
            model_names = list(self.models.keys())
        if not isinstance(model_names, list):
            raise ValueError(f'model_names must be a list of model names. Invalid value: {model_names}')
        unpersisted_models = []
        for model in model_names:
            if model in self.models:
                self.models.pop(model)
                unpersisted_models.append(model)
        if unpersisted_models:
            logger.log(20, f'Unpersisted {len(unpersisted_models)} models: {unpersisted_models}')
        else:
            logger.log(30, f'No valid persisted models were specified to be unpersisted, so no change in model persistence was performed.')
        return unpersisted_models

    def _get_dummy_stacker(self, level, model_levels=None, use_orig_features=True):
        if model_levels is None:
            model_levels = self.models_level['core']
        model_names = model_levels[level - 1]
        base_models_dict = {}
        for model_name in model_names:
            if model_name in self.models.keys():
                base_models_dict[model_name] = self.models[model_name]
        dummy_stacker = StackerEnsembleModel(
            path='', name='',
            model_base=AbstractModel(path='', name='', problem_type=self.problem_type, eval_metric=self.eval_metric),
            base_model_names=model_names, base_models_dict=base_models_dict, base_model_paths_dict=self.model_paths,
            base_model_types_dict=self.model_types, use_orig_features=use_orig_features, num_classes=self.num_classes, random_state=level+self.random_seed
        )
        return dummy_stacker

    # TODO: Enable raw=True for bagged models when X=None
    #  This is non-trivial to implement for multi-layer stacking ensembles on the OOF data.
    # TODO: Consider limiting X to 10k rows here instead of inside the model call
    def get_feature_importance(self, model=None, X=None, y=None, features=None, raw=True, subsample_size=1000, silent=False):
        if model is None:
            model = self.model_best
        model: AbstractModel = self.load_model(model)
        if X is None and model.val_score is None:
            raise AssertionError(f'Model {model.name} is not valid for generating feature importances on original training data because no validation data was used during training, please specify new test data to compute feature importances.')

        if X is None:
            if isinstance(model, WeightedEnsembleModel):
                if self.bagged_mode:
                    if raw:
                        raise AssertionError('`feature_stage=\'transformed\'` feature importance on the original training data is not yet supported when bagging is enabled, please specify new test data to compute feature importances.')
                    X = None
                    is_oof = True
                else:
                    if raw:
                        X = self.load_X_val()
                    else:
                        X = None
                    is_oof = False
            elif isinstance(model, BaggedEnsembleModel):
                if raw:
                    raise AssertionError('`feature_stage=\'transformed\'` feature importance on the original training data is not yet supported when bagging is enabled, please specify new test data to compute feature importances.')
                X = self.load_X_train()
                X = self.get_inputs_to_model(model=model, X=X, fit=True)
                is_oof = True
            else:
                X = self.load_X_val()
                if not raw:
                    X = self.get_inputs_to_model(model=model, X=X, fit=False)
                is_oof = False
        else:
            is_oof = False
            if not raw:
                X = self.get_inputs_to_model(model=model, X=X, fit=False)

        if y is None and X is not None:
            if is_oof:
                y = self.load_y_train()
            else:
                y = self.load_y_val()

        if raw:
            feature_importance = self._get_feature_importance_raw(model=model, X=X, y=y, features_to_use=features, subsample_size=subsample_size, silent=silent)
        else:
            feature_importance = model.compute_feature_importance(X=X, y=y, features_to_use=features, preprocess=False, subsample_size=subsample_size, is_oof=is_oof, silent=silent)
        return feature_importance

    # TODO: Can get feature importances of all children of model at no extra cost, requires scoring the values after predict_proba on each model
    #  Could solve by adding a self.score_all() function which takes model as input and also returns scores of all children models.
    #  This would be best solved after adding graph representation, it lives most naturally in AbstractModel
    # TODO: Can skip features which were pruned on all models that model depends on (Complex to implement, requires graph representation)
    # TODO: Note that raw importance will not equal non-raw importance for bagged models, even if raw features are identical to the model features.
    #  This is because for non-raw, we do an optimization where each fold model calls .compute_feature_importance(), and then the feature importances are averaged across the folds.
    #  This is different from raw, where the predictions of the folds are averaged and then feature importance is computed.
    #  Consider aligning these methods so they produce the same result.
    # The output of this function is identical to non-raw when model is level 0 and non-bagged
    def _get_feature_importance_raw(self, model, X, y, features_to_use=None, subsample_size=1000, transform_func=None, silent=False):
        time_start = time.time()
        if model is None:
            model = self.model_best
        model: AbstractModel = self.load_model(model)
        if features_to_use is None:
            features_to_use = list(X.columns)
        feature_count = len(features_to_use)

        if not silent:
            logger.log(20, f'Computing raw permutation importance for {feature_count} features on {model.name} ...')

        if (subsample_size is not None) and (len(X) > subsample_size):
            # Reset index to avoid error if duplicated indices.
            X = X.reset_index(drop=True)
            y = y.reset_index(drop=True)

            X = X.sample(subsample_size, random_state=0)
            y = y.loc[X.index]

        time_start_score = time.time()
        if transform_func is None:
            score_baseline = self.score(X=X, y=y, model=model)
        else:
            X_transformed = transform_func(X)
            score_baseline = self.score(X=X_transformed, y=y, model=model)
        time_score = time.time() - time_start_score

        if not silent:
            time_estimated = (feature_count + 1) * time_score + time_start_score - time_start
            logger.log(20, f'\t{round(time_estimated, 2)}s\t= Expected runtime')

        X_shuffled = shuffle_df_rows(X=X, seed=0)

        # Assuming X_test or X_val
        # TODO: Can check multiple features at a time only if non-OOF
        permutation_importance_dict = dict()
        X_to_check = X.copy()
        last_processed = None
        for feature in features_to_use:
            if last_processed is not None:  # resetting original values
                X_to_check[last_processed] = X[last_processed].values
            X_to_check[feature] = X_shuffled[feature].values
            if transform_func is None:
                score_feature = self.score(X=X_to_check, y=y, model=model)
            else:
                X_to_check_transformed = transform_func(X_to_check)
                score_feature = self.score(X=X_to_check_transformed, y=y, model=model)
            score_diff = score_baseline - score_feature
            permutation_importance_dict[feature] = score_diff
            last_processed = feature
        feature_importances = pd.Series(permutation_importance_dict).sort_values(ascending=False)

        if not silent:
            logger.log(20, f'\t{round(time.time() - time_start, 2)}s\t= Actual runtime')

        return feature_importances

    def get_models_load_info(self, model_names):
        model_names = copy.deepcopy(model_names)
        model_paths = {model_name: self.model_paths[model_name] for model_name in model_names}
        model_types = {model_name: self.model_types[model_name] for model_name in model_names}
        return model_names, model_paths, model_types

    # Sums the attribute value across all models that the provided model depends on, including itself.
    # For instance, this function can return the expected total predict_time of a model.
    # attribute is the name of the desired attribute to be summed, or a dictionary of model name -> attribute value if the attribute is not present in the graph.
    def get_model_attribute_full(self, model, attribute, func=sum):
        base_model_set = self.get_minimum_model_set(model)
        if isinstance(attribute, dict):
            is_dict = True
        else:
            is_dict = False
        if len(base_model_set) == 1:
            if is_dict:
                return attribute[model]
            else:
                return self.model_graph.nodes[base_model_set[0]][attribute]
        # attribute_full = 0
        attribute_lst = []
        for base_model in base_model_set:
            if is_dict:
                attribute_base_model = attribute[base_model]
            else:
                attribute_base_model = self.model_graph.nodes[base_model][attribute]
            if attribute_base_model is None:
                return None
            attribute_lst.append(attribute_base_model)
            # attribute_full += attribute_base_model
        if attribute_lst:
            attribute_full = func(attribute_lst)
        else:
            attribute_full = 0
        return attribute_full

    # Returns dictionary of model name -> attribute value for the provided attribute
    def get_model_attributes_dict(self, attribute):
        return nx.get_node_attributes(self.model_graph, attribute)

    # Gets the minimum set of models that the provided model depends on, including itself
    # Returns a list of model names
    def get_minimum_model_set(self, model) -> list:
        if not isinstance(model, str):
            model = model.name
        return list(nx.bfs_tree(self.model_graph, model, reverse=True))

    # Gets the minimum set of models that the provided models depend on, including themselves
    # Returns a list of model names
    def get_minimum_models_set(self, models: list) -> list:
        models_set = set()
        for model in models:
            models_set = models_set.union(self.get_minimum_model_set(model))
        return list(models_set)

    def leaderboard(self, extra_info=False):
        model_names = self.get_model_names_all()
        score_val = []
        fit_time_marginal = []
        pred_time_val_marginal = []
        stack_level = []
        fit_time = []
        pred_time_val = []
        can_infer = []
        fit_order = list(range(1,len(model_names)+1))
        score_val_dict = self.get_model_attributes_dict('val_score')
        fit_time_marginal_dict = self.get_model_attributes_dict('fit_time')
        predict_time_marginal_dict = self.get_model_attributes_dict('predict_time')
        for model_name in model_names:
            score_val.append(score_val_dict[model_name])
            fit_time_marginal.append(fit_time_marginal_dict[model_name])
            fit_time.append(self.get_model_attribute_full(model=model_name, attribute='fit_time'))
            pred_time_val_marginal.append(predict_time_marginal_dict[model_name])
            pred_time_val.append(self.get_model_attribute_full(model=model_name, attribute='predict_time'))
            stack_level.append(self.get_model_level(model_name))
            can_infer.append(self.model_graph.nodes[model_name]['can_infer'])

        model_info_dict = defaultdict(list)
        if extra_info:
            # TODO: feature_metadata
            # TODO: disk size
            # TODO: load time
            # TODO: Add persist_if_mem_safe() function to persist in memory all models if reasonable memory size (or a specific model+ancestors)
            # TODO: Add is_persisted() function to check which models are persisted in memory
            # TODO: package_dependencies, package_dependencies_full

            info = self.get_info(include_model_info=True)
            model_info = info['model_info']
            custom_model_info = {}
            for model_name in model_info:
                custom_info = {}
                bagged_info = model_info[model_name].get('bagged_info', {})
                custom_info['num_models'] = bagged_info.get('num_child_models', 1)
                custom_info['memory_size'] = bagged_info.get('max_memory_size', model_info[model_name]['memory_size'])
                custom_info['memory_size_min'] = bagged_info.get('min_memory_size', model_info[model_name]['memory_size'])
                custom_info['child_model_type'] = bagged_info.get('child_model_type', None)
                custom_info['child_hyperparameters'] = bagged_info.get('child_hyperparameters', None)
                custom_info['child_hyperparameters_fit'] = bagged_info.get('child_hyperparameters_fit', None)
                custom_info['child_AG_args_fit'] = bagged_info.get('child_AG_args_fit', None)
                custom_model_info[model_name] = custom_info

            model_info_keys = ['num_features', 'model_type', 'hyperparameters', 'hyperparameters_fit', 'AG_args_fit', 'features']
            model_info_sum_keys = []
            for key in model_info_keys:
                model_info_dict[key] = [model_info[model_name][key] for model_name in model_names]
                if key in model_info_sum_keys:
                    key_dict = {model_name: model_info[model_name][key] for model_name in model_names}
                    model_info_dict[key + '_full'] = [self.get_model_attribute_full(model=model_name, attribute=key_dict) for model_name in model_names]

            model_info_keys = ['num_models', 'memory_size', 'memory_size_min', 'child_model_type', 'child_hyperparameters', 'child_hyperparameters_fit', 'child_AG_args_fit']
            model_info_full_keys = {'memory_size': [('memory_size_w_ancestors', sum)], 'memory_size_min': [('memory_size_min_w_ancestors', max)], 'num_models': [('num_models_w_ancestors', sum)]}
            for key in model_info_keys:
                model_info_dict[key] = [custom_model_info[model_name][key] for model_name in model_names]
                if key in model_info_full_keys:
                    key_dict = {model_name: custom_model_info[model_name][key] for model_name in model_names}
                    for column_name, func in model_info_full_keys[key]:
                        model_info_dict[column_name] = [self.get_model_attribute_full(model=model_name, attribute=key_dict, func=func) for model_name in model_names]

            ancestors = [list(nx.dag.ancestors(self.model_graph, model_name)) for model_name in model_names]
            descendants = [list(nx.dag.descendants(self.model_graph, model_name)) for model_name in model_names]

            model_info_dict['num_ancestors'] = [len(ancestor_lst) for ancestor_lst in ancestors]
            model_info_dict['num_descendants'] = [len(descendant_lst) for descendant_lst in descendants]
            model_info_dict['ancestors'] = ancestors
            model_info_dict['descendants'] = descendants

        df = pd.DataFrame(data={
            'model': model_names,
            'score_val': score_val,
            'pred_time_val': pred_time_val,
            'fit_time': fit_time,
            'pred_time_val_marginal': pred_time_val_marginal,
            'fit_time_marginal': fit_time_marginal,
            'stack_level': stack_level,
            'can_infer': can_infer,
            'fit_order': fit_order,
            **model_info_dict,
        })
        df_sorted = df.sort_values(by=['score_val', 'pred_time_val', 'model'], ascending=[False, True, False]).reset_index(drop=True)

        df_columns_lst = df_sorted.columns.tolist()
        explicit_order = [
            'model',
            'score_val',
            'pred_time_val',
            'fit_time',
            'pred_time_val_marginal',
            'fit_time_marginal',
            'stack_level',
            'can_infer',
            'fit_order',
            'num_features',
            'num_models',
            'num_models_w_ancestors',
            'memory_size',
            'memory_size_w_ancestors',
            'memory_size_min',
            'memory_size_min_w_ancestors',
            'num_ancestors',
            'num_descendants',
            'model_type',
            'child_model_type'
        ]
        explicit_order = [column for column in explicit_order if column in df_columns_lst]
        df_columns_other = [column for column in df_columns_lst if column not in explicit_order]
        df_columns_new = explicit_order + df_columns_other
        df_sorted = df_sorted[df_columns_new]

        return df_sorted

    def get_info(self, include_model_info=False):
        num_models_trained = len(self.get_model_names_all())
        if self.model_best is not None:
            best_model = self.model_best
        else:
            try:
                best_model = self.get_model_best()
            except AssertionError:
                best_model = None
        if best_model is not None:
            best_model_score_val = self.model_performance.get(best_model)
            best_model_stack_level = self.get_model_level(best_model)
        else:
            best_model_score_val = None
            best_model_stack_level = None
        # fit_time = None
        num_bagging_folds = self.kfolds
        max_core_stack_level = self.get_max_level('core')
        max_stack_level = self.get_max_level_all()

        problem_type = self.problem_type
        eval_metric = self.eval_metric.name
        stopping_metric = self.stopping_metric.name
        time_train_start = self._time_train_start
        num_rows_train = self.num_rows_train
        num_cols_train = self.num_cols_train
        num_classes = self.num_classes
        # TODO:
        #  Disk size of models
        #  Raw feature count
        #  HPO time
        #  Bag time
        #  Feature prune time
        #  Exception count / models failed count
        #  True model count (models * kfold)
        #  AutoGluon version fit on
        #  Max memory usage
        #  CPU count used / GPU count used

        info = {
            'time_train_start': time_train_start,
            'num_rows_train': num_rows_train,
            'num_cols_train': num_cols_train,
            'num_classes': num_classes,
            'problem_type': problem_type,
            'eval_metric': eval_metric,
            'stopping_metric': stopping_metric,
            'best_model': best_model,
            'best_model_score_val': best_model_score_val,
            'best_model_stack_level': best_model_stack_level,
            'num_models_trained': num_models_trained,
            'num_bagging_folds': num_bagging_folds,
            'max_stack_level': max_stack_level,
            'max_core_stack_level': max_core_stack_level,
            'model_stack_info': self.models_level.copy(),
        }

        if include_model_info:
            info['model_info'] = self.get_models_info()

        return info

    def get_models_info(self, models=None):
        if models is None:
            models = self.get_model_names_all()
        model_info_dict = dict()
        for model in models:
            if isinstance(model, str):
                if model in self.models.keys():
                    model = self.models[model]
            if isinstance(model, str):
                model_type = self.model_types[model]
                model_path = self.model_paths[model]
                model_info_dict[model] = model_type.load_info(path=model_path)
            else:
                model_info_dict[model.name] = model.get_info()
        return model_info_dict

    def reduce_memory_size(self, remove_data=True, remove_fit_stack=False, remove_fit=True, remove_info=False, requires_save=True, reduce_children=False, **kwargs):
        if remove_data and self.is_data_saved:
            data_files = [
                self.path_data + 'X_train.pkl',
                self.path_data + 'X_val.pkl',
                self.path_data + 'y_train.pkl',
                self.path_data + 'y_val.pkl',
            ]
            for data_file in data_files:
                try:
                    os.remove(data_file)
                except FileNotFoundError:
                    pass
            if requires_save:
                self.is_data_saved = False
            try:
                os.rmdir(self.path_data)
            except OSError:
                pass
            try:
                os.rmdir(self.path_utils)
            except OSError:
                pass
        models = self.get_model_names_all()
        for model in models:
            model = self.load_model(model)
            model.reduce_memory_size(remove_fit_stack=remove_fit_stack, remove_fit=remove_fit, remove_info=remove_info, requires_save=requires_save, reduce_children=reduce_children, **kwargs)
            if requires_save:
                self.save_model(model, reduce_memory=False)
        if requires_save:
            self.save()

    # TODO: Also enable deletion of models which didn't succeed in training (files may still be persisted)
    #  This includes the original HPO fold for stacking
    # Deletes specified models from trainer and from disk (if delete_from_disk=True).
    def delete_models(self, models_to_keep=None, models_to_delete=None, allow_delete_cascade=False, delete_from_disk=True, dry_run=True):
        if models_to_keep is not None and models_to_delete is not None:
            raise ValueError('Exactly one of [models_to_keep, models_to_delete] must be set.')
        if models_to_keep is not None:
            if not isinstance(models_to_keep, list):
                models_to_keep = [models_to_keep]
            minimum_model_set = set()
            for model in models_to_keep:
                minimum_model_set.update(self.get_minimum_model_set(model))
            minimum_model_set = list(minimum_model_set)
            models_to_remove = [model for model in self.get_model_names_all() if model not in minimum_model_set]
        elif models_to_delete is not None:
            if not isinstance(models_to_delete, list):
                models_to_delete = [models_to_delete]
            minimum_model_set = set(models_to_delete)
            minimum_model_set_orig = copy.deepcopy(minimum_model_set)
            for model in models_to_delete:
                minimum_model_set.update(nx.algorithms.dag.descendants(self.model_graph, model))
            if not allow_delete_cascade:
                if minimum_model_set != minimum_model_set_orig:
                    raise AssertionError('models_to_delete contains models which cause a delete cascade due to other models being dependent on them. Set allow_delete_cascade=True to enable the deletion.')
            minimum_model_set = list(minimum_model_set)
            models_to_remove = [model for model in self.get_model_names_all() if model in minimum_model_set]
        else:
            raise ValueError('Exactly one of [models_to_keep, models_to_delete] must be set.')

        if dry_run:
            logger.log(30, f'Dry run enabled, AutoGluon would have deleted the following models: {models_to_remove}')
            if delete_from_disk:
                for model in models_to_remove:
                    model = self.load_model(model)
                    logger.log(30, f'\tDirectory {model.path} would have been deleted.')
            logger.log(30, f'To perform the deletion, set dry_run=False')
            return

        self.model_graph.remove_nodes_from(models_to_remove)
        for model in models_to_remove:
            if model in self.models:
                self.models.pop(model)

        models_kept = self.get_model_names_all()
        # TODO: Refactor this part, link models_level to model_graph
        for key in self.models_level:
            for level in self.models_level[key]:
                self.models_level[key][level] = [model for model in self.models_level[key][level] if model in models_kept]

        if self.model_best is not None and self.model_best not in models_kept:
            try:
                self.model_best = self.get_model_best()
            except AssertionError:
                self.model_best = None

        # TODO: Delete from all the other model dicts
        self.save()
        if delete_from_disk:
            for model in models_to_remove:
                model = self.load_model(model)
                model.delete_from_disk()

    @classmethod
    def load(cls, path, reset_paths=False, compression_fn=None, compression_fn_kwargs=None):
        load_path = path + cls.trainer_file_name
        if not reset_paths:
            return load_pkl.load(path=load_path, compression_fn=compression_fn, compression_fn_kwargs=compression_fn_kwargs)
        else:
            obj = load_pkl.load(path=load_path, compression_fn=compression_fn, compression_fn_kwargs=compression_fn_kwargs)
            obj.set_contexts(path)
            obj.reset_paths = reset_paths
            return obj

    @classmethod
    def load_info(cls, path, reset_paths=False, load_model_if_required=True):
        load_path = path + cls.trainer_info_name
        try:
            return load_pkl.load(path=load_path)
        except:
            if load_model_if_required:
                trainer = cls.load(path=path, reset_paths=reset_paths)
                return trainer.get_info()
            else:
                raise

    def save_info(self, include_model_info=False):
        info = self.get_info(include_model_info=include_model_info)

        save_pkl.save(path=self.path + self.trainer_info_name, object=info)
        save_json.save(path=self.path + self.trainer_info_json_name, obj=info)
        return info

    def _process_hyperparameters(self, hyperparameters, ag_args_fit=None, excluded_model_types=None):
        if ag_args_fit is None:
            ag_args_fit = {}
        if excluded_model_types is None:
            excluded_model_types = []
        if excluded_model_types:
            logger.log(20, f'Excluded Model Types: {excluded_model_types}')
        hyperparameters = copy.deepcopy(hyperparameters)
        hyperparameters_valid = dict()

        has_levels = False
        top_level_keys = hyperparameters.keys()
        for key in top_level_keys:
            if isinstance(key, int) or key == 'default':
                has_levels = True
        if not has_levels:
            hyperparameters = {'default': hyperparameters}
        top_level_keys = hyperparameters.keys()
        for key in top_level_keys:
            hyperparameters_valid[key] = {}
            for subkey in hyperparameters[key].keys():
                if subkey in excluded_model_types:
                    logger.log(20, f"\tFound '{subkey}' model in hyperparameters, but '{subkey}' is present in `excluded_model_types` and will be removed.")
                    continue  # Don't include excluded models
                if not isinstance(hyperparameters[key][subkey], list):
                    hyperparameters[key][subkey] = [hyperparameters[key][subkey]]
                models_expanded = []
                for i, model in enumerate(hyperparameters[key][subkey]):
                    if isinstance(model, str):
                        candidate_models = get_preset_custom(name=model, problem_type=self.problem_type, num_classes=self.num_classes)
                    else:
                        candidate_models = [model]
                    valid_models = []
                    for candidate in candidate_models:
                        is_valid = True
                        if '_ag_args' in candidate:  # Legacy keyword from autogluon<=0.0.11
                            if AG_ARGS not in candidate:
                                candidate[AG_ARGS] = candidate['_ag_args']
                                candidate.pop('_ag_args')
                        if AG_ARGS in candidate:
                            model_valid_problem_types = candidate[AG_ARGS].get('problem_types', None)
                            if model_valid_problem_types is not None:
                                if self.problem_type not in model_valid_problem_types:
                                    is_valid = False
                        if ag_args_fit:
                            model_ag_fit_args = candidate.get(AG_ARGS_FIT, {})
                            for ag_fit_key in ag_args_fit:
                                if ag_fit_key not in model_ag_fit_args:
                                    model_ag_fit_args[ag_fit_key] = ag_args_fit[ag_fit_key]
                            candidate[AG_ARGS_FIT] = model_ag_fit_args
                        if is_valid:
                            valid_models.append(candidate)
                    models_expanded += valid_models

                hyperparameters_valid[key][subkey] = models_expanded
        if 'default' not in hyperparameters_valid.keys():
            level_keys = [key for key in hyperparameters_valid.keys() if isinstance(key, int)]
            max_level_key = max(level_keys)
            hyperparameters_valid['default'] = copy.deepcopy(hyperparameters_valid[max_level_key])
        return hyperparameters_valid

    def distill(self, X_train=None, y_train=None, X_val=None, y_val=None,
                time_limits=None, hyperparameters=None, holdout_frac=None, verbosity=None,
                models_name_suffix=None, teacher_preds='soft',
                augmentation_data=None, augment_method='spunge', augment_args={'size_factor':5,'max_size':int(1e5)}):
        """ Various distillation algorithms.
            Args:
                X_train, y_train: pd.DataFrame and pd.Series of training data.
                    If None, original training data used during TabularPrediction.fit() will be loaded.
                    This data is split into train/validation if X_val, y_val are None.
                X_val, y_val: pd.DataFrame and pd.Series of validation data.
                time_limits, hyperparameters, holdout_frac: defined as in TabularPrediction.fit()
                teacher_preds (None or str): If None, we only train with original labels (no data augmentation, overrides augment_method)
                    If 'hard', labels are hard teacher predictions given by: teacher.predict()
                    If 'soft', labels are soft teacher predictions given by: teacher.predict_proba()
                    Note: 'hard' and 'soft' are equivalent for regression problems.
                    If augment_method specified, teacher predictions are only used to label augmented data (training data keeps original labels).
                    To apply label-smoothing: teacher_preds='onehot' will use original training data labels converted to one-hots for multiclass (no data augmentation).  # TODO: expose smoothing-hyperparameter.
                models_name_suffix (str): Suffix to append to each student model's name, new names will look like: 'MODELNAME_dstl_SUFFIX'
                augmentation_data: pd.DataFrame of additional data to use as "augmented data" (does not contain labels).
                    When specified, augment_method, augment_args are ignored, and this is the only augmented data that is used (teacher_preds cannot be None).
                augment_method (None or str): specifies which augmentation strategy to utilize. Options: [None, 'spunge','munge']
                    If None, no augmentation gets applied.
                }
                augment_args (dict): args passed into the augmentation function corresponding to augment_method.
        """
        if verbosity is None:
            verbosity = self.verbosity

        hyperparameter_tune = False  # TODO: add as argument with scheduler options.
        if augmentation_data is not None and teacher_preds is None:
            raise ValueError("augmentation_data must be None if teacher_preds is None")

        logger.log(20, f"Distilling with teacher_preds={str(teacher_preds)}, augment_method={str(augment_method)} ...")
        if X_train is None:
            if y_train is not None:
                raise ValueError("X cannot be None when y specified.")
            X_train = self.load_X_train()
            if not self.bagged_mode:
                try:
                    X_val = self.load_X_val()
                except FileNotFoundError:
                    pass

        if y_train is None:
            y_train = self.load_y_train()
            if not self.bagged_mode:
                try:
                    y_val = self.load_y_val()
                except FileNotFoundError:
                    pass

        if X_val is None:
            if y_val is not None:
                raise ValueError("X_val cannot be None when y_val specified.")
            if holdout_frac is None:
                holdout_frac = default_holdout_frac(len(X_train), hyperparameter_tune)
            X_train, X_val, y_train, y_val = generate_train_test_split(X_train, y_train, problem_type=self.problem_type, test_size=holdout_frac)

        y_val_og = y_val.copy()
        og_bagged_mode = self.bagged_mode
        og_verbosity = self.verbosity
        self.bagged_mode = False  # turn off bagging
        self.verbosity = verbosity  # change verbosity for distillation

        if teacher_preds is None or teacher_preds == 'onehot':
            augment_method = None
            logger.log(20, "Training students without a teacher model. Set teacher_preds = 'soft' or 'hard' to distill using the best AutoGluon predictor as teacher.")

        if teacher_preds in ['onehot','soft']:
            y_train = format_distillation_labels(y_train, self.problem_type, self.num_classes)
            y_val = format_distillation_labels(y_val, self.problem_type, self.num_classes)

        if augment_method is None and augmentation_data is None:
            if teacher_preds == 'hard':
                y_pred = pd.Series(self.predict(X_train))
                if (self.problem_type != REGRESSION) and (len(y_pred.unique()) < len(y_train.unique())):  # add missing labels
                    logger.log(15, "Adding missing labels to distillation dataset by including some real training examples")
                    indices_to_add = []
                    for clss in y_train.unique():
                        if clss not in y_pred.unique():
                            logger.log(15, f"Fetching a row with label={clss} from training data")
                            clss_index = y_train[y_train == clss].index[0]
                            indices_to_add.append(clss_index)
                    X_extra = X_train.loc[indices_to_add].copy()
                    y_extra = y_train.loc[indices_to_add].copy()  # these are actually real training examples
                    X_train = pd.concat([X_train, X_extra])
                    y_pred = pd.concat([y_pred, y_extra])
                y_train = y_pred
            elif teacher_preds == 'soft':
                y_train = self.predict_proba(X_train)
                if self.problem_type == MULTICLASS:
                    y_train = pd.DataFrame(y_train)
                else:
                    y_train = pd.Series(y_train)
        else:
            X_aug = augment_data(X_train=X_train, feature_metadata=self.feature_metadata,
                                augmentation_data=augmentation_data, augment_method=augment_method, augment_args=augment_args)
            if len(X_aug) > 0:
                if teacher_preds == 'hard':
                    y_aug = pd.Series(self.predict(X_aug))
                elif teacher_preds == 'soft':
                    y_aug = self.predict_proba(X_aug)
                    if self.problem_type == MULTICLASS:
                        y_aug = pd.DataFrame(y_aug)
                    else:
                        y_aug = pd.Series(y_aug)
                else:
                    raise ValueError(f"Unknown teacher_preds specified: {teacher_preds}")

                X_train = pd.concat([X_train, X_aug])
                y_train = pd.concat([y_train, y_aug])

        X_train.reset_index(drop=True, inplace=True)
        y_train.reset_index(drop=True, inplace=True)

        student_suffix = '_DSTL'  # all student model names contain this substring
        if models_name_suffix is not None:
            student_suffix = student_suffix + "_" + models_name_suffix

        if hyperparameters is None:
            hyperparameters = copy.deepcopy(self.hyperparameters)
            student_model_types = ['GBM','CAT','NN','RF']  # only model types considered for distillation
            default_level_key = 'default'
            if default_level_key in hyperparameters:
                hyperparameters[default_level_key] = {key: hyperparameters[default_level_key][key] for key in hyperparameters[default_level_key] if key in student_model_types}
            else:
                hyperparameters ={key: hyperparameters[key] for key in hyperparameters if key in student_model_types}
                if len(hyperparameters) == 0:
                    raise ValueError("Distillation not yet supported for fit() with per-stack level hyperparameters. "
                        "Please either manually specify `hyperparameters` in `distill()` or call `fit()` again without per-level hyperparameters before distillation."
                        "Also at least one of the following model-types must be present in hyperparameters: ['GBM','CAT','NN','RF']")
        else:
            hyperparameters = self._process_hyperparameters(hyperparameters=hyperparameters, ag_args_fit=None, excluded_model_types=None)  # TODO: consider exposing ag_args_fit, excluded_model_types as distill() arguments.
        if teacher_preds is None or teacher_preds == 'hard':
            models_distill = get_preset_models(path=self.path, problem_type=self.problem_type,
                                eval_metric=self.eval_metric, stopping_metric=self.stopping_metric,
                                num_classes=self.num_classes, hyperparameters=hyperparameters, name_suffix=student_suffix)
        else:
            models_distill = get_preset_models_distillation(path=self.path, problem_type=self.problem_type,
                                eval_metric=self.eval_metric, stopping_metric=self.stopping_metric,
                                num_classes=self.num_classes, hyperparameters=hyperparameters, name_suffix=student_suffix)
            if self.problem_type != REGRESSION:
                self.regress_preds_asprobas = True

        time_train_start = time.time()
        distilled_model_names = []
        for model in models_distill:
            time_left = None
            if time_limits is not None:
                time_start_model = time.time()
                time_left = time_limits - (time_start_model - time_train_start)

            logger.log(15, f"Distilling student {str(model.name)} with teacher_preds={str(teacher_preds)}, augment_method={str(augment_method)}...")
            models = self.train_single_full(X_train=X_train, y_train=y_train, X_val=X_val, y_val=y_val, model=model,
                                            hyperparameter_tune=False, stack_name=self.distill_stackname, time_limit=time_left)
            for model_name in models:  # finally measure original metric on validation data and overwrite stored val_scores
                model_score = self.score(X_val, y_val_og, model=model_name)
                self.model_performance[model_name] = model_score
                model_obj = self.load_model(model_name)
                model_obj.val_score = model_score
                model_obj.save()  # TODO: consider omitting for sake of efficiency
                self.model_graph.nodes[model_name]['val_score'] = model_score
                distilled_model_names.append(model_name)
                logger.log(20, '\t' + str(round(model_obj.val_score, 4)) + '\t = Validation ' + self.eval_metric.name + ' score')
        # reset trainer to old state before distill() was called:
        self.bagged_mode = og_bagged_mode  # TODO: Confirm if safe to train future models after training models in both bagged and non-bagged modes
        self.verbosity = og_verbosity
        return distilled_model_names<|MERGE_RESOLUTION|>--- conflicted
+++ resolved
@@ -41,12 +41,8 @@
 
     def __init__(self, path: str, problem_type: str, scheduler_options=None, eval_metric=None, stopping_metric=None,
                  num_classes=None, low_memory=False, feature_metadata=None, kfolds=0, n_repeats=1,
-<<<<<<< HEAD
                  stack_ensemble_levels=0, time_limit=None, save_data=False, save_bagged_folds=True, random_seed=0, verbosity=2,
                  compression_fn=None, compression_fn_kwargs=None):
-=======
-                 stack_ensemble_levels=0, save_data=False, save_bagged_folds=True, random_seed=0, verbosity=2):
->>>>>>> 28f5df3a
         self.path = path
         self.problem_type = problem_type
         self.feature_metadata = feature_metadata
