--- conflicted
+++ resolved
@@ -28,11 +28,8 @@
         self.trainer_type = trainer_type
 
     # TODO: Add trainer_kwargs to simplify parameter count and extensibility
-<<<<<<< HEAD
-    def fit(self, X: DataFrame, X_val: DataFrame = None, X_unlabeled: DataFrame = None,scheduler_options=None, hyperparameter_tune=True,
-=======
-    def _fit(self, X: DataFrame, X_val: DataFrame = None, scheduler_options=None, hyperparameter_tune=False,
->>>>>>> b96e678c
+
+    def fit(self, X: DataFrame, X_val: DataFrame = None, X_unlabeled: DataFrame = None,scheduler_options=None, hyperparameter_tune=False,
             feature_prune=False, holdout_frac=0.1, num_bagging_folds=0, num_bagging_sets=1, stack_ensemble_levels=0,
             hyperparameters=None, ag_args_fit=None, excluded_model_types=None, time_limit=None, save_data=False, save_bagged_folds=True, verbosity=2, unlabeled_data=None):
         """ Arguments:
@@ -151,12 +148,6 @@
 
         if self.label_cleaner.num_classes is not None:
             logger.log(20, f'Train Data Class Count: {self.label_cleaner.num_classes}')
-<<<<<<< HEAD
-     
-        X, y = self.extract_label(X)
-        y = self.label_cleaner.transform(y)
-=======
->>>>>>> b96e678c
 
         if X_val is not None and self.label in X_val.columns:
             X_val = self.cleaner.transform(X_val)
