--- conflicted
+++ resolved
@@ -1,7 +1,6 @@
 import json
 import logging
 from collections import OrderedDict
-from typing import Dict
 
 __all__ = ['BaseSearcher', 'RandomSampling']
 
@@ -9,25 +8,14 @@
 
 
 class BaseSearcher(object):
-<<<<<<< HEAD
     """Base Searcher (A virtual class to inherit from)
 
     Args:
-=======
-    """The config generator determines how new configurations are sampled. This can take
-    very different levels of complexity, from random sampling to the construction of complex
-    empirical prediction models for promising configurations.
-    """
-
-    def __init__(self, configspace):
-        """Basic Searcher
-        Parameters:
-        -----------
->>>>>>> 36a4065c
         configspace: ConfigSpace.ConfigurationSpace
             The configuration space to sample from. It contains the full
             specification of the Hyperparameters with their priors
     """
+
     def __init__(self, configspace):
         self.configspace = configspace
         self._results = OrderedDict()
@@ -87,12 +75,8 @@
         >>> searcher = RandomSampling(cs)
         >>> searcher.get_config()
     """
-<<<<<<< HEAD
+
     def get_config(self):
-=======
-
-    def get_config(self, budget=None) -> Dict:
->>>>>>> 36a4065c
         """Function to sample a new configuration
         This function is called inside Hyperband to query a new configuration
 
@@ -100,22 +84,11 @@
             returns: (config, info_dict)
                 must return a valid configuration and a (possibly empty) info dict
         """
-<<<<<<< HEAD
         new_config = self.configspace.sample_configuration().get_dictionary()
         while json.dumps(new_config) in self._results.keys():
             new_config = self.configspace.sample_configuration().get_dictionary()
         self._results[json.dumps(new_config)] = None
         return new_config
-=======
-        # TODO : The config that comes here has dict keys with a prefix. Split and re-create the dict.
-        config_dict = dict()
-
-        for key, val in self.configspace.sample_configuration().get_dictionary().items():
-            key = key.split(':')[1]
-            config_dict[key] = val
-
-        return config_dict
->>>>>>> 36a4065c
 
     def update(self, *args, **kwargs):
         """Update the searcher with the newest metric report
