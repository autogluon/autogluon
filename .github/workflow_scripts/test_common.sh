--- conflicted
+++ resolved
@@ -10,13 +10,9 @@
 install_common
 
 cd common/
-<<<<<<< HEAD
-python3 -m pytest --junitxml=results.xml --runslow "$ADDITIONAL_TEST_ARGS" tests
-=======
 if [ -n "$ADDITIONAL_TEST_ARGS" ]
 then
     python3 -m pytest --junitxml=results.xml --runslow "$ADDITIONAL_TEST_ARGS" tests
 else
     python3 -m pytest --junitxml=results.xml --runslow tests
-fi
->>>>>>> 70888f8f
+fi