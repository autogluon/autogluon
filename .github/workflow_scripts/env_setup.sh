function setup_build_env {
    python3 -m pip install --upgrade pip
    python3 -m pip install tox
    python3 -m pip install flake8
    python3 -m pip install "black>=22.3,<23.0"
    python3 -m pip install isort>=5.10
    python3 -m pip install bandit
    python3 -m pip install packaging
}

function setup_build_contrib_env {
    python3 -m pip install --upgrade pip
    python3 -m pip install -r $(dirname "$0")/../../docs/requirements_doc.txt
    python3 -m pip install git+https://github.com/zhanghang1989/d2l-book
    export AG_DOCS=1
    export AUTOMM_TUTORIAL_MODE=1 # Disable progress bar in AutoMMPredictor
}

function setup_torch_gpu {
<<<<<<< HEAD
    PIP_EXTRA_INDEX_URL=https://download.pytorch.org/whl/cu118 reinstall_torch
=======
    # Security-patched torch.
    python3 -m pip install torch==1.13.1+cu117 torchvision==0.14.1+cu117 torchaudio==0.13.1+cu117 --extra-index-url https://download.pytorch.org/whl/cu117
>>>>>>> b3af6a2c
}

function setup_torch_cpu {
    PIP_EXTRA_INDEX_URL=https://download.pytorch.org/whl/cpu reinstall_torch
}

function setup_torch_gpu_non_linux {
<<<<<<< HEAD
    setup_torch_gpu
=======
    pip3 install torch==1.13.1+cu117 torchvision==0.14.1+cu117 --extra-index-url https://download.pytorch.org/whl/cu117
>>>>>>> b3af6a2c
}

function setup_torch_cpu_non_linux {
    setup_torch_cpu
}

function reinstall_torch {
    pip3 install --force-reinstall torchvision~=0.15.1
}

function setup_hf_model_mirror {
    pip3 install PyYAML
    SUB_FOLDER="$1"
    python3 $(dirname "$0")/setup_hf_model_mirror.py --model_list_file $(dirname "$0")/../../multimodal/tests/hf_model_list.yaml --sub_folder $SUB_FOLDER
}

function install_local_packages {
    while(($#)) ; do
        python3 -m pip install --upgrade -e $1
        shift
    done
}

function install_tabular {
    python3 -m pip install --upgrade pygraphviz
    install_local_packages "tabular/$1"
}

function install_tabular_platforms {
    # pygraphviz will be installed with conda in platform tests
    install_local_packages "tabular/$1"
}

function install_multimodal_no_groundingdino {
    # groundingdino has issue when installing on Windows
    # https://github.com/IDEA-Research/GroundingDINO/issues/57
    source $(dirname "$0")/setup_mmcv.sh
    
    # launch different process for each test to make sure memory is released
    python3 -m pip install --upgrade pytest-xdist
    install_local_packages "multimodal/$1"
    setup_mmcv
    # python3 -m pip install --upgrade "mmocr<1.0"  # not compatible with mmcv 2.0
}

function install_multimodal {
    source $(dirname "$0")/setup_mmcv.sh
    source $(dirname "$0")/setup_groundingdino.sh
    
    # launch different process for each test to make sure memory is released
    python3 -m pip install --upgrade pytest-xdist
    install_local_packages "multimodal/$1"
    setup_mmcv
    # python3 -m pip install --upgrade "mmocr<1.0"  # not compatible with mmcv 2.0
    setup_groundingdino
}

function install_all {
    install_local_packages "common/[tests]" "core/[all]" "features/" "tabular/[all,tests]" "timeseries/[all,tests]" "eda/[tests]"
    install_multimodal "[tests]"
    install_local_packages "autogluon/"
}

function install_all_windows {
    install_local_packages "common/[tests]" "core/[all]" "features/" "tabular/[all,tests]" "timeseries/[all,tests]" "eda/[tests]"
    install_multimodal_no_groundingdino "[tests]"
    install_local_packages "autogluon/"
}

function install_all_no_tests {
    install_local_packages "common/" "core/[all]" "features/" "tabular/[all]" "timeseries/[all]" "eda/"
    install_multimodal
    install_local_packages "autogluon/"
}

function build_pkg {
    while(($#)) ; do
        cd "$1"/
        python setup.py sdist bdist_wheel
        cd ..
        shift
    done
}

function build_all {
    build_pkg "common" "core" "features" "tabular" "multimodal" "timeseries" "autogluon" "eda"
}<|MERGE_RESOLUTION|>--- conflicted
+++ resolved
@@ -17,24 +17,14 @@
 }
 
 function setup_torch_gpu {
-<<<<<<< HEAD
     PIP_EXTRA_INDEX_URL=https://download.pytorch.org/whl/cu118 reinstall_torch
-=======
-    # Security-patched torch.
-    python3 -m pip install torch==1.13.1+cu117 torchvision==0.14.1+cu117 torchaudio==0.13.1+cu117 --extra-index-url https://download.pytorch.org/whl/cu117
->>>>>>> b3af6a2c
 }
 
 function setup_torch_cpu {
-    PIP_EXTRA_INDEX_URL=https://download.pytorch.org/whl/cpu reinstall_torch
 }
 
 function setup_torch_gpu_non_linux {
-<<<<<<< HEAD
     setup_torch_gpu
-=======
-    pip3 install torch==1.13.1+cu117 torchvision==0.14.1+cu117 --extra-index-url https://download.pytorch.org/whl/cu117
->>>>>>> b3af6a2c
 }
 
 function setup_torch_cpu_non_linux {
