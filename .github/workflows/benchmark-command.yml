# Workflow to trigger benchmarking, cleaning, aggregation of the PR and evaluating w.r.t master branch, results on dashboard
name: Benchmark Pull Request
on:
  workflow_dispatch:
    inputs:
      repository:
        description: 'The repository from which the slash command was dispatched'
        required: true
      comment-id:
        description: 'The comment-id of the slash command'
        required: true
      pr-sha:
        description: 'The pr-sha of which the slash command was dispatched'
        required: true
      module:
        description: 'Which module to run the benchmark on'
        required: true
        options:
          - tabular
          - timeseries
          - multimodal
      preset:
        description: 'Preset to run for tabular'
        required: true
        options:
          - best
          - high
          - good
          - medium
          - dev
          - stable
      benchmark:
        description: 'Benchmark to run'
        required: true
        options:
          - tabular_full
          - tabular_test
          - tabular_small
          - timeseries_small
          - none
      time_limit:
        description: 'Time limit for the benchmark to run'
        required: true
        options:
          - 1h
          - 4h
          - 8h
          - 16h
          - 24h
          - 10m4c
          - g4_12x
      folds:
        description: 'Number of folds to run'
        required: false
      branch_or_pr_number:
        description: 'Branch or PR number to run the benchmark on'
        required: true
      fork_info:
<<<<<<< HEAD
        description: 'Get forked repository name and branch'
=======
        description: 'Get the forked PR repository name and branch, e.g. username/autogluon|test_branch'
>>>>>>> 66482607
        required: true
      
permissions:
  id-token: write
  contents: read

jobs:
  setup:
    runs-on: ubuntu-latest
    steps:
      - name: Create URL to the run output
        if: (github.event_name == 'workflow_dispatch')
        id: vars
        run: echo ::set-output name=run-url::https://github.com/$GITHUB_REPOSITORY/actions/runs/$GITHUB_RUN_ID

      - name: Create comment
        if: (github.event_name == 'workflow_dispatch')
        uses: peter-evans/create-or-update-comment@v1
        with:
          token: ${{ secrets.PAT }}
          repository: ${{ github.event.inputs.repository }}
          comment-id: ${{ github.event.inputs.comment-id }}
          body: |
            [Benchmark Output][1]

            [1]: ${{ steps.vars.outputs.run-url }}
  
  generate_amlb_user_dir:
    needs: setup
    runs-on: ubuntu-latest
    steps:
      - name: Checkout repository
        uses: actions/checkout@v2
      - name: Setup Env Vars
        uses: ./.github/actions/setup-env-vars
      - name: Configure AWS Credentials
        uses: aws-actions/configure-aws-credentials@v1
        with:
          role-to-assume: arn:aws:iam::369469875935:role/AutoGluonCIBenchmarkConfig
          role-duration-seconds: 3600
          aws-region: us-east-1
      - name: Extract Fork Info
        id: parse_fork_info
        env:
          FORK_INFO: ${{ github.event.inputs.fork_info }}
        run: |
          IFS="|" read -r fork_name fork_branch <<< "$FORK_INFO"
          echo "FORK_NAME=$fork_name" >> $GITHUB_OUTPUT
          echo "FORK_BRANCH=$fork_branch" >> $GITHUB_OUTPUT
      - name: Generate AMLB User Dir - {{ github.event.inputs.module }}
        run: |
          /bin/bash CI/bench/generate_amlb_user_dir.sh ${{ github.event.inputs.module }} ${{ steps.parse_fork_info.outputs.FORK_NAME }} ${{ steps.parse_fork_info.outputs.FORK_BRANCH }} ${{ github.sha }} "" ${{ github.event.inputs.folds }}

  benchmark:
    needs: generate_amlb_user_dir
    runs-on: ubuntu-latest
    defaults:
      run:
        shell: bash
    steps:
      - name: Free Disk Space (Ubuntu)
        # uses: jlumbroso/free-disk-space@v1.2.0
        uses: hirnidrin/free-disk-space@main  # revert back once fix in https://github.com/jlumbroso/free-disk-space/pull/11
        with:
          tool-cache: false
          android: true
          dotnet: true
          haskell: true
          large-packages: true
          docker-images: true
          swap-storage: true
      - name: Checkout repository for PR
        if: (github.event_name == 'workflow_dispatch')
        uses: actions/checkout@v2
        with:
          ref: ${{ github.event.inputs.pr-sha }}
      - name: Checkout repository for nightly test
        if: (github.event_name == 'schedule')
        uses: actions/checkout@v2
      - name: Setup Python
        uses: actions/setup-python@v1
        with:
          python-version: '3.9'
      - name: Setup npm
        uses: actions/setup-node@v3
        with:
          node-version: 'latest'
      - name: Configure AWS Credentials
        uses: aws-actions/configure-aws-credentials@v1
        with:
          role-to-assume: arn:aws:iam::369469875935:role/AutoGluonCIBenchmark
          role-duration-seconds: 36000
          aws-region: us-east-1
      - name: Extract Fork Info
        id: parse_fork_info
        env:
          FORK_INFO: ${{ github.event.inputs.fork_info }}
        run: |
          IFS="|" read -r fork_name fork_branch <<< "$FORK_INFO"
          echo "FORK_NAME=$fork_name" >> $GITHUB_OUTPUT
          echo "FORK_BRANCH=$fork_branch" >> $GITHUB_OUTPUT
      - name: Run benchmark
        shell: bash -l {0}
        run: |
          nvm install 20
          npm install -g aws-cdk
          /bin/bash ./.github/workflow_scripts/run_benchmark.sh ${{ github.event.inputs.module }} ${{ github.event.inputs.preset }} ${{ github.event.inputs.benchmark }} ${{ github.event.inputs.time_limit }} ${{ steps.parse_fork_info.outputs.FORK_BRANCH }} ${{ github.sha }}
      - name: Upload website.txt
        uses: actions/upload-artifact@v3
        with:
          name: dashboard-website
          path: ./website.txt
      - name: Upload final_eval.txt
        uses: actions/upload-artifact@v3
        with:
          name: evaluation-results
          path: ./final_eval.txt       
  
  dashboard: 
    needs: benchmark
    runs-on: ubuntu-latest
    defaults:
      run:
        shell: bash
    steps:
      - name: Download final_eval.txt
        uses: actions/download-artifact@v3
        with:
          name: evaluation-results
      - name: get evaluation results
        id: eval_result
        run: |
          body="$(cat final_eval.txt)"
          echo ::set-output name=body::$body
      - name: Comment Evaluation Result of PR with Master
        uses: peter-evans/create-or-update-comment@v2.0.0
        with:
          token: ${{ secrets.PAT }}
          repository: ${{ github.event.inputs.repository }}
          comment-id: ${{ github.event.inputs.comment-id }}
          body: ${{ steps.eval_result.outputs.body }}
      - name: Download website.txt
        uses: actions/download-artifact@v3
        with:
          name: dashboard-website
      - name: get dashboard website
        id: website
        run: |
          body="$(cat website.txt)"
          echo ::set-output name=body::$body
      - name: Comment Dashboard Website Link on PR
        uses: peter-evans/create-or-update-comment@v2.0.0
        with:
          token: ${{ secrets.PAT }}
          repository: ${{ github.event.inputs.repository }}
          comment-id: ${{ github.event.inputs.comment-id }}
          body: ${{ steps.website.outputs.body }}<|MERGE_RESOLUTION|>--- conflicted
+++ resolved
@@ -56,11 +56,7 @@
         description: 'Branch or PR number to run the benchmark on'
         required: true
       fork_info:
-<<<<<<< HEAD
-        description: 'Get forked repository name and branch'
-=======
         description: 'Get the forked PR repository name and branch, e.g. username/autogluon|test_branch'
->>>>>>> 66482607
         required: true
       
 permissions:
