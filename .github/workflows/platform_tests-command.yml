--- conflicted
+++ resolved
@@ -131,39 +131,6 @@
         run: |
           chmod +x ./.github/workflow_scripts/test_features.sh && ./.github/workflow_scripts/test_features.sh
 
-<<<<<<< HEAD
-  eda:
-    needs: setup
-    runs-on: ${{ matrix.os }}
-    defaults:
-      run:
-        shell: bash
-    strategy:
-      fail-fast: false
-      matrix:
-        os: [macos-latest, windows-latest, ubuntu-latest]
-        python: ["3.8", "3.9", "3.10", "3.11"]
-    steps:
-      - name: Checkout repository for PR
-        if: (github.event_name == 'workflow_dispatch')
-        uses: actions/checkout@v2
-        with:
-          ref: ${{ github.event.inputs.pr-sha }}
-      - name: Checkout repository for nightly test
-        if: (github.event_name == 'schedule')
-        uses: actions/checkout@v2
-      - name: Setup Miniconda
-        uses: conda-incubator/setup-miniconda@v2.0.0
-        with:
-          activate-environment: autogluon_py3
-          environment-file: .github/workflows_env/unittest_env.yml
-          auto-update-conda: true
-          python-version: ${{ matrix.python }}
-      - name: unit-test
-        shell: bash -l {0}
-        run: |
-          chmod +x ./.github/workflow_scripts/test_eda.sh && ./.github/workflow_scripts/test_eda.sh
-=======
   # eda:
   #   needs: setup
   #   runs-on: ${{ matrix.os }}
@@ -174,7 +141,7 @@
   #     fail-fast: false
   #     matrix:
   #       os: [macos-latest, windows-latest, ubuntu-latest]
-  #       python: ["3.8", "3.9", "3.10"]
+  #       python: ["3.8", "3.9", "3.10", "3.11"]
   #   steps:
   #     - name: Checkout repository for PR
   #       if: (github.event_name == 'workflow_dispatch')
@@ -195,7 +162,6 @@
   #       shell: bash -l {0}
   #       run: |
   #         chmod +x ./.github/workflow_scripts/test_eda.sh && ./.github/workflow_scripts/test_eda.sh
->>>>>>> 80c0ac6e
 
   tabular:
     needs: setup
