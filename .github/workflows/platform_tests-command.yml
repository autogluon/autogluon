name: Platform Tests
on:
  schedule:
    - cron: '59 07 * * *'  #  UTC 7:59(23:59 PST Winter Time) everyday
  workflow_dispatch:
    inputs:
      repository:
        description: 'The repository from which the slash command was dispatched'
        required: true
      comment-id:
        description: 'The comment-id of the slash command'
        required: true
      pr-sha:
        description: 'The pr-sha of which the slash command was dispatched'
        required: true
      branch_or_pr_number:
        description: 'dummy parameter to allow benchmark workflow to run'
        required: false

jobs:
  setup:
    runs-on: ubuntu-latest
    steps:
      - name: Create URL to the run output
        if: (github.event_name == 'workflow_dispatch')
        id: vars
        run: echo ::set-output name=run-url::https://github.com/$GITHUB_REPOSITORY/actions/runs/$GITHUB_RUN_ID

      - name: Create comment
        if: (github.event_name == 'workflow_dispatch')
        uses: peter-evans/create-or-update-comment@v1
        with:
          token: ${{ secrets.PAT }}
          repository: ${{ github.event.inputs.repository }}
          comment-id: ${{ github.event.inputs.comment-id }}
          body: |
            [Platform Tests Output][1]

            [1]: ${{ steps.vars.outputs.run-url }}

  common:
    needs: setup
    runs-on: ${{ matrix.os }}
    defaults:
      run:
        shell: bash
    strategy:
      fail-fast: false
      matrix:
        os: [macos-latest, windows-latest, ubuntu-latest]
<<<<<<< HEAD
        python: ["3.8", "3.9", "3.10", "3.11"]
    steps:  
=======
        python: ["3.8", "3.9", "3.10"]
    steps:
>>>>>>> 6d2e3c4b
      - name: Checkout repository for PR
        if: (github.event_name == 'workflow_dispatch')
        uses: actions/checkout@v2
        with:
          ref: ${{ github.event.inputs.pr-sha }}
      - name: Checkout repository for nightly test
        if: (github.event_name == 'schedule')
        uses: actions/checkout@v2
      - name: Setup Miniconda
        uses: conda-incubator/setup-miniconda@v2.0.0
        with:
          activate-environment: autogluon_py3
          environment-file: .github/workflows_env/unittest_env.yml
          auto-update-conda: true
          python-version: ${{ matrix.python }}
      - name: unit-test
        shell: bash -l {0}
        run: |
         chmod +x ./.github/workflow_scripts/test_common.sh && ./.github/workflow_scripts/test_common.sh

  core:
    needs: setup
    runs-on: ${{ matrix.os }}
    defaults:
      run:
        shell: bash
    strategy:
      fail-fast: false
      matrix:
        os: [macos-latest, windows-latest, ubuntu-latest]
        python: ["3.8", "3.9", "3.10", "3.11"]
    steps:
      - name: Checkout repository for PR
        if: (github.event_name == 'workflow_dispatch')
        uses: actions/checkout@v2
        with:
          ref: ${{ github.event.inputs.pr-sha }}
      - name: Checkout repository for nightly test
        if: (github.event_name == 'schedule')
        uses: actions/checkout@v2
      - name: Setup Miniconda
        uses: conda-incubator/setup-miniconda@v2.0.0
        with:
          activate-environment: autogluon_py3
          environment-file: .github/workflows_env/unittest_env.yml
          auto-update-conda: true
          python-version: ${{ matrix.python }}
      - name: unit-test
        shell: bash -l {0}
        run: |
          chmod +x ./.github/workflow_scripts/test_core.sh && ./.github/workflow_scripts/test_core.sh

  features:
    needs: setup
    runs-on: ${{ matrix.os }}
    defaults:
      run:
        shell: bash
    strategy:
      fail-fast: false
      matrix:
        os: [macos-latest, windows-latest, ubuntu-latest]
        python: ["3.8", "3.9", "3.10", "3.11"]
    steps:
      - name: Checkout repository for PR
        if: (github.event_name == 'workflow_dispatch')
        uses: actions/checkout@v2
        with:
          ref: ${{ github.event.inputs.pr-sha }}
      - name: Checkout repository for nightly test
        if: (github.event_name == 'schedule')
        uses: actions/checkout@v2
      - name: Setup Miniconda
        uses: conda-incubator/setup-miniconda@v2.0.0
        with:
          activate-environment: autogluon_py3
          environment-file: .github/workflows_env/unittest_env.yml
          auto-update-conda: true
          python-version: ${{ matrix.python }}
      - name: unit-test
        shell: bash -l {0}
        run: |
          chmod +x ./.github/workflow_scripts/test_features.sh && ./.github/workflow_scripts/test_features.sh

  # eda:
  #   needs: setup
  #   runs-on: ${{ matrix.os }}
  #   defaults:
  #     run:
  #       shell: bash
  #   strategy:
  #     fail-fast: false
  #     matrix:
  #       os: [macos-latest, windows-latest, ubuntu-latest]
  #       python: ["3.8", "3.9", "3.10", "3.11"]
  #   steps:
  #     - name: Checkout repository for PR
  #       if: (github.event_name == 'workflow_dispatch')
  #       uses: actions/checkout@v2
  #       with:
  #         ref: ${{ github.event.inputs.pr-sha }}
  #     - name: Checkout repository for nightly test
  #       if: (github.event_name == 'schedule')
  #       uses: actions/checkout@v2
  #     - name: Setup Miniconda
  #       uses: conda-incubator/setup-miniconda@v2.0.0
  #       with:
  #         activate-environment: autogluon_py3
  #         environment-file: .github/workflows_env/unittest_env.yml
  #         auto-update-conda: true
  #         python-version: ${{ matrix.python }}
  #     - name: unit-test
  #       shell: bash -l {0}
  #       run: |
  #         chmod +x ./.github/workflow_scripts/test_eda.sh && ./.github/workflow_scripts/test_eda.sh

  tabular:
    needs: setup
    runs-on: ${{ matrix.os }}
    timeout-minutes: 90
    defaults:
      run:
        shell: bash
    strategy:
      fail-fast: false
      matrix:
        os: [macos-latest, windows-latest, ubuntu-latest]
        python: ["3.8", "3.9", "3.10", "3.11"]
    steps:
      - name: Checkout repository for PR
        if: (github.event_name == 'workflow_dispatch')
        uses: actions/checkout@v2
        with:
          ref: ${{ github.event.inputs.pr-sha }}
      - name: Checkout repository for nightly test
        if: (github.event_name == 'schedule')
        uses: actions/checkout@v2
      - name: Setup Miniconda
        uses: conda-incubator/setup-miniconda@v2.0.0
        with:
          activate-environment: autogluon_py3
          environment-file: .github/workflows_env/unittest_env.yml
          auto-update-conda: true
          python-version: ${{ matrix.python }}
      - name: Setup OMP
        if: matrix.os == 'macos-latest'
        shell: bash -l {0}
        run: |
          wget https://raw.githubusercontent.com/Homebrew/homebrew-core/fb8323f2b170bd4ae97e1bac9bf3e2983af3fdb0/Formula/libomp.rb
          brew unlink libomp
          brew install libomp.rb
          rm libomp.rb
      - name: unit-test
        shell: bash -l {0}
        run: |
          conda install --channel conda-forge pygraphviz
          chmod +x ./.github/workflow_scripts/test_tabular.sh && ./.github/workflow_scripts/test_tabular.sh "-m not gpu" "true"

  timeseries:
    needs: setup
    runs-on: ${{ matrix.os }}
    timeout-minutes: 90
    defaults:
      run:
        shell: bash
    strategy:
      fail-fast: false
      matrix:
        os: [macos-latest, windows-latest, ubuntu-latest]
        python: ["3.8", "3.9", "3.10"]
    steps:
      - name: Checkout repository for PR
        if: (github.event_name == 'workflow_dispatch')
        uses: actions/checkout@v2
        with:
          ref: ${{ github.event.inputs.pr-sha }}
      - name: Checkout repository for nightly test
        if: (github.event_name == 'schedule')
        uses: actions/checkout@v2
      - name: Setup Miniconda
        uses: conda-incubator/setup-miniconda@v2.0.0
        with:
          activate-environment: autogluon_py3
          environment-file: .github/workflows_env/unittest_env.yml
          auto-update-conda: true
          python-version: ${{ matrix.python }}
      - name: Setup OMP
        if: matrix.os == 'macos-latest'
        shell: bash -l {0}
        run: |
          wget https://raw.githubusercontent.com/Homebrew/homebrew-core/fb8323f2b170bd4ae97e1bac9bf3e2983af3fdb0/Formula/libomp.rb
          brew unlink libomp
          brew install libomp.rb
          rm libomp.rb
      - name: unit-test
        shell: bash -l {0}
        run: |
          conda install --channel conda-forge pygraphviz
          chmod +x ./.github/workflow_scripts/test_timeseries.sh && ./.github/workflow_scripts/test_timeseries.sh "-m not gpu" "true"

  install:
    needs: setup
    runs-on: ${{ matrix.os }}
    defaults:
      run:
        shell: bash
    strategy:
      fail-fast: false
      matrix:
        os: [macos-latest, windows-latest, ubuntu-latest]
        python: ["3.8", "3.9", "3.10", "3.11"]
    steps:
      - name: Checkout repository for PR
        if: (github.event_name == 'workflow_dispatch')
        uses: actions/checkout@v2
        with:
          ref: ${{ github.event.inputs.pr-sha }}
      - name: Checkout repository for nightly test
        if: (github.event_name == 'schedule')
        uses: actions/checkout@v2
      - name: Setup Miniconda
        uses: conda-incubator/setup-miniconda@v2.0.0
        with:
          activate-environment: autogluon_py3
          environment-file: .github/workflows_env/unittest_env.yml
          auto-update-conda: true
          python-version: ${{ matrix.python }}
      - name: unit-test
        if: matrix.os != 'windows-latest'
        shell: bash -l {0}
        run: |
          chmod +x ./.github/workflow_scripts/test_install.sh && ./.github/workflow_scripts/test_install.sh
      - name: unit-test on Windows
        if: matrix.os == 'windows-latest'
        shell: bash -l {0}
        run: |
          chmod +x ./.github/workflow_scripts/test_install_windows.sh && ./.github/workflow_scripts/test_install_windows.sh<|MERGE_RESOLUTION|>--- conflicted
+++ resolved
@@ -48,13 +48,8 @@
       fail-fast: false
       matrix:
         os: [macos-latest, windows-latest, ubuntu-latest]
-<<<<<<< HEAD
         python: ["3.8", "3.9", "3.10", "3.11"]
     steps:  
-=======
-        python: ["3.8", "3.9", "3.10"]
-    steps:
->>>>>>> 6d2e3c4b
       - name: Checkout repository for PR
         if: (github.event_name == 'workflow_dispatch')
         uses: actions/checkout@v2
