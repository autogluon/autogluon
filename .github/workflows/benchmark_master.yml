--- conflicted
+++ resolved
@@ -1,24 +1,12 @@
 # Workflow to trigger/schedule benchmarking, cleaning, aggregating on master branch only and storing results in S3
 name: Benchmark Master Branch
 on:
-<<<<<<< HEAD
-  push:
-    branches: ["master", "fold_fix"]
-=======
   # push:
   #   branches: ["master"]  # Uncomment post v1.0
->>>>>>> 66482607
   schedule:
     - cron: '00 09 * * SUN' #  UTC 9:00(2:00 PST Time) every Sunday
 
 env:
-<<<<<<< HEAD
-  AG_MODULE: tabular
-  AG_PRESET: medium
-  AG_BENCHMARK: small
-  AG_TIME_LIMIT: 1h
-=======
->>>>>>> 66482607
   AG_BRANCH_NAME: master
   
 permissions:
