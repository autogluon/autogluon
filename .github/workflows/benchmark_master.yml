# Workflow to trigger/schedule benchmarking, cleaning, aggregating on master branch only and storing results in S3
name: Benchmark Master Branch
on:
  # push:
  #   branches: ["master"]  # Uncomment post v1.0
  schedule:
    - cron: '00 09 * * SUN' #  UTC 9:00(2:00 PST Time) every Sunday

env:
  AG_BRANCH_NAME: master
  
permissions:
  id-token: write
  contents: read

jobs:
  generate_amlb_user_dir:
    runs-on: ubuntu-latest
    strategy:
      matrix:
<<<<<<< HEAD
        AG_MODULE: [tabular, timeseries, multimodal]
=======
        AG_MODULE: [tabular, timeseries]
>>>>>>> b194c107
    steps:
      - name: Checkout repository
        uses: actions/checkout@v2
      - name: Setup Env Vars
        uses: ./.github/actions/setup-env-vars
      - name: Configure AWS Credentials
        uses: aws-actions/configure-aws-credentials@v1
        with:
          role-to-assume: arn:aws:iam::369469875935:role/AutoGluonCIBenchmarkConfig
          role-duration-seconds: 3600
          aws-region: us-east-1
      - name: Generate AMLB User Dir - ${{ matrix.AG_MODULE }}
        run: |
          /bin/bash CI/bench/generate_amlb_user_dir.sh ${{ matrix.AG_MODULE }} ${{ github.repository }} ${{ env.AG_BRANCH_NAME }} ${{ github.sha }}

  benchmark-tabular:
    needs: generate_amlb_user_dir
    runs-on: ubuntu-latest
    defaults:
      run:
        shell: bash
    steps:
      - name: Free Disk Space (Ubuntu)
        # uses: jlumbroso/free-disk-space@v1.2.0
        uses: hirnidrin/free-disk-space@main  # revert back once fix in https://github.com/jlumbroso/free-disk-space/pull/11
        with:
          tool-cache: false
          android: true
          dotnet: true
          haskell: true
          large-packages: true
          docker-images: true
          swap-storage: true
      - name: Checkout repository for PR
        uses: actions/checkout@v2
      - name: Setup Python
        uses: actions/setup-python@v1
        with:
          python-version: '3.9'
      - name: Setup npm
        uses: actions/setup-node@v3
        with:
          node-version: 'latest'
      - name: Configure AWS Credentials
        uses: aws-actions/configure-aws-credentials@v1
        with:
          role-to-assume: arn:aws:iam::369469875935:role/AutoGluonCIBenchmark
          role-duration-seconds: 14400
          aws-region: us-east-1
      - name: Run benchmark - Tabular
        shell: bash -l {0}
        run: |
          nvm install 20
          npm install -g aws-cdk
<<<<<<< HEAD
          /bin/bash ./.github/workflow_scripts/run_benchmark.sh tabular best small 1h8c ${{ env.AG_BRANCH_NAME }} ${{ github.sha }}
=======
          /bin/bash ./.github/workflow_scripts/run_benchmark.sh tabular best small 1h ${{ env.AG_BRANCH_NAME }} ${{ github.sha }}
>>>>>>> b194c107

  benchmark-timeseries:
    needs: [generate_amlb_user_dir, benchmark-tabular]
    runs-on: ubuntu-latest
    defaults:
      run:
        shell: bash
    steps:
      - name: Free Disk Space (Ubuntu)
        # uses: jlumbroso/free-disk-space@v1.2.0
        uses: hirnidrin/free-disk-space@main  # revert back once fix in https://github.com/jlumbroso/free-disk-space/pull/11
        with:
          tool-cache: false
          android: true
          dotnet: true
          haskell: true
          large-packages: true
          docker-images: true
          swap-storage: true
      - name: Checkout repository for PR
        uses: actions/checkout@v2
      - name: Setup Python
        uses: actions/setup-python@v1
        with:
          python-version: '3.9'
      - name: Setup npm
        uses: actions/setup-node@v3
        with:
          node-version: 'latest'
      - name: Configure AWS Credentials
        uses: aws-actions/configure-aws-credentials@v1
        with:
          role-to-assume: arn:aws:iam::369469875935:role/AutoGluonCIBenchmark
          role-duration-seconds: 14400
          aws-region: us-east-1
      - name: Run benchmark - Timeseries
<<<<<<< HEAD
        shell: bash -l {0}
        run: |
          nvm install 20
          npm install -g aws-cdk
          /bin/bash ./.github/workflow_scripts/run_benchmark.sh timeseries dev timeseries_test test101 ${{ env.AG_BRANCH_NAME }} ${{ github.sha }}

  benchmark-multimodal:
    needs: [generate_amlb_user_dir, benchmark-tabular, benchmark-timeseries]
    runs-on: ubuntu-latest
    defaults:
      run:
        shell: bash
    steps:
      - name: Free Disk Space (Ubuntu)
        # uses: jlumbroso/free-disk-space@v1.2.0
        uses: hirnidrin/free-disk-space@main  # revert back once fix in https://github.com/jlumbroso/free-disk-space/pull/11
        with:
          tool-cache: false
          android: true
          dotnet: true
          haskell: true
          large-packages: true
          docker-images: true
          swap-storage: true
      - name: Checkout repository for PR
        uses: actions/checkout@v2
      - name: Setup Python
        uses: actions/setup-python@v1
        with:
          python-version: '3.9'
      - name: Setup npm
        uses: actions/setup-node@v3
        with:
          node-version: 'latest'
      - name: Configure AWS Credentials
        uses: aws-actions/configure-aws-credentials@v1
        with:
          role-to-assume: arn:aws:iam::369469875935:role/AutoGluonCIBenchmark
          role-duration-seconds: 14400
          aws-region: us-east-1
      - name: Run benchmark - Multimodal
=======
>>>>>>> b194c107
        shell: bash -l {0}
        run: |
          nvm install 20
          npm install -g aws-cdk
<<<<<<< HEAD
          /bin/bash ./.github/workflow_scripts/run_benchmark.sh multimodal stable none g4_12x ${{ env.AG_BRANCH_NAME }} ${{ github.sha }}
=======
          /bin/bash ./.github/workflow_scripts/run_benchmark.sh timeseries dev timeseries_small 10m4c ${{ env.AG_BRANCH_NAME }} ${{ github.sha }}
>>>>>>> b194c107
<|MERGE_RESOLUTION|>--- conflicted
+++ resolved
@@ -18,11 +18,7 @@
     runs-on: ubuntu-latest
     strategy:
       matrix:
-<<<<<<< HEAD
         AG_MODULE: [tabular, timeseries, multimodal]
-=======
-        AG_MODULE: [tabular, timeseries]
->>>>>>> b194c107
     steps:
       - name: Checkout repository
         uses: actions/checkout@v2
@@ -70,18 +66,14 @@
         uses: aws-actions/configure-aws-credentials@v1
         with:
           role-to-assume: arn:aws:iam::369469875935:role/AutoGluonCIBenchmark
-          role-duration-seconds: 14400
+          role-duration-seconds: 36000
           aws-region: us-east-1
       - name: Run benchmark - Tabular
         shell: bash -l {0}
         run: |
           nvm install 20
           npm install -g aws-cdk
-<<<<<<< HEAD
-          /bin/bash ./.github/workflow_scripts/run_benchmark.sh tabular best small 1h8c ${{ env.AG_BRANCH_NAME }} ${{ github.sha }}
-=======
           /bin/bash ./.github/workflow_scripts/run_benchmark.sh tabular best small 1h ${{ env.AG_BRANCH_NAME }} ${{ github.sha }}
->>>>>>> b194c107
 
   benchmark-timeseries:
     needs: [generate_amlb_user_dir, benchmark-tabular]
@@ -115,15 +107,14 @@
         uses: aws-actions/configure-aws-credentials@v1
         with:
           role-to-assume: arn:aws:iam::369469875935:role/AutoGluonCIBenchmark
-          role-duration-seconds: 14400
+          role-duration-seconds: 36000
           aws-region: us-east-1
       - name: Run benchmark - Timeseries
-<<<<<<< HEAD
         shell: bash -l {0}
         run: |
           nvm install 20
           npm install -g aws-cdk
-          /bin/bash ./.github/workflow_scripts/run_benchmark.sh timeseries dev timeseries_test test101 ${{ env.AG_BRANCH_NAME }} ${{ github.sha }}
+          /bin/bash ./.github/workflow_scripts/run_benchmark.sh timeseries dev timeseries_small 10m4c ${{ env.AG_BRANCH_NAME }} ${{ github.sha }}
 
   benchmark-multimodal:
     needs: [generate_amlb_user_dir, benchmark-tabular, benchmark-timeseries]
@@ -157,17 +148,11 @@
         uses: aws-actions/configure-aws-credentials@v1
         with:
           role-to-assume: arn:aws:iam::369469875935:role/AutoGluonCIBenchmark
-          role-duration-seconds: 14400
+          role-duration-seconds: 36000
           aws-region: us-east-1
       - name: Run benchmark - Multimodal
-=======
->>>>>>> b194c107
         shell: bash -l {0}
         run: |
           nvm install 20
           npm install -g aws-cdk
-<<<<<<< HEAD
-          /bin/bash ./.github/workflow_scripts/run_benchmark.sh multimodal stable none g4_12x ${{ env.AG_BRANCH_NAME }} ${{ github.sha }}
-=======
-          /bin/bash ./.github/workflow_scripts/run_benchmark.sh timeseries dev timeseries_small 10m4c ${{ env.AG_BRANCH_NAME }} ${{ github.sha }}
->>>>>>> b194c107
+          /bin/bash ./.github/workflow_scripts/run_benchmark.sh multimodal stable none g4_12x ${{ env.AG_BRANCH_NAME }} ${{ github.sha }}