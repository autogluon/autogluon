--- conflicted
+++ resolved
@@ -1,17 +1,10 @@
 # Workflow to trigger/schedule benchmarking, cleaning, aggregating on master branch only and storing results in S3
 name: Benchmark Master Branch
 on:
-<<<<<<< HEAD
   push:
-    branches: ["multimodal_text_tabular"]
+    branches: ["multimodal_text_tabular"]  # Uncomment post v1.0
   # schedule:
   #   - cron: '00 09 * * SUN' #  UTC 9:00(2:00 PST Time) every Sunday
-=======
-  # push:
-  #   branches: ["master"]  # Uncomment post v1.0
-  schedule:
-    - cron: '00 09 * * SUN' #  UTC 9:00(2:00 PST Time) every Sunday
->>>>>>> 8e12226f
 
 env:
   AG_BRANCH_NAME: master
@@ -41,175 +34,7 @@
         run: |
           /bin/bash CI/bench/generate_amlb_user_dir.sh ${{ matrix.AG_MODULE }} ${{ github.repository }} ${{ env.AG_BRANCH_NAME }} ${{ github.sha }}
 
-<<<<<<< HEAD
-  # benchmark-tabular: test
-  #   needs: generate_amlb_user_dir
-  #   runs-on: ubuntu-latest
-  #   defaults:
-  #     run:
-  #       shell: bash
-  #   steps:
-  #     - name: Free Disk Space (Ubuntu)
-  #       # uses: jlumbroso/free-disk-space@v1.2.0
-  #       uses: hirnidrin/free-disk-space@main  # revert back once fix in https://github.com/jlumbroso/free-disk-space/pull/11
-  #       with:
-  #         tool-cache: false
-  #         android: true
-  #         dotnet: true
-  #         haskell: true
-  #         large-packages: true
-  #         docker-images: true
-  #         swap-storage: true
-  #     - name: Checkout repository for PR
-  #       uses: actions/checkout@v2
-  #     - name: Setup Python
-  #       uses: actions/setup-python@v1
-  #       with:
-  #         python-version: '3.9'
-  #     - name: Setup npm
-  #       uses: actions/setup-node@v3
-  #       with:
-  #         node-version: 'latest'
-  #     - name: Configure AWS Credentials
-  #       uses: aws-actions/configure-aws-credentials@v1
-  #       with:
-  #         role-to-assume: arn:aws:iam::369469875935:role/AutoGluonCIBenchmark
-  #         role-duration-seconds: 36000
-  #         aws-region: us-east-1
-  #     - name: Run benchmark - Tabular
-  #       shell: bash -l {0}
-  #       run: |
-  #         nvm install 20
-  #         npm install -g aws-cdk
-  #         /bin/bash ./.github/workflow_scripts/run_benchmark.sh tabular best small 1h8c ${{ env.AG_BRANCH_NAME }} ${{ github.sha }}
-
-  # benchmark-timeseries:
-  #   needs: [generate_amlb_user_dir, benchmark-tabular]
-  #   runs-on: ubuntu-latest
-  #   defaults:
-  #     run:
-  #       shell: bash
-  #   steps:
-  #     - name: Free Disk Space (Ubuntu)
-  #       # uses: jlumbroso/free-disk-space@v1.2.0
-  #       uses: hirnidrin/free-disk-space@main  # revert back once fix in https://github.com/jlumbroso/free-disk-space/pull/11
-  #       with:
-  #         tool-cache: false
-  #         android: true
-  #         dotnet: true
-  #         haskell: true
-  #         large-packages: true
-  #         docker-images: true
-  #         swap-storage: true
-  #     - name: Checkout repository for PR
-  #       uses: actions/checkout@v2
-  #     - name: Setup Python
-  #       uses: actions/setup-python@v1
-  #       with:
-  #         python-version: '3.9'
-  #     - name: Setup npm
-  #       uses: actions/setup-node@v3
-  #       with:
-  #         node-version: 'latest'
-  #     - name: Configure AWS Credentials
-  #       uses: aws-actions/configure-aws-credentials@v1
-  #       with:
-  #         role-to-assume: arn:aws:iam::369469875935:role/AutoGluonCIBenchmark
-  #         role-duration-seconds: 36000
-  #         aws-region: us-east-1
-  #     - name: Run benchmark - Timeseries
-  #       shell: bash -l {0}
-  #       run: |
-  #         nvm install 20
-  #         npm install -g aws-cdk
-  #         /bin/bash ./.github/workflow_scripts/run_benchmark.sh timeseries dev timeseries_test test101 ${{ env.AG_BRANCH_NAME }} ${{ github.sha }}
-
-  # benchmark-multimodal-image:
-  #   needs: generate_amlb_user_dir
-  #   runs-on: ubuntu-latest
-  #   defaults:
-  #     run:
-  #       shell: bash
-  #   steps:
-  #     - name: Free Disk Space (Ubuntu)
-  #       # uses: jlumbroso/free-disk-space@v1.2.0
-  #       uses: hirnidrin/free-disk-space@main  # revert back once fix in https://github.com/jlumbroso/free-disk-space/pull/11
-  #       with:
-  #         tool-cache: false
-  #         android: true
-  #         dotnet: true
-  #         haskell: true
-  #         large-packages: true
-  #         docker-images: true
-  #         swap-storage: true
-  #     - name: Checkout repository for PR
-  #       uses: actions/checkout@v2
-  #     - name: Setup Python
-  #       uses: actions/setup-python@v1
-  #       with:
-  #         python-version: '3.9'
-  #     - name: Setup npm
-  #       uses: actions/setup-node@v3
-  #       with:
-  #         node-version: 'latest'
-  #     - name: Configure AWS Credentials
-  #       uses: aws-actions/configure-aws-credentials@v1
-  #       with:
-  #         role-to-assume: arn:aws:iam::369469875935:role/AutoGluonCIBenchmark
-  #         role-duration-seconds: 36000
-  #         aws-region: us-east-1
-  #     - name: Run benchmark - Multimodal Image
-  #       shell: bash -l {0}
-  #       run: |
-  #         nvm install 20
-  #         npm install -g aws-cdk
-  #         /bin/bash ./.github/workflow_scripts/run_benchmark.sh multimodal stable image g4_12x ${{ env.AG_BRANCH_NAME }} ${{ github.sha }}
-  
-  # benchmark-multimodal-text-tabular:
-  #   needs: generate_amlb_user_dir
-  #   runs-on: ubuntu-latest
-  #   defaults:
-  #     run:
-  #       shell: bash
-  #   steps:
-  #     - name: Free Disk Space (Ubuntu)
-  #       # uses: jlumbroso/free-disk-space@v1.2.0
-  #       uses: hirnidrin/free-disk-space@main  # revert back once fix in https://github.com/jlumbroso/free-disk-space/pull/11
-  #       with:
-  #         tool-cache: false
-  #         android: true
-  #         dotnet: true
-  #         haskell: true
-  #         large-packages: true
-  #         docker-images: true
-  #         swap-storage: true
-  #     - name: Checkout repository for PR
-  #       uses: actions/checkout@v2
-  #     - name: Setup Python
-  #       uses: actions/setup-python@v1
-  #       with:
-  #         python-version: '3.9'
-  #     - name: Setup npm
-  #       uses: actions/setup-node@v3
-  #       with:
-  #         node-version: 'latest'
-  #     - name: Configure AWS Credentials
-  #       uses: aws-actions/configure-aws-credentials@v1
-  #       with:
-  #         role-to-assume: arn:aws:iam::369469875935:role/AutoGluonCIBenchmark
-  #         role-duration-seconds: 36000
-  #         aws-region: us-east-1
-  #     - name: Run benchmark - Multimodal Text Tabular
-  #       shell: bash -l {0}
-  #       run: |
-  #         nvm install 20
-  #         npm install -g aws-cdk
-  #         /bin/bash ./.github/workflow_scripts/run_benchmark.sh multimodal stable text g4_12x ${{ env.AG_BRANCH_NAME }} ${{ github.sha }}
-
-  benchmark-multimodal-text-tabular-image:
-=======
   benchmark-tabular:
->>>>>>> 8e12226f
     needs: generate_amlb_user_dir
     runs-on: ubuntu-latest
     defaults:
@@ -242,17 +67,13 @@
         with:
           role-to-assume: arn:aws:iam::369469875935:role/AutoGluonCIBenchmark
           role-duration-seconds: 36000
-<<<<<<< HEAD
-          aws-region: us-east-1
-      - name: Run benchmark - Multimodal Text Tabular Image
-=======
           aws-region: us-east-1
       - name: Run benchmark - Tabular
         shell: bash -l {0}
         run: |
           nvm install 20
           npm install -g aws-cdk
-          /bin/bash ./.github/workflow_scripts/run_benchmark.sh tabular best tabular_small 1h ${{ env.AG_BRANCH_NAME }} ${{ github.sha }}
+          /bin/bash ./.github/workflow_scripts/run_benchmark.sh tabular best tabular_small 1h8c ${{ env.AG_BRANCH_NAME }} ${{ github.sha }}
 
   benchmark-timeseries:
     needs: [generate_amlb_user_dir, benchmark-tabular]
@@ -295,7 +116,7 @@
           npm install -g aws-cdk
           /bin/bash ./.github/workflow_scripts/run_benchmark.sh timeseries dev timeseries_small 10m4c ${{ env.AG_BRANCH_NAME }} ${{ github.sha }}
 
-  benchmark-multimodal:
+  benchmark-multimodal-text:
     needs: [generate_amlb_user_dir, benchmark-tabular, benchmark-timeseries]
     runs-on: ubuntu-latest
     defaults:
@@ -330,13 +151,90 @@
           role-duration-seconds: 36000
           aws-region: us-east-1
       - name: Run benchmark - Multimodal
->>>>>>> 8e12226f
-        shell: bash -l {0}
-        run: |
-          nvm install 20
-          npm install -g aws-cdk
-<<<<<<< HEAD
-          /bin/bash ./.github/workflow_scripts/run_benchmark.sh multimodal stable text-tabular-image g4_12x ${{ env.AG_BRANCH_NAME }} ${{ github.sha }}
-=======
-          /bin/bash ./.github/workflow_scripts/run_benchmark.sh multimodal master_medium none g4_12x ${{ env.AG_BRANCH_NAME }} ${{ github.sha }}
->>>>>>> 8e12226f
+        shell: bash -l {0}
+        run: |
+          nvm install 20
+          npm install -g aws-cdk
+          /bin/bash ./.github/workflow_scripts/run_benchmark.sh multimodal master_medium text g4_12x ${{ env.AG_BRANCH_NAME }} ${{ github.sha }}
+
+    benchmark-multimodal-text-tabular:
+    needs: [generate_amlb_user_dir, benchmark-tabular, benchmark-timeseries, benchmark-multimodal-text]
+    runs-on: ubuntu-latest
+    defaults:
+      run:
+        shell: bash
+    steps:
+      - name: Free Disk Space (Ubuntu)
+        # uses: jlumbroso/free-disk-space@v1.2.0
+        uses: hirnidrin/free-disk-space@main  # revert back once fix in https://github.com/jlumbroso/free-disk-space/pull/11
+        with:
+          tool-cache: false
+          android: true
+          dotnet: true
+          haskell: true
+          large-packages: true
+          docker-images: true
+          swap-storage: true
+      - name: Checkout repository for PR
+        uses: actions/checkout@v2
+      - name: Setup Python
+        uses: actions/setup-python@v1
+        with:
+          python-version: '3.9'
+      - name: Setup npm
+        uses: actions/setup-node@v3
+        with:
+          node-version: 'latest'
+      - name: Configure AWS Credentials
+        uses: aws-actions/configure-aws-credentials@v1
+        with:
+          role-to-assume: arn:aws:iam::369469875935:role/AutoGluonCIBenchmark
+          role-duration-seconds: 36000
+          aws-region: us-east-1
+      - name: Run benchmark - Multimodal
+        shell: bash -l {0}
+        run: |
+          nvm install 20
+          npm install -g aws-cdk
+          /bin/bash ./.github/workflow_scripts/run_benchmark.sh multimodal master_medium text-tabular g4_12x ${{ env.AG_BRANCH_NAME }} ${{ github.sha }}
+
+  benchmark-multimodal-image:
+    needs: needs: [generate_amlb_user_dir, benchmark-tabular, benchmark-timeseries, benchmark-multimodal-text, benchmark-multimodal-text-tabular]
+    runs-on: ubuntu-latest
+    defaults:
+      run:
+        shell: bash
+    steps:
+      - name: Free Disk Space (Ubuntu)
+        # uses: jlumbroso/free-disk-space@v1.2.0
+        uses: hirnidrin/free-disk-space@main  # revert back once fix in https://github.com/jlumbroso/free-disk-space/pull/11
+        with:
+          tool-cache: false
+          android: true
+          dotnet: true
+          haskell: true
+          large-packages: true
+          docker-images: true
+          swap-storage: true
+      - name: Checkout repository for PR
+        uses: actions/checkout@v2
+      - name: Setup Python
+        uses: actions/setup-python@v1
+        with:
+          python-version: '3.9'
+      - name: Setup npm
+        uses: actions/setup-node@v3
+        with:
+          node-version: 'latest'
+      - name: Configure AWS Credentials
+        uses: aws-actions/configure-aws-credentials@v1
+        with:
+          role-to-assume: arn:aws:iam::369469875935:role/AutoGluonCIBenchmark
+          role-duration-seconds: 36000
+          aws-region: us-east-1
+      - name: Run benchmark - Multimodal
+        shell: bash -l {0}
+        run: |
+          nvm install 20
+          npm install -g aws-cdk
+          /bin/bash ./.github/workflow_scripts/run_benchmark.sh multimodal master_medium image g4_12x ${{ env.AG_BRANCH_NAME }} ${{ github.sha }}