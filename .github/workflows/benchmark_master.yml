# Workflow to trigger/schedule benchmarking, cleaning, aggregating on master branch only and storing results in S3
name: Benchmark Master Branch
on:
  push:
    branches: ["master"]
  schedule:
    - cron: '00 09 * * SUN' #  UTC 9:00(2:00 PST Time) every Sunday

env:
<<<<<<< HEAD
  AG_MODULE: tabular
  AG_PRESET: best
  AG_BENCHMARK: full
  AG_TIME_LIMIT: 1h8c
=======
>>>>>>> 2e83e9ef
  AG_BRANCH_NAME: master
  
permissions:
  id-token: write
  contents: read

jobs:
  generate_amlb_user_dir:
    runs-on: ubuntu-latest
    strategy:
      matrix:
        AG_MODULE: [tabular, timeseries]
    steps:
      - name: Checkout repository
        uses: actions/checkout@v2
      - name: Setup Env Vars
        uses: ./.github/actions/setup-env-vars
      - name: Configure AWS Credentials
        uses: aws-actions/configure-aws-credentials@v1
        with:
          role-to-assume: arn:aws:iam::369469875935:role/AutoGluonCIBenchmarkConfig
          role-duration-seconds: 3600
          aws-region: us-east-1
      - name: Generate AMLB User Dir - ${{ matrix.AG_MODULE }}
        run: |
          /bin/bash CI/bench/generate_amlb_user_dir.sh ${{ matrix.AG_MODULE }} ${{ github.repository }} ${{ env.AG_BRANCH_NAME }} ${{ github.sha }}

  benchmark-tabular:
    needs: generate_amlb_user_dir
    runs-on: ubuntu-latest
    defaults:
      run:
        shell: bash
    steps:
      - name: Free Disk Space (Ubuntu)
        # uses: jlumbroso/free-disk-space@v1.2.0
        uses: hirnidrin/free-disk-space@main  # revert back once fix in https://github.com/jlumbroso/free-disk-space/pull/11
        with:
          tool-cache: false
          android: true
          dotnet: true
          haskell: true
          large-packages: true
          docker-images: true
          swap-storage: true
      - name: Checkout repository for PR
        uses: actions/checkout@v2
      - name: Setup Python
        uses: actions/setup-python@v1
        with:
          python-version: '3.9'
      - name: Setup npm
        uses: actions/setup-node@v3
        with:
          node-version: 'latest'
      - name: Configure AWS Credentials
        uses: aws-actions/configure-aws-credentials@v1
        with:
          role-to-assume: arn:aws:iam::369469875935:role/AutoGluonCIBenchmark
          role-duration-seconds: 14400
          aws-region: us-east-1
      - name: Run benchmark - Tabular
        shell: bash -l {0}
        run: |
          nvm install 20
          npm install -g aws-cdk
          /bin/bash ./.github/workflow_scripts/run_benchmark.sh tabular best small 1h8c ${{ env.AG_BRANCH_NAME }} ${{ github.sha }}

  benchmark-timeseries:
    needs: [generate_amlb_user_dir, benchmark-tabular]
    runs-on: ubuntu-latest
    defaults:
      run:
        shell: bash
    steps:
      - name: Free Disk Space (Ubuntu)
        # uses: jlumbroso/free-disk-space@v1.2.0
        uses: hirnidrin/free-disk-space@main  # revert back once fix in https://github.com/jlumbroso/free-disk-space/pull/11
        with:
          tool-cache: false
          android: true
          dotnet: true
          haskell: true
          large-packages: true
          docker-images: true
          swap-storage: true
      - name: Checkout repository for PR
        uses: actions/checkout@v2
      - name: Setup Python
        uses: actions/setup-python@v1
        with:
          python-version: '3.9'
      - name: Setup npm
        uses: actions/setup-node@v3
        with:
          node-version: 'latest'
      - name: Configure AWS Credentials
        uses: aws-actions/configure-aws-credentials@v1
        with:
          role-to-assume: arn:aws:iam::369469875935:role/AutoGluonCIBenchmark
          role-duration-seconds: 14400
          aws-region: us-east-1
      - name: Run benchmark - Timeseries
        shell: bash -l {0}
        run: |
          nvm install 20
          npm install -g aws-cdk
          /bin/bash ./.github/workflow_scripts/run_benchmark.sh timeseries dev timeseries_test test101 ${{ env.AG_BRANCH_NAME }} ${{ github.sha }}<|MERGE_RESOLUTION|>--- conflicted
+++ resolved
@@ -7,13 +7,6 @@
     - cron: '00 09 * * SUN' #  UTC 9:00(2:00 PST Time) every Sunday
 
 env:
-<<<<<<< HEAD
-  AG_MODULE: tabular
-  AG_PRESET: best
-  AG_BENCHMARK: full
-  AG_TIME_LIMIT: 1h8c
-=======
->>>>>>> 2e83e9ef
   AG_BRANCH_NAME: master
   
 permissions:
