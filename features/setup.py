--- conflicted
+++ resolved
@@ -43,11 +43,7 @@
 python_requires = '>=3.6, <3.8'
 
 requirements = [
-<<<<<<< HEAD
-    'numpy<=1.19',
-=======
     'numpy==1.19.5',
->>>>>>> 9c0fedb6
     'pandas>=1.0.0,<2.0',
     'scikit-learn>=0.22.0,<0.24',
     f'autogluon.core=={version}'
