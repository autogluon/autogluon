# Predicting Columns in a Table - In Depth

This tutorial describes how you can exert greater control over `fit()` by specifying the appropriate arguments. 
Let's start by loading the same census data table, and try to predict the `occupation` variable in order to demonstrate a multi-class classification problem.

```{.python .input}
import autogluon as ag
from autogluon import TabularPrediction as task

train_data = task.Dataset(file_path='https://autogluon.s3-us-west-2.amazonaws.com/datasets/Inc/train.csv')
train_data = train_data.head(500) # subsample 500 data points for faster demo
print(train_data.head())

val_data = task.Dataset(file_path='https://autogluon.s3-us-west-2.amazonaws.com/datasets/Inc/test.csv')

label_column = 'occupation'
print("Summary of occupation column: \n", train_data['occupation'].describe())
```

Let's use AutoGluon to train some models, this time exerting greater control over the process via user-specified arguments. To demonstrate how you can provide your own validation dataset against which AutoGluon tunes hyperparameters, we'll use the previous test dataset as validation data this time. If you do not have any particular validation dataset of interest, we recommend omitting the `tuning_data` argument and letting AutoGluon automatically select validation data from your provided training set (it uses smart strategies such as stratified sampling).  For greater control, you can specify the `holdout_frac` argument to tell AutoGluon what fraction of the provided training data to hold out for validation. 

**Caution:** Since AutoGluon tunes internal knobs based on this validation data, performance estimates reported on this data may be over-optimistic. For unbiased performance estimates, you should always call `predict()` on an entirely separate dataset (that was never given to `fit()`), as we did in the previous **Quick-Start** tutorial. We also emphasize that most options specified in this tutorial are chosen to minimize runtime for the purposes of demonstration and you should select more reasonable values in order to obtain high-quality models.
 
`fit()` trains neural networks and various types of tree ensembles by default, and we can specify various hyperparameter values for each type of model. For each hyperparameter, we can either specify a single fixed value, or a search space of values to consider during the hyperparameter optimization. Hyperparameters which we do not specify are left at default settings chosen by AutoGluon, which may be fixed values or search spaces, depending on the particular hyperparameter and the setting of `hyperparameter_tune`.

```{.python .input}
hp_tune = True  # whether or not to do hyperparameter optimization

nn_options = { # specifies non-default hyperparameter values for neural network models
    'num_epochs': 10, # number of training epochs (controls training time of NN models)
    'learning_rate': ag.space.Real(1e-4, 1e-2, default=5e-4, log=True), # learning rate used in training (real-valued hyperparameter searched on log-scale)
    'activation': ag.space.Categorical('relu', 'softrelu', 'tanh'), # activation function used in NN (categorical hyperparameter, default = first entry)
    'layers': ag.space.Categorical([100],[1000],[200,100],[300,200,100]), 
      # Each choice for categorical hyperparameter 'layers' corresponds to list of sizes for each NN layer to use
    'dropout_prob': ag.space.Real(0.0, 0.5, default=0.1), # dropout probability (real-valued hyperparameter)
}

gbm_options = { # specifies non-default hyperparameter values for lightGBM gradient boosted trees
    'num_boost_round': 100, # number of boosting rounds (controls training time of GBM models)
    'num_leaves': ag.space.Int(lower=26, upper=66, default=36), # number of leaves in trees (integer hyperparameter)
}

hyperparameters = {'NN': nn_options, 'GBM': gbm_options}  # hyperparameters of each model type
# If one of these keys is missing from hyperparameters dict, then no models of that type are trained.

time_limits = 2*60  # train various models for ~2 min
num_trials = 5  # try at most 3 different hyperparameter configurations for each type of model
search_strategy = 'skopt'  # to tune hyperparameters using SKopt Bayesian optimization routine
output_directory = 'agModels-predictOccupation'  # folder where to store trained models

predictor = task.fit(train_data=train_data, tuning_data=val_data, label=label_column,
                     output_directory=output_directory, time_limits=time_limits, num_trials=num_trials, 
                     hyperparameter_tune=hp_tune, hyperparameters=hyperparameters, 
                     search_strategy=search_strategy)
```

We again demonstrate how to use the trained models to predict on the validation data. We caution again that performance estimates from this data may be biased since it was used to tune hyperparameters.

```{.python .input}
test_data = val_data.copy()
y_test = test_data[label_column]
test_data = test_data.drop(labels=[label_column],axis=1)  # delete label column

y_pred = predictor.predict(test_data)
print("Predictions:  ", list(y_pred)[:5])
perf = predictor.evaluate_predictions(y_true=y_test, y_pred=y_pred, auxiliary_metrics=False)
```

`predictor` can also make a prediction on just an individual example rather than a full dataset:

```{.python .input}
datapoint = test_data.iloc[[0]]  # Note: .iloc[0] won't work because it returns pandas Series instead of DataFrame
print(datapoint)
print("Prediction:", predictor.predict(datapoint))
```

We again view a summary of what happened during fit, which this time shows details of the hyperparameter-tuning process for each type of model:

```{.python .input}
results = predictor.fit_summary()
```

<<<<<<< HEAD
In the previous example, the predictive performance may be poor because we specified very little training to ensure quick runtimes.  You can call `fit()` multiple times playing with the above settings to better understand how these choices affect things.
=======
In the above example, the predictive performance may be poor because we specified very little training to ensure quick runtimes.  You can call `fit()` multiple times playing with the above settings to better understand how these choices affect things (first comment out the `train_data.head` command to play with a larger dataset). To see more detailed output during `fit()`, you can also pass in the argument: `verbosity = 3`.


Performance in certain applications may be measured by different metrics than the ones AutoGluon optimizes for by default. If you know the metric that counts most in your application, you can specify it as done below:

```{.python .input}
metric = 'balanced_accuracy' # Use balanced accuracy rather than standard accuracy. You can also define your own function here, see examples in: autogluon/utils/tabular/metrics/
predictor = task.fit(train_data=train_data, label=label_column, eval_metric=metric)

performance = predictor.evaluate(val_data)
```

Beyond hyperparameter-tuning with a correctly-specified metric, two other methods to boost predictive performance are bagging and stack-ensembling.  You'll often see performance improve if you specify `num_bagging_folds` = 5-10, `stack_ensemble_levels` = 1 or 2 in the call to `fit()`, but this will increase training times.

```
predictor = task.fit(train_data=train_data, label=label_column, eval_metric=metric, num_bagging_folds=5, stack_ensemble_levels=1, hyperparameters = {'NN':{'num_epochs':5}, 'GBM':{'num_boost_round':100}})
```
>>>>>>> 0b620c4b
<|MERGE_RESOLUTION|>--- conflicted
+++ resolved
@@ -80,9 +80,6 @@
 results = predictor.fit_summary()
 ```
 
-<<<<<<< HEAD
-In the previous example, the predictive performance may be poor because we specified very little training to ensure quick runtimes.  You can call `fit()` multiple times playing with the above settings to better understand how these choices affect things.
-=======
 In the above example, the predictive performance may be poor because we specified very little training to ensure quick runtimes.  You can call `fit()` multiple times playing with the above settings to better understand how these choices affect things (first comment out the `train_data.head` command to play with a larger dataset). To see more detailed output during `fit()`, you can also pass in the argument: `verbosity = 3`.
 
 
@@ -99,5 +96,4 @@
 
 ```
 predictor = task.fit(train_data=train_data, label=label_column, eval_metric=metric, num_bagging_folds=5, stack_ensemble_levels=1, hyperparameters = {'NN':{'num_epochs':5}, 'GBM':{'num_boost_round':100}})
-```
->>>>>>> 0b620c4b
+```