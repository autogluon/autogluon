# Predicting Columns in a Table - In Depth

This tutorial describes how you can exert greater control over `fit()` by specifying the appropriate arguments. Let's start by loading the same census data table, and try to predict the `occupation` variable in order to demonstrate a multiclass classification problem.

```{.python .input}
import autogluon as ag
from autogluon import TabularPrediction as task

train_data = task.Dataset(file_path='https://autogluon.s3-us-west-2.amazonaws.com/datasets/AdultIncomeBinaryClassification/train_data.csv') # can be local CSV file as well, returns Pandas object.
train_data = train_data.head(500) # subsample 500 data points for faster demo
print(train_data.head())

val_data = task.Dataset(file_path='https://autogluon.s3-us-west-2.amazonaws.com/datasets/AdultIncomeBinaryClassification/test_data.csv')

label_column = 'occupation'
print(train_data['occupation'].describe())
```

Let's use AutoGluon to train some models, this time exerting greater control over the process via user-specified arguments. To demonstrate how you can provide your own validation dataset against which AutoGluon tunes hyperparameters, we'll use the previous test dataset as validation data this time. If you do not have any particular validation dataset of interest, we recommend omitting the `tuning_data` argument and letting AutoGluon automatically select validation data from your provided training set (as it uses smart strategies such as stratified sampling in classification problems).  For greater control, you can specify the `holdout_frac` argument to tell AutoGluon what fraction of the provided training data to hold out for validation. 

**Caution:** Since AutoGluon tunes internal knobs based on this validation data, performance estimates reported on this data may be over-optimistic. For unbiased performance estimates, you should always call `predict()` on an entirely separate dataset (that was never given to `fit()`), as we did in the previous **Quick-Start** tutorial. 

`fit()` trains neural networks and tree ensembles by default, and we can specify various hyperparameter values for each type of model. For each hyperparameter, we can either specify a single fixed value, or a search space of values to consider during the hyperparameter optimization. Hyperparameters which we do not specify are left at default settings chosen by AutoGluon, which may be fixed values or search spaces, depending on the particular hyperparameter and the setting of `hyperparameter_tune`.

```{.python .input}
hyperparameter_tune = True # whether or not to do hyperparameter optimization

nn_options = { # specifies non-default hyperparameter values for neural network models
    'num_epochs': 10, # number of training epochs (controls training time of NN models)
    'learning_rate': ag.space.Real(1e-4, 1e-2, default=5e-4, log=True), # learning rate used in training (real-valued hyperparameter searched on log-scale)
    'activation': ag.space.Categorical('relu', 'softrelu', 'tanh'), # activation function used in NN (categorical hyperparameter, default = first entry)
    'layers': ag.space.Categorical([100],[1000],[200,100],[300,200,100],[400,300,200,100],[400]*3), 
      # Each choice for categorical hyperparameter 'layers' corresponds to list of sizes for each NN layer (length of list determines # of hidden layers)
    'dropout_prob': ag.space.Real(0.0, 0.5, default=0.1), # dropout probability (real-valued hyperparameter)
}

gbm_options = { # specifies non-default hyperparameter values for lightGBM gradient boosted trees
    'num_boost_round': 100, # number of boosting rounds (controls training time of GBM models)
    'num_leaves': ag.space.Int(lower=26, upper=66, default=36), # number of leaves in trees (integer hyperparameter)
}

hyperparameters = {'NN': nn_options, 'GBM': gbm_options} # hyperparameters of each model type
# If one of these keys is missing from hyperparameters dict, then no models of that type are trained.

time_limits = 2*60 # train various models for under ~2 min
num_trials = 3 # try at most 3 different hyperparameter configurations for each type of model
<<<<<<< HEAD
nthreads_per_trial = 1 # use this many CPU threads per training trial (i.e., evaluation of one hyperparameter configuration)
=======
>>>>>>> 99302996
search_strategy = 'skopt' # to tune hyperparameters using SKopt Bayesian optimization routine
output_directory = 'agModels-predictOccupation' # folder where to store trained models

predictor = task.fit(train_data=train_data, tuning_data=val_data, label=label_column,
                     output_directory=output_directory, time_limits=time_limits, num_trials=num_trials, 
                     hyperparameter_tune=hyperparameter_tune, hyperparameters=hyperparameters, 
                     search_strategy=search_strategy)
```

For posteriority, we again demonstrate how to use the trained models to predict on the validation data. We caution again that performance estimates from this data may be biased since it was used to tune hyperparameters.

```{.python .input}
test_data = val_data.copy()
y_test = test_data[label_column]
test_data = test_data.drop(labels=[label_column],axis=1) # delete label column to prove we are not cheating

predictor = task.load(output_directory) # unnecessary, just demonstrates how to load previously-trained predictor from file

y_pred = predictor.predict(test_data)
print("Predictions:  ", list(y_pred)[:5])
print("Actual labels:  ", list(y_test)[:5])
perf = predictor.evaluate(y_true=y_test, y_pred=y_pred, auxiliary_metrics=True)
```

`predictor` can also make a prediction on just an individual example rather than a full dataset:

```{.python .input}
datapoint = test_data.iloc[[0]] # Note: .iloc[0] will not work because it returns pandas Series instead of DataFrame
print(datapoint)
y_singlepred = predictor.predict(datapoint)
print(y_singlepred)
```

In the previous example, the predictive performance may be poor because we specified very little training to ensure quick runtimes.  You can call `fit()` multiple times playing with the above settings to better understand how these choices affect things.<|MERGE_RESOLUTION|>--- conflicted
+++ resolved
@@ -44,10 +44,6 @@
 
 time_limits = 2*60 # train various models for under ~2 min
 num_trials = 3 # try at most 3 different hyperparameter configurations for each type of model
-<<<<<<< HEAD
-nthreads_per_trial = 1 # use this many CPU threads per training trial (i.e., evaluation of one hyperparameter configuration)
-=======
->>>>>>> 99302996
 search_strategy = 'skopt' # to tune hyperparameters using SKopt Bayesian optimization routine
 output_directory = 'agModels-predictOccupation' # folder where to store trained models
 
