# Predicting Columns in a Table - Quick Start
:label:`sec_tabularquick`

Via a simple `fit()` call, AutoGluon can produce highly-accurate models to predict the values in one column of a data table based on the rest of the columns' values. Use AutoGluon with tabular data for both classification and regression problems. This tutorial demonstrates how to use AutoGluon to produce a classification model that predicts whether or not a person's income exceeds $50,000. 

To start, import autogluon and TabularPrediction module as your task: 

```{.python .input}
import autogluon as ag
from autogluon import TabularPrediction as task
```

Load training data from a CSV file into an AutoGluon Dataset object. This object is essentially equivalent to a [Pandas DataFrame](https://pandas.pydata.org/pandas-docs/stable/reference/api/pandas.DataFrame.html) and the same methods can be applied to both. 

```{.python .input}
train_data = task.Dataset(file_path='https://autogluon.s3-us-west-2.amazonaws.com/datasets/Inc/train.csv')
train_data = train_data.head(500) # subsample 500 data points for faster demo
print(train_data.head())
```

Note that we loaded data from a CSV file stored in the cloud (AWS s3 bucket), but you can you specify a local file-path instead if you have already downloaded the CSV file to your own machine (e.g., using `wget`).
Each row in the table `train_data` corresponds to a single training example. In this particular dataset, each row corresponds to an individual person, and the columns contain various characteristics reported during a census. 

Let's first use these features to predict whether the person's income exceeds $50,000 or not, which is recorded in the `class` column of this table.

```{.python .input}
label_column = 'class'
print("Summary of class variable: \n", train_data[label_column].describe())
```

Now use AutoGluon to train multiple models:

```{.python .input}
dir = 'agModels-predictClass' # specifies folder where to store trained models
predictor = task.fit(train_data=train_data, label=label_column, output_directory=dir)
```

Next, load separate test data to demonstrate how to make predictions on new examples at inference time:

```{.python .input}
test_data = task.Dataset(file_path='https://autogluon.s3-us-west-2.amazonaws.com/datasets/Inc/test.csv')
y_test = test_data[label_column]  # values to predict
test_data_nolab = test_data.drop(labels=[label_column],axis=1) # delete label column to prove we're not cheating
print(test_data_nolab.head())
```

We use our trained models to make predictions on the new data and then evaluate performance: 

```{.python .input}
predictor = task.load(dir) # unnecessary, just demonstrates how to load previously-trained predictor from file

y_pred = predictor.predict(test_data_nolab)
print("Predictions:  ", y_pred)
perf = predictor.evaluate_predictions(y_true=y_test, y_pred=y_pred, auxiliary_metrics=True)
```

Now you're ready to try AutoGluon on your own tabular datasets!   
As long as they're stored in a popular format like CSV, you should be able to achieve strong predictive performance with just 2 lines of code:

```
from autogluon import TabularPrediction as task
predictor = task.fit(train_data=task.Dataset(file_path=<file-name>), label_column=<variable-name>)
```


## Description of fit():

Here we discuss what happened during `fit()`. 

Since there are only two possible values of the `class` variable, this was a binary classification problem, for which an appropriate performance metric is *accuracy*. AutoGluon automatically infers this as well as the type of each feature (i.e., which columns contain continuous numbers vs. discrete categories). AutogGluon can also automatically handle common issues like missing data and rescaling feature values.

We did not specify separate validation data and so AutoGluon automatically choses a random training/validation split of the data. The data used for validation is seperated from the training data and is used to determine the models and hyperparameter-values that produce the best results.  Rather than just a single model, AutoGluon trains multiple models and ensembles them together to ensure superior predictive performance. 

By default, AutoGluon tries to fit various types of models including neural networks and tree ensembles. Each type of model has various hyperparameters, which traditionally, the user would have to specify.
AutoGluon automates this process.  

AutoGluon automatically and iteratively tests values for hyperparameters to produce the best performance on the validation data. This involves repeatedly training models under different hyperparameter settings and evaluating their performance. This process can be computationally-intensive, so `fit()` can parallelize this process across multiple threads (and machines if distributed resources are available). To control runtimes, you can specify various arguments in fit() as demonstrated in the subsequent **In-Depth** tutorial. 

For tabular problems, `fit()` returns a `Predictor` object. Besides inference, this object can also be used to view a summary of what happened during fit.

```{.python .input}
results = predictor.fit_summary()
```

From this summary, we can see that AutoGluon trained many different types of models as well as an ensemble of the best-performing models.  The summary also describes the actual models that were trained during fit and how well each model performed on the held-out validation data.  We can also view what properties AutoGluon automatically inferred about our prediction task:

```{.python .input}
print("AutoGluon infers problem type is: ", predictor.problem_type)
print("AutoGluon categorized the features as: ", predictor.feature_types)
```

AutoGluon correctly recognized our prediction problem to be a binary classification task and decided that variables such as `age` should be represented as integers, whereas variables such as `workclass` should be represented as categorical objects.

## Regression (predicting numeric table columns):

To demonstrate that `fit()` can also automatically handle regression tasks, we now try to predict the numeric `age` variable in the same table based on the other features:

```{.python .input}
age_column = 'age'
print("Summary of age variable: \n", train_data[age_column].describe())
```

We again call `fit()` and this time use a shorthand method to evaluate the resulting model on the test data (which contain labels):

```{.python .input}
predictor_age = task.fit(train_data=train_data, output_directory="agModels-predictAge", label=age_column)
performance = predictor_age.evaluate(test_data)
```

<<<<<<< HEAD
Finally, we need to shutdown AutoGluon's remote workers which `fit()` uses to train multiple models simultaneously in multi-thread / distributed settings. 
=======
Note that we didn't need to tell AutoGluon this is a regression problem, it automatically inferred this from the data and reported the appropriate performance metric (RMSE by default).
>>>>>>> d59ec884
<|MERGE_RESOLUTION|>--- conflicted
+++ resolved
@@ -107,8 +107,4 @@
 performance = predictor_age.evaluate(test_data)
 ```
 
-<<<<<<< HEAD
-Finally, we need to shutdown AutoGluon's remote workers which `fit()` uses to train multiple models simultaneously in multi-thread / distributed settings. 
-=======
-Note that we didn't need to tell AutoGluon this is a regression problem, it automatically inferred this from the data and reported the appropriate performance metric (RMSE by default).
->>>>>>> d59ec884
+Note that we didn't need to tell AutoGluon this is a regression problem, it automatically inferred this from the data and reported the appropriate performance metric (RMSE by default).