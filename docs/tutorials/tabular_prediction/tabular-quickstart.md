--- conflicted
+++ resolved
@@ -1,7 +1,7 @@
 # Predicting a Column in a Table
 :label:`sec_tabularquick`
 
-This tutorial shows the basic usage of AutoGluon to predict a column in a table. To start, let's first import both `TabularPredictor` and `TabularDataset` classes from the `tabular` module. 
+This tutorial shows the basic usage of AutoGluon to predict a column in a table. To start, let's first import both `TabularPredictor` and `TabularDataset` classes from the `tabular` module.
 
 ```{.python .input}
 from autogluon.tabular import TabularDataset, TabularPredictor
@@ -19,17 +19,9 @@
 train_data.head(n=2)
 ```
 
-If you are familiar with [Pandas DataFrame](https://pandas.pydata.org/pandas-docs/stable/reference/api/pandas.DataFrame.html), you will find `TabularDataset` is a subclass of `DataFrame`, so all pandas functions can be applied to `TabularDataset` directly. 
+If you are familiar with [Pandas DataFrame](https://pandas.pydata.org/pandas-docs/stable/reference/api/pandas.DataFrame.html), you will find `TabularDataset` is a subclass of `DataFrame`, so all pandas functions can be applied to `TabularDataset` directly.
 
-<<<<<<< HEAD
 Using the `head` method we print the first two examples. You can see each feature is either a number or a category presented by a string. The last column, named `class`, contains the label. By describing the label column, we can see it has 2 unique values. So our goal is to predict if the person's income exceeds $50,000 or not.
-=======
-```{.python .input}
-results = predictor.fit_summary(show_plot=True)
-```
-
-From this summary, we can see that AutoGluon trained many different types of models as well as an ensemble of the best-performing models.  The summary also describes the actual models that were trained during fit and how well each model performed on the held-out validation data.  We can view what properties AutoGluon automatically inferred about our prediction task:
->>>>>>> 245f8c53
 
 ```{.python .input}
 label = 'class'
@@ -38,7 +30,7 @@
 
 ## Training
 
-Now let's train a model on `train_data`. Here we create an instance of `TabularPredictor` with the argument `label` set to be the label column name. Then the `fit` method will automatically train the model. 
+Now let's train a model on `train_data`. Here we create an instance of `TabularPredictor` with the argument `label` set to be the label column name. Then the `fit` method will automatically train the model.
 
 The training will take a few seconds. If you worry about taking too long, you could use the `time_limit` argument to set the maximal time AutoGluon can use for training. For example, `fit(train_data, time_limit=60)` will limit the time to be 1 minute.
 
@@ -49,12 +41,12 @@
 ```
 
 You can find what AutoGluon tried by the log information. Roughly speaking, it does three things:
-    
-1. Identify it's a classification or a regression task based on the label values. 
+
+1. Identify it's a classification or a regression task based on the label values.
 1. Identify the feature column data types and convert them into proper features
 1. Try various machine learning models with different hyper-parameters, and combine them together to form the final model
 
-You can customize every step such as trying a different feature extraction method, machine learning model, or evaluation metric. We will cover them later. 
+You can customize every step such as trying a different feature extraction method, machine learning model, or evaluation metric. We will cover them later.
 
 ## Prediction
 
@@ -68,7 +60,7 @@
 y_pred.head()
 ```
 
-You could use the `evaluate_predictions` method to test the prediction performance. Here we pass `slient=True` to disable AutoGluon to print log. 
+You could use the `evaluate_predictions` method to test the prediction performance. Here we pass `slient=True` to disable AutoGluon to print log.
 
 ```{.python .input}
 predictor.evaluate_predictions(
@@ -77,7 +69,7 @@
 
 ## Summary
 
-Now you see how simply AutoGluon it is to predict a column on a tabular dataset. You first load the data via `TabularDataset`, and next call the `fit` method in the `TabularPredictor` to automatically train the model without specifying any other hyper-parameters. Then you can use the `predict` method to predict on new data. In most cases, you can stop read right now and turn to use AutoGluon to solve your own problems. 
+Now you see how simply AutoGluon it is to predict a column on a tabular dataset. You first load the data via `TabularDataset`, and next call the `fit` method in the `TabularPredictor` to automatically train the model without specifying any other hyper-parameters. Then you can use the `predict` method to predict on new data. In most cases, you can stop read right now and turn to use AutoGluon to solve your own problems.
 
 If you want to know about AutoGluon, you can:
 
