# Predicting Columns in a Table - Quick Start
:label:`sec_tabularquick`

Via a simple `fit()` call, AutoGluon can produce highly-accurate models to predict the values in one column of a data table based on the rest of the columns' values. Use AutoGluon with tabular data for both classification and regression problems. This tutorial demonstrates how to use AutoGluon to produce a classification model that predicts whether or not a person's income exceeds $50,000. 

To start, import autogluon and TabularPrediction module as your task: 

```{.python .input}
import autogluon as ag
from autogluon import TabularPrediction as task
```

<<<<<<< HEAD
Load training data from a CSV file into an AutoGluon Dataset object. This object is essentially equivalent to a [Pandas DataFrame](https://pandas.pydata.org/pandas-docs/stable/reference/api/pandas.DataFrame.html) and the same methods can be applied to both. 

```{.python .input}
=======
>>>>>>> 0b620c4b
train_data = task.Dataset(file_path='https://autogluon.s3-us-west-2.amazonaws.com/datasets/Inc/train.csv')
train_data = train_data.head(500) # subsample 500 data points for faster demo
print(train_data.head())
```

Note that we loaded data from a CSV file stored in the cloud (AWS s3 bucket), but you can you specify a local file-path instead if you have already downloaded the CSV file to your own machine (e.g., using `wget`).
Each row in the table `train_data` corresponds to a single training example. In this particular dataset, each row corresponds to an individual person, and the columns contain various characteristics reported during a census. 

Let's first use these features to predict whether the person's income exceeds $50,000 or not, which is recorded in the `class` column of this table.

```{.python .input}
label_column = 'class'
print("Summary of class variable: \n", train_data[label_column].describe())
```

Now use AutoGluon to train multiple models:

```{.python .input}
dir = 'agModels-predictClass' # specifies folder where to store trained models
predictor = task.fit(train_data=train_data, label=label_column, output_directory=dir)
```

Next, load separate test data to demonstrate how to make predictions on new examples at inference time:

```{.python .input}
test_data = task.Dataset(file_path='https://autogluon.s3-us-west-2.amazonaws.com/datasets/Inc/test.csv')
y_test = test_data[label_column]  # values to predict
test_data_nolab = test_data.drop(labels=[label_column],axis=1) # delete label column to prove we're not cheating
print(test_data_nolab.head())
```

We use our trained models to make predictions on the new data and then evaluate performance: 

```{.python .input}
predictor = task.load(dir) # unnecessary, just demonstrates how to load previously-trained predictor from file

y_pred = predictor.predict(test_data_nolab)
print("Predictions:  ", y_pred)
perf = predictor.evaluate_predictions(y_true=y_test, y_pred=y_pred, auxiliary_metrics=True)
```

Now you're ready to try AutoGluon on your own tabular datasets!   
As long as they're stored in a popular format like CSV, you should be able to achieve strong predictive performance with just 2 lines of code:

```
from autogluon import TabularPrediction as task
predictor = task.fit(train_data=task.Dataset(file_path=<file-name>), label_column=<variable-name>)
```


## Description of fit():

Here we discuss what happened during `fit()`. 
<<<<<<< HEAD
=======
Since there are only two possible values of the `class` variable, this was a binary classification problem, for which an appropriate performance metric is *accuracy*.
AutoGluon automatically infers all this as well as the type of each feature (ie. which columns contain continuous numbers vs. discrete categories), and can also automatically handle common issues like missing data and rescaling feature values.
>>>>>>> 0b620c4b

Since there are only two possible values of the `class` variable, this was a binary classification problem, for which an appropriate performance metric is *accuracy*. AutoGluon automatically infers this as well as the type of each feature (i.e., which columns contain continuous numbers vs. discrete categories). AutogGluon can also automatically handle common issues like missing data and rescaling feature values.

<<<<<<< HEAD
We did not specify separate validation data and so AutoGluon automatically choses a random training/validation split of the data. The data used for validation is seperated from the training data and is used to determine the models and hyperparameter-values that produce the best results.  Rather than just a single model, AutoGluon trains multiple models and ensembles them together to ensure superior predictive performance. 
=======
As we did not specify separate validation data, AutoGluon automatically choses a random training/validation split of the data (the validation data is held-out during training of the individual models and is used to make decisions such as what models/hyperparameter-values are best).  Rather than just a single model, AutoGluon trains many models and ensembles them together to ensure superior predictive performance. 
By default, AutoGluon tries to fit various types of models including neural networks and tree ensembles.
Each type of model has various hyperparameters, which the user would normally need to manually specify, but AutoGluon automatically finds values of these hyperparameters which produce the best performance on the validation data. This involves repeatedly training models under different hyperparameter settings and evaluating their performance, which can get computationally-intensive, so `fit()` can parallelize this process across multiple threads (and machines if distributed resources are available). To control runtimes, you can specify various arguments in fit() as demonstrated in the subsequent **In-Depth** tutorial.
>>>>>>> 0b620c4b

By default, AutoGluon tries to fit various types of models including neural networks and tree ensembles. Each type of model has various hyperparameters, which traditionally, the user would have to specify.
AutoGluon automates this process.  

<<<<<<< HEAD
AutoGluon automatically and iteratively tests values for hyperparameters to produce the best performance on the validation data. This involves repeatedly training models under different hyperparameter settings and evaluating their performance. This process can be computationally-intensive, so `fit()` can parallelize this process across multiple threads (and machines if distributed resources are available). To control runtimes, you can specify various arguments in fit() as demonstrated in the subsequent **In-Depth** tutorial. 


For tabular problems, `fit()` returns a `Predictor` object. Besides inference, this object can also be used to view a summary of what happened during fit.

=======
For tabular problems, `fit()` returns a `Predictor` object. Besides inference, this object can also be used to view a summary of what happened during fit.

>>>>>>> 0b620c4b
```{.python .input}
predictor.fit_summary()
```

From this summary, we can see that AutoGluon trained many different types of models as well as an ensemble of the best-performing models.  The summary also describes the actual models that were trained during fit and how well each model performed on the held-out validation data.  We can also view what properties AutoGluon automatically inferred about our prediction task:

```{.python .input}
print("AutoGluon infers problem type is: ", predictor.problem_type)
print("AutoGluon categorized the features as: ", predictor.feature_types)
```

AutoGluon correctly recognized our prediction problem to be a binary classification task and decided that variables such as `age` should be represented as integers, whereas variables such as `workclass` should be represented as categorical objects.


To demonstrate that `fit()` can also automatically handle regression tasks, we now try to predict the numeric `age` variable in the same table based on the other features:

```{.python .input}
age_column = 'age'
print("Summary of age variable: \n", train_data[age_column].describe())
```

We again call `fit()` and this time use a shorthand method to evaluate the resulting model on the test data (which contain labels):

```{.python .input}
predictor_age = task.fit(train_data=train_data, output_directory="agModels-predictAge", label=age_column)
performance = predictor_age.evaluate(test_data)
```

Note that we didn't need to tell AutoGluon this is a regression problem, it automatically inferred this from the data and reported the appropriate performance metric (RMSE by default).<|MERGE_RESOLUTION|>--- conflicted
+++ resolved
@@ -10,12 +10,9 @@
 from autogluon import TabularPrediction as task
 ```
 
-<<<<<<< HEAD
 Load training data from a CSV file into an AutoGluon Dataset object. This object is essentially equivalent to a [Pandas DataFrame](https://pandas.pydata.org/pandas-docs/stable/reference/api/pandas.DataFrame.html) and the same methods can be applied to both. 
 
 ```{.python .input}
-=======
->>>>>>> 0b620c4b
 train_data = task.Dataset(file_path='https://autogluon.s3-us-west-2.amazonaws.com/datasets/Inc/train.csv')
 train_data = train_data.head(500) # subsample 500 data points for faster demo
 print(train_data.head())
@@ -69,35 +66,18 @@
 ## Description of fit():
 
 Here we discuss what happened during `fit()`. 
-<<<<<<< HEAD
-=======
-Since there are only two possible values of the `class` variable, this was a binary classification problem, for which an appropriate performance metric is *accuracy*.
-AutoGluon automatically infers all this as well as the type of each feature (ie. which columns contain continuous numbers vs. discrete categories), and can also automatically handle common issues like missing data and rescaling feature values.
->>>>>>> 0b620c4b
 
 Since there are only two possible values of the `class` variable, this was a binary classification problem, for which an appropriate performance metric is *accuracy*. AutoGluon automatically infers this as well as the type of each feature (i.e., which columns contain continuous numbers vs. discrete categories). AutogGluon can also automatically handle common issues like missing data and rescaling feature values.
 
-<<<<<<< HEAD
 We did not specify separate validation data and so AutoGluon automatically choses a random training/validation split of the data. The data used for validation is seperated from the training data and is used to determine the models and hyperparameter-values that produce the best results.  Rather than just a single model, AutoGluon trains multiple models and ensembles them together to ensure superior predictive performance. 
-=======
-As we did not specify separate validation data, AutoGluon automatically choses a random training/validation split of the data (the validation data is held-out during training of the individual models and is used to make decisions such as what models/hyperparameter-values are best).  Rather than just a single model, AutoGluon trains many models and ensembles them together to ensure superior predictive performance. 
-By default, AutoGluon tries to fit various types of models including neural networks and tree ensembles.
-Each type of model has various hyperparameters, which the user would normally need to manually specify, but AutoGluon automatically finds values of these hyperparameters which produce the best performance on the validation data. This involves repeatedly training models under different hyperparameter settings and evaluating their performance, which can get computationally-intensive, so `fit()` can parallelize this process across multiple threads (and machines if distributed resources are available). To control runtimes, you can specify various arguments in fit() as demonstrated in the subsequent **In-Depth** tutorial.
->>>>>>> 0b620c4b
 
 By default, AutoGluon tries to fit various types of models including neural networks and tree ensembles. Each type of model has various hyperparameters, which traditionally, the user would have to specify.
 AutoGluon automates this process.  
 
-<<<<<<< HEAD
 AutoGluon automatically and iteratively tests values for hyperparameters to produce the best performance on the validation data. This involves repeatedly training models under different hyperparameter settings and evaluating their performance. This process can be computationally-intensive, so `fit()` can parallelize this process across multiple threads (and machines if distributed resources are available). To control runtimes, you can specify various arguments in fit() as demonstrated in the subsequent **In-Depth** tutorial. 
-
 
 For tabular problems, `fit()` returns a `Predictor` object. Besides inference, this object can also be used to view a summary of what happened during fit.
 
-=======
-For tabular problems, `fit()` returns a `Predictor` object. Besides inference, this object can also be used to view a summary of what happened during fit.
-
->>>>>>> 0b620c4b
 ```{.python .input}
 predictor.fit_summary()
 ```
