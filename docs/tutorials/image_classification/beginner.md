--- conflicted
+++ resolved
@@ -14,16 +14,8 @@
 
 ## Create AutoGluon Dataset
 
-<<<<<<< HEAD
-<<<<<<< HEAD
-Our image classification task is based on a subset of the [Shopee-IET dataset](https://www.kaggle.com/c/shopee-iet-machine-learning-competition/data) from Kaggle. Each image in this data depicts a clothing item and the corresponding label specifies its clothing category.
-=======
-For demo purpose, we will use a subset of the [Shopee-IET dataset](https://www.kaggle.com/c/shopee-iet-machine-learning-competition/data) from Kaggle.
-=======
 For demonstration purpose, we use a subset of the [Shopee-IET dataset](https://www.kaggle.com/c/shopee-iet-machine-learning-competition/data) from Kaggle.
->>>>>>> origin/master
 Each image in this data depicts a clothing item and the corresponding label specifies its clothing category.
->>>>>>> origin/master
 Our subset of the data contains the following possible labels: `BabyPants`, `BabyShirt`, `womencasualshoes`, `womenchiffontop`.
 
 We download the data subset and unzip it using the following commands:
@@ -39,13 +31,7 @@
 dataset = task.Dataset('data/train')
 ```
 
-<<<<<<< HEAD
-<<<<<<< HEAD
-=======
-Load the test dataset:
-=======
 Load the test dataset as follows:
->>>>>>> origin/master
 
 ```{.python .input}
 test_dataset = task.Dataset('data/test', train=False)
@@ -59,7 +45,6 @@
     test_dataset = task.Dataset(name='FashionMNIST', train=False)
 ```
 
->>>>>>> origin/master
 ## Use AutoGluon to Fit Models
 
 Now, we fit a classifier using AutoGluon as follows:
@@ -86,32 +71,6 @@
 Given an example image, we can easily use the final model to `predict` the label (and the conditional class-probability):
 
 ```{.python .input}
-<<<<<<< HEAD
-image = 'data/test/BabyShirt/BabyShirt_323.jpg'
-ind, prob = classifier.predict(image)
-
-print('The input picture is classified as [%s], with probability %.2f.' %
-      (dataset.init().classes[ind.asscalar()], prob.asscalar()))
-```
-
-## Evaluate on Test Dataset
-
-We now evaluate the classifier on a test dataset:
-
-Load the test dataset:
-
-```{.python .input}
-test_dataset = task.Dataset('data/test', train=False)
-```
-
-The validation and test top-1 accuracy are:
-
-```{.python .input}
-test_acc = classifier.evaluate(test_dataset)
-print('Top-1 test acc: %.3f' % test_acc)
-```
-
-=======
 # skip this if training FashionMNIST on CPU.
 if ag.get_gpu_count() > 0:
     image = 'data/test/BabyShirt/BabyShirt_323.jpg'
@@ -126,7 +85,6 @@
 We now evaluate the classifier on a test dataset.
 
 The validation and test top-1 accuracy are:
->>>>>>> origin/master
 
 ```{.python .input}
 test_acc = classifier.evaluate(test_dataset)
