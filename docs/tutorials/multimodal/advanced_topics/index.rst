Advanced Topics
---------------
.. container:: cards

   .. card::
      :title: Single GPU Billion-scale Model Training via Parameter-Efficient Finetuning
      :link: efficient_finetuning_basic.html

      How to take advantage of larger foundation models with the help of parameter-efficient finetuning.
      In the tutorial, we will use combine IA^3, BitFit, and gradient checkpointing to finetune FLAN-T5-XL.

   .. card::
      :title: HPO in AutoMM
      :link: hyperparameter_optimization.html

      How to do hyperparameter optimization in AutoMM.

   .. card::
      :title: Knowledge Distillation in AutoMM
      :link: model_distillation.html

      How to do knowledge distillation in AutoMM.

   .. card::
      :title: Customize AutoMM
      :link: customization.html

      How to customize AutoMM configurations.
<<<<<<< HEAD
   
   .. card::
      :title: Focal Loss
      :link: focal_loss.html

      How to use focal loss in AutoMM.
=======

   .. card::
      :title: AutoMM Presets
      :link: presets.html

      How to use AutoMM presets.
>>>>>>> 8c70c0c9

.. toctree::
   :maxdepth: 1
   :hidden:

   efficient_finetuning_basic
   hyperparameter_optimization
   model_distillation
   customization
<<<<<<< HEAD
   focal_loss
=======
   presets
>>>>>>> 8c70c0c9
<|MERGE_RESOLUTION|>--- conflicted
+++ resolved
@@ -26,21 +26,18 @@
       :link: customization.html
 
       How to customize AutoMM configurations.
-<<<<<<< HEAD
-   
+
+   .. card::
+      :title: AutoMM Presets
+      :link: presets.html
+
    .. card::
       :title: Focal Loss
       :link: focal_loss.html
 
       How to use focal loss in AutoMM.
-=======
-
-   .. card::
-      :title: AutoMM Presets
-      :link: presets.html
 
       How to use AutoMM presets.
->>>>>>> 8c70c0c9
 
 .. toctree::
    :maxdepth: 1
@@ -50,8 +47,5 @@
    hyperparameter_optimization
    model_distillation
    customization
-<<<<<<< HEAD
-   focal_loss
-=======
    presets
->>>>>>> 8c70c0c9
+   focal_loss