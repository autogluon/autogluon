--- conflicted
+++ resolved
@@ -28,17 +28,10 @@
       How to customize AutoMM configurations.
    
    .. card::
-<<<<<<< HEAD
-      :title: Focal Loss
-      :link: focal_loss.html
-
-      How to use focal loss in AutoMM.
-=======
       :title: Few Shot Learning with FusionSVM
       :link: few_shot_learning.html
 
       How to use SVM combined with feature extraction for few shot learning.
->>>>>>> bb86d727
 
 .. toctree::
    :maxdepth: 1
@@ -48,8 +41,4 @@
    hyperparameter_optimization
    model_distillation
    customization
-<<<<<<< HEAD
-   focal_loss
-=======
-   few_shot_learning
->>>>>>> bb86d727
+   few_shot_learning