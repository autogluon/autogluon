Advanced Topics
---------------
.. container:: cards

   .. card::
      :title: Single GPU Billion-scale Model Training via Parameter-Efficient Finetuning
      :link: efficient_finetuning_basic.html

      How to take advantage of larger foundation models with the help of parameter-efficient finetuning.
      In the tutorial, we will use combine IA^3, BitFit, and gradient checkpointing to finetune FLAN-T5-XL.

   .. card::
      :title: HPO in AutoMM
      :link: hyperparameter_optimization.html

      How to do hyperparameter optimization in AutoMM.

   .. card::
      :title: Knowledge Distillation in AutoMM
      :link: model_distillation.html

      How to do knowledge distillation in AutoMM.

   .. card::
      :title: Customize AutoMM
      :link: customization.html

      How to customize AutoMM configurations.

   .. card::
      :title: AutoMM Presets
      :link: presets.html

   .. card::
<<<<<<< HEAD
      :title: Few Shot Learning with FusionSVM
      :link: few_shot_learning.html

      How to use SVM combined with feature extraction for few shot learning.
=======
      :title: Focal Loss
      :link: focal_loss.html

      How to use focal loss in AutoMM.
>>>>>>> 72c68819

      How to use AutoMM presets.

.. toctree::
   :maxdepth: 1
   :hidden:

   efficient_finetuning_basic
   hyperparameter_optimization
   model_distillation
   customization
<<<<<<< HEAD
   few_shot_learning
   presets
=======
   presets
   focal_loss
>>>>>>> 72c68819
<|MERGE_RESOLUTION|>--- conflicted
+++ resolved
@@ -30,21 +30,22 @@
    .. card::
       :title: AutoMM Presets
       :link: presets.html
+      
+      How to use AutoMM presets.
 
    .. card::
-<<<<<<< HEAD
       :title: Few Shot Learning with FusionSVM
       :link: few_shot_learning.html
 
       How to use SVM combined with feature extraction for few shot learning.
-=======
+
+   .. card::
       :title: Focal Loss
       :link: focal_loss.html
 
       How to use focal loss in AutoMM.
->>>>>>> 72c68819
 
-      How to use AutoMM presets.
+      
 
 .. toctree::
    :maxdepth: 1
@@ -54,10 +55,6 @@
    hyperparameter_optimization
    model_distillation
    customization
-<<<<<<< HEAD
    few_shot_learning
    presets
-=======
-   presets
-   focal_loss
->>>>>>> 72c68819
+   focal_loss