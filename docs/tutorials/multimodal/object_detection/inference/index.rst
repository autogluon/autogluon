--- conflicted
+++ resolved
@@ -20,14 +20,6 @@
 
       Download a pretrained model and run inference on VOC dataset
 
-<<<<<<< HEAD
-=======
-   .. card::
-      :title: Load A Trained Detector
-      :link: detection_load_predictor.html
-
-      How to load and evaluate a trained predictor
->>>>>>> f7bbf125
 
 .. toctree::
    :maxdepth: 1
