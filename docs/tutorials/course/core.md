--- conflicted
+++ resolved
@@ -121,7 +121,6 @@
 ```
 
 Get one example configuration:
-<<<<<<< HEAD
 
 ```{.python .input}
 g.rand
@@ -129,15 +128,6 @@
 
 ### Decorators for Searchbale Object and Customized Training Scripts
 
-=======
-
-```{.python .input}
-g.rand
-```
-
-### Decorators for Searchbale Object and Customized Training Scripts
-
->>>>>>> origin/master
 In this section, we show how to insert search space into customized objects and
 training functions.
 
