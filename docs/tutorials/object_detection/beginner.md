# Object Detection - Quick Start
:label:`sec_object_detection_quick`

Besides Image classification, objecgt detection is another important task in computer vision. In this tutorial, we will share a brief example to go through the steps that how to use AutoGluon for object detection.

Our goal is to detect motorbike in images by YOLO3 model. A tiny dataset is collected from VOC dataset, which only contains the motorbike category. The model pretained on COCO dataset is used to do finetuning our small dataset. With the help of AutoGluon, we are able to try many models with different hyper-parameters automatically, and return the best one as our final model. It is better to go over the tutorial about :ref:`sec_imgquick` first to learn how to use AutoGluon.

Let's start with importing autogluon and ObjectDetection module for our task 
```{.python .input}
import autogluon as ag
from autogluon import ObjectDetection as task
```

## Tiny_motorbike dataset
We collect a toy dataset only for detecting motorbikes in images. From VOC datset, 120 images are randomly selected as our training dataset, 50 images for validation and another 50 ones for testing. This tiny dataset follows the same format as VOC. 

Using the commands below, we can download this dataset, which is only 23M. The variable `root` specifies the path to store this dataset. The name of unzipped folder is called `tiny_motorbike`.

```{.python .input}
filename = ag.download('https://autogluon.s3.amazonaws.com/datasets/tiny_motorbike.zip')
ag.unzip(filename)
```

Once we retrieve the dataset, we can create dataset instacne with its name and path.
```{.python .input}
dataset = task.Dataset('tiny_motorbike', root='./tiny_motorbike')
```

## Fit models by AutoGluon
In this section, we will talk about how to apply AutoGluon to fit our detetion models. We use mobilenet as backbone for YOLO3 model. Two different learning rates will be used to finetune the network. The best model is the one that obtains the best performance on validation dataset. We can also try more networks and hyper-parameters to have a larger searching space. 

<<<<<<< HEAD
In each experiment (one trial in our searching space), we train the model for 30 epoches. Let's start playing around AutoGluon.  
=======
In order to have results after you grab a cup of coffee, time_limits is set to 15mins for this task. In each experiment (one trial in our searching space), we train the model for 30 epoches. Let's start playing with AutoGluon.  
>>>>>>> db8e0d07

```{.python .input}
epochs = 30
detector = task.fit(dataset,
                    epochs=epochs,
                    ngpus_per_trial=1)
```

After fitting, AutoGluon will automatically return the best model among all models in the searching space. From the output, we know the best model is the one trained with the second learning rate. Now, let's see how well the returned model performed on test dataset by simply calling detector.evaluate().

```{.python .input}
test_map = detector.evaluate(dataset) # it only evaluates on test dataset.
print("mAP on test dataset: {}".format(test_map[1][1]))
```

The mAP is not bad after just 30 epochs. Let's see one visualization result. We randomly select an image from test dataset, and show predicted bbox and probability over the origin image.  

```{.python .input}
image_path = './tiny_motorbike/VOC2007/JPEGImages/000467.jpg'

ind, prob, loc = detector.predict(image_path)
```

We have tried models with various settings. Finally, showdown the whole processs via following command. 

```{.python .input}
ag.done()
```
<|MERGE_RESOLUTION|>--- conflicted
+++ resolved
@@ -29,11 +29,8 @@
 ## Fit models by AutoGluon
 In this section, we will talk about how to apply AutoGluon to fit our detetion models. We use mobilenet as backbone for YOLO3 model. Two different learning rates will be used to finetune the network. The best model is the one that obtains the best performance on validation dataset. We can also try more networks and hyper-parameters to have a larger searching space. 
 
-<<<<<<< HEAD
 In each experiment (one trial in our searching space), we train the model for 30 epoches. Let's start playing around AutoGluon.  
-=======
-In order to have results after you grab a cup of coffee, time_limits is set to 15mins for this task. In each experiment (one trial in our searching space), we train the model for 30 epoches. Let's start playing with AutoGluon.  
->>>>>>> db8e0d07
+
 
 ```{.python .input}
 epochs = 30
