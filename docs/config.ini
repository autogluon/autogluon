--- conflicted
+++ resolved
@@ -6,11 +6,7 @@
 
 # Book title. It will be displayed on the top-right of the HTML page and the
 # front page of the PDF file
-<<<<<<< HEAD
-title = AutoGluon
-=======
 title = AutoGluon Documentation
->>>>>>> 7795b9c9
 
 author = AutoGluon contributors
 
