name: autogluon_contrib
dependencies:
- python=3.7
- graphviz
- pip:
  - jupyter-sphinx>=0.2.2
  - gluonnlp==0.8.1
  - mxnet_cu101==1.7.0
  - portalocker
  - nose
  - docutils
  - mu-notedown
  - torch
  - torchvision
  - bokeh
  - openml
<<<<<<< HEAD
  - neotime
=======
  - awscli>=1.18.140
>>>>>>> 701420fb
<|MERGE_RESOLUTION|>--- conflicted
+++ resolved
@@ -14,8 +14,5 @@
   - torchvision
   - bokeh
   - openml
-<<<<<<< HEAD
-  - neotime
-=======
   - awscli>=1.18.140
->>>>>>> 701420fb
+  - neotime