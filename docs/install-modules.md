AutoGluon is modularized into [sub-modules](https://packaging.python.org/guides/packaging-namespace-packages/) specialized for tabular, multimodal, or time series data. You can reduce the number of dependencies required by solely installing a specific sub-module via:  `pip install <submodule>`, where `<submodule>` may be one of the following options:

- `autogluon.tabular` - functionality for tabular data (TabularPredictor)
    - The default installation of `autogluon.tabular` standalone is a skeleton installation.
    - Install via `pip install autogluon.tabular[all]` to get the same installation of tabular as via `pip install autogluon`
    - Available optional dependencies: `lightgbm,catboost,xgboost,fastai,ray`. These are included in `all`.
<<<<<<< HEAD
    - Optional dependencies not included in `all`: `interpret,tabpfn,vowpalwabbit,imodels,skex,skl2onnx`.
    - To run `autogluon.tabular` with only the optional LightGBM and CatBoost models for example, you can do: `pip install autogluon.tabular[lightgbm,catboost]`
    - Optional dependency: `skex`. This will speedup KNN models by 25x in training and inference on CPU. Use `pip install autogluon.tabular[all,skex]` to enable. Note: Not compatible with ARM processors.
    - Experimental optional dependency: `interpret`. This will install the interpret package and allow you to fit EBM models.
    - Experimental optional dependency: `tabpfn`. This will enable the usage of the TabPFN model, and allow you to fit TabPFN in TabularPredictor. Use `pip install autogluon.tabular[all,tabpfn]` to enable.
    - Optional dependency: `vowpalwabbit`. This will install the VowpalWabbit package and allow you to fit VowpalWabbit in TabularPredictor.
=======
    - Optional dependencies not included in `all`: `imodels,skex,skl2onnx`.
    - To run `autogluon.tabular` with only the optional LightGBM and CatBoost models for example, you can do: `pip install autogluon.tabular[lightgbm,catboost]`
    - Optional dependency: `skex`. This will speedup KNN models by 25x in training and inference on CPU. Use `pip install autogluon.tabular[all,skex]` to enable. Note: Not compatible with ARM processors.
>>>>>>> 3494f411
    - Experimental optional dependency: `imodels`. This will install the imodels package and allow you to fit interpretable models in TabularPredictor.
    - Optional dependency: `skl2onnx`. This will enable ONNX model compilation via `predictor.compile()` on supported models.
- `autogluon.multimodal` - functionality for image, text, and multimodal problems. Focus on deep learning models.
    - To try object detection functionality using `MultiModalPredictor`, please install additional dependencies via `mim install "mmcv==2.1.0"`, `pip install "mmdet==3.2.0"` and `pip install pycocotools`. Note that Windows users should also install `pycocotools` by: `pip install pycocotools-windows`, but it only supports python 3.6/3.7/3.8.
- `autogluon.timeseries` - only functionality for time series data (TimeSeriesPredictor).
- `autogluon.common` - helper functionality. Not useful standalone.
- `autogluon.core` - only core functionality (Searcher/Scheduler) useful for hyperparameter tuning of arbitrary code/models.
- `autogluon.features` - only functionality for feature generation / feature preprocessing pipelines (primarily related to Tabular data).
- `autogluon.eda` - (Deprecated) only functionality for exploratory data analysis.

To install a submodule from source, follow the instructions for installing the entire package from source but replace the line `cd autogluon && ./full_install.sh` with `cd autogluon && pip install -e {SUBMODULE_NAME}/{OPTIONAL_DEPENDENCIES}`

- For example, to install `autogluon.tabular[lightgbm,catboost]` from source, the command would be: `cd autogluon && pip install -e tabular/[lightgbm,catboost]`

To install all AutoGluon optional dependencies:

<<<<<<< HEAD
`pip install autogluon && pip install autogluon.tabular[interpret,tabpfn,vowpalwabbit,imodels,skex,skl2onnx]`
=======
`pip install autogluon && pip install autogluon.tabular[imodels,skex,skl2onnx]`
>>>>>>> 3494f411
<|MERGE_RESOLUTION|>--- conflicted
+++ resolved
@@ -4,18 +4,10 @@
     - The default installation of `autogluon.tabular` standalone is a skeleton installation.
     - Install via `pip install autogluon.tabular[all]` to get the same installation of tabular as via `pip install autogluon`
     - Available optional dependencies: `lightgbm,catboost,xgboost,fastai,ray`. These are included in `all`.
-<<<<<<< HEAD
-    - Optional dependencies not included in `all`: `interpret,tabpfn,vowpalwabbit,imodels,skex,skl2onnx`.
+    - Optional dependencies not included in `all`: `interpret,imodels,skex,skl2onnx`.
     - To run `autogluon.tabular` with only the optional LightGBM and CatBoost models for example, you can do: `pip install autogluon.tabular[lightgbm,catboost]`
     - Optional dependency: `skex`. This will speedup KNN models by 25x in training and inference on CPU. Use `pip install autogluon.tabular[all,skex]` to enable. Note: Not compatible with ARM processors.
     - Experimental optional dependency: `interpret`. This will install the interpret package and allow you to fit EBM models.
-    - Experimental optional dependency: `tabpfn`. This will enable the usage of the TabPFN model, and allow you to fit TabPFN in TabularPredictor. Use `pip install autogluon.tabular[all,tabpfn]` to enable.
-    - Optional dependency: `vowpalwabbit`. This will install the VowpalWabbit package and allow you to fit VowpalWabbit in TabularPredictor.
-=======
-    - Optional dependencies not included in `all`: `imodels,skex,skl2onnx`.
-    - To run `autogluon.tabular` with only the optional LightGBM and CatBoost models for example, you can do: `pip install autogluon.tabular[lightgbm,catboost]`
-    - Optional dependency: `skex`. This will speedup KNN models by 25x in training and inference on CPU. Use `pip install autogluon.tabular[all,skex]` to enable. Note: Not compatible with ARM processors.
->>>>>>> 3494f411
     - Experimental optional dependency: `imodels`. This will install the imodels package and allow you to fit interpretable models in TabularPredictor.
     - Optional dependency: `skl2onnx`. This will enable ONNX model compilation via `predictor.compile()` on supported models.
 - `autogluon.multimodal` - functionality for image, text, and multimodal problems. Focus on deep learning models.
@@ -32,8 +24,4 @@
 
 To install all AutoGluon optional dependencies:
 
-<<<<<<< HEAD
-`pip install autogluon && pip install autogluon.tabular[interpret,tabpfn,vowpalwabbit,imodels,skex,skl2onnx]`
-=======
-`pip install autogluon && pip install autogluon.tabular[imodels,skex,skl2onnx]`
->>>>>>> 3494f411
+`pip install autogluon && pip install autogluon.tabular[interpret,imodels,skex,skl2onnx]`