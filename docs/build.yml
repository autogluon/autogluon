name: autogluon_py3
dependencies:
- python=3.7
- graphviz
- pip:
  - --find-links https://sxjscience.github.io/KDD2020/
  - jupyter-sphinx>=0.2.2
  - gluonnlp==0.8.1
  - mxnet_cu101>=1.7.0b20200713, <2.0.0
  - portalocker
  - nose
  - docutils
  - mu-notedown
  - flake8
<<<<<<< HEAD
  - torch
  - neotime
=======
  - torch
>>>>>>> 90c3cf2b
<|MERGE_RESOLUTION|>--- conflicted
+++ resolved
@@ -12,9 +12,5 @@
   - docutils
   - mu-notedown
   - flake8
-<<<<<<< HEAD
   - torch
   - neotime
-=======
-  - torch
->>>>>>> 90c3cf2b
