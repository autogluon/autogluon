import psutil
import pytest
import tempfile

from autogluon.core.hpo import (
    RayTuneAdapter,
    TabularRayTuneAdapter,
    AutommRayTuneAdapter,
    AutommRayTuneLightningAdapter,
    run,
)
from autogluon.core.utils import get_cpu_count, get_gpu_count_all
from autogluon.core.hpo.constants import SEARCHER_PRESETS, SCHEDULER_PRESETS
from ray import tune


class DummyAdapter(RayTuneAdapter):
    
    supported_searchers = list(SEARCHER_PRESETS.keys())
    supported_schedulers = list(SCHEDULER_PRESETS.keys())
    
    def get_resources_per_trial(self, total_resources, num_samples, **kwargs):
        return {'cpu':1}
    
    def trainable_args_update_method(self, trainable_args):
        return {}


DUMMY_SEARCH_SPACE = {"a": tune.uniform(0, 1), "b": tune.uniform(0, 20)}


def _dummy_objective(x, a, b):
    return a * (x ** 0.5) + b


def _dummy_trainable(config):

    for x in range(20):
        score = _dummy_objective(x, config["a"], config["b"])

        tune.report(score=score)
<<<<<<< HEAD
        
        
def test_tabular_resource_allocation_no_gpu_no_bottleneck():
    num_cpus = 32
    num_gpus = 0
    num_trials = 100
    
    adapter = TabularRayTuneAdapter()
    total_resources = dict(num_cpus=num_cpus, num_gpus=num_gpus,)
    resources_per_trial = adapter.get_resources_per_trial(
        total_resources=total_resources,
        num_samples=num_trials,
        minimum_cpu_per_trial=1,  # allows 32 trials to run in parallel
    )

    expected_num_parallel_jobs = 32  # even user wants to run 1000 jobs in prallel, cpu can run 4 jobs in parallel, memory only allows for 2 jobs
    expected_resources_per_trial = dict(
        cpu = 1,
    )

    assert expected_resources_per_trial == resources_per_trial
    assert expected_num_parallel_jobs ==  adapter.num_parallel_jobs


def test_tabular_resource_allocation_no_gpu_mem_bottleneck():
    num_cpus = 32
    num_gpus = 0
    mem_available = psutil.virtual_memory().available
    num_trials = 100
    model_estimate_memory_usage = mem_available // 2.5  # allows 2 trials to run in parallel
    
    adapter = TabularRayTuneAdapter()
    total_resources = dict(num_cpus=num_cpus, num_gpus=num_gpus,)
    resources_per_trial = adapter.get_resources_per_trial(
        total_resources=total_resources,
        num_samples=num_trials,
        model_estimate_memory_usage=model_estimate_memory_usage,
        minimum_cpu_per_trial=1  # allows 32 trials to run in parallel
    )

    expected_num_parallel_jobs = 2  # even user wants to run 1000 jobs in prallel, cpu can run 4 jobs in parallel, memory only allows for 2 jobs
    expected_resources_per_trial = dict(
        cpu = 16,
    )

    assert expected_resources_per_trial == resources_per_trial
    assert expected_num_parallel_jobs ==  adapter.num_parallel_jobs
    

def test_tabular_resource_allocation_with_gpu_no_bottleneck():
    num_cpus = 32
    num_gpus = 4
    num_trials = 100
    
    adapter = TabularRayTuneAdapter()
    total_resources = dict(num_cpus=num_cpus, num_gpus=num_gpus,)
    resources_per_trial = adapter.get_resources_per_trial(
        total_resources=total_resources,
        num_samples=num_trials,
        minimum_cpu_per_trial=1,  # allows 32 trials to run in parallel
        minimum_gpu_per_trial=0.5,  # allows 8 trials to run in parallel
    )

    expected_num_parallel_jobs = 8
    expected_resources_per_trial = dict(
        cpu = 4,
        gpu = 0.5,
    )

    assert expected_resources_per_trial == resources_per_trial
    assert expected_num_parallel_jobs ==  adapter.num_parallel_jobs
    
    
def test_tabular_resource_allocation_with_gpu_cpu_bottleneck():
    num_cpus = 4
    num_gpus = 4
    num_trials = 100
    
    adapter = TabularRayTuneAdapter()
    total_resources = dict(num_cpus=num_cpus, num_gpus=num_gpus,)
    resources_per_trial = adapter.get_resources_per_trial(
        total_resources=total_resources,
        num_samples=num_trials,
        minimum_cpu_per_trial=1,  # allows 4 trials to run in parallel
        minimum_gpu_per_trial=0.5,  # allows 8 trials to run in parallel
    )

    expected_num_parallel_jobs = 4
    expected_resources_per_trial = dict(
        cpu = 1,
        gpu = 1,
    )

    assert expected_resources_per_trial == resources_per_trial
    assert expected_num_parallel_jobs ==  adapter.num_parallel_jobs
    
    
def test_automm_lightning_resource_allocation():
    num_cpus = get_cpu_count()
    num_gpus = get_gpu_count_all()
    num_trials = 2
    
    adapter = AutommRayTuneAdapter()
    total_resources = dict(num_cpus=num_cpus, num_gpus=num_gpus,)
    resources_per_trial = adapter.get_resources_per_trial(
        total_resources=total_resources,
        num_samples=num_trials,
    )
    
    expected_num_parallel_jobs = 1
    # For cpu, each trial uses 1 cpu for the master process, and worker process can split the rest
    expected_resources_per_trial = dict(
        cpu = num_cpus,
        gpu = 1,
    )
    
    expected_resources_per_trial == resources_per_trial
    assert expected_num_parallel_jobs ==  adapter.num_parallel_jobs


def test_automm_lightning_resource_allocation():
    num_cpus = get_cpu_count()
    num_gpus = get_gpu_count_all()
    num_trials = 1  # TODO: update to more trials when CI supports multiple GPUs
    
    adapter = AutommRayTuneLightningAdapter()
    total_resources = dict(num_cpus=num_cpus, num_gpus=num_gpus,)
    resources_per_trial = adapter.get_resources_per_trial(
        total_resources=total_resources,
        num_samples=num_trials,
    )
    
    expected_num_parallel_jobs = 1
    # For cpu, each trial uses 1 cpu for the master process, and worker process can split the rest
    expected_resources_per_trial = dict(
        cpu = (num_cpus - expected_num_parallel_jobs) // expected_num_parallel_jobs + expected_num_parallel_jobs,
        gpu = num_gpus / expected_num_parallel_jobs,
    )
    
    # assert expected_resources_per_trial['gpu'] == resources_per_trial.required_resources['GPU']
    expected_resources_per_trial == resources_per_trial.required_resources
    assert expected_num_parallel_jobs ==  adapter.num_parallel_jobs
=======
>>>>>>> d731d258
    

def test_invalid_searcher():
    hyperparameter_tune_kwargs = dict(
        searcher='abc',
        scheduler='FIFO',
        num_trials=1,
    )
    with tempfile.TemporaryDirectory() as root:
        with pytest.raises(Exception) as e_info:
            run(
                trainable=_dummy_trainable,
                trainable_args=dict(),
                search_space=DUMMY_SEARCH_SPACE,
                hyperparameter_tune_kwargs=hyperparameter_tune_kwargs,
                metric='score',
                mode='min',
                save_dir=root,
                ray_tune_adapter=DummyAdapter(),
                stop={"training_iteration": 20},
            )
    
def test_invalid_scheduler():
    hyperparameter_tune_kwargs = dict(
        searcher='random',
        scheduler='abc',
        num_trials=1,
    )
    with tempfile.TemporaryDirectory() as root:
        with pytest.raises(Exception) as e_info:
            run(
                trainable=_dummy_trainable,
                trainable_args=dict(),
                search_space=DUMMY_SEARCH_SPACE,
                hyperparameter_tune_kwargs=hyperparameter_tune_kwargs,
                metric='score',
                mode='min',
                save_dir=root,
                ray_tune_adapter=DummyAdapter(),
                stop={"training_iteration": 20},
            )
            
            
def test_invalid_preset():
    hyperparameter_tune_kwargs = 'abc'
    with tempfile.TemporaryDirectory() as root:
        with pytest.raises(Exception) as e_info:
            run(
                trainable=_dummy_trainable,
                trainable_args=dict(),
                search_space=DUMMY_SEARCH_SPACE,
                hyperparameter_tune_kwargs=hyperparameter_tune_kwargs,
                metric='score',
                mode='min',
                save_dir=root,
                ray_tune_adapter=DummyAdapter(),
                stop={"training_iteration": 20},
            )
            
            
def test_empty_search_space():
    hyperparameter_tune_kwargs = dict(
        searcher='random',
        scheduler='FIFO',
        num_trials=1,
    )
    with tempfile.TemporaryDirectory() as root:
        with pytest.raises(Exception) as e_info:
            run(
                trainable=_dummy_trainable,
                trainable_args=dict(),
                search_space=dict(),
                hyperparameter_tune_kwargs=hyperparameter_tune_kwargs,
                metric='score',
                mode='min',
                save_dir=root,
                ray_tune_adapter=DummyAdapter(),
                stop={"training_iteration": 20},
            )


@pytest.mark.parametrize('searcher', list(SEARCHER_PRESETS.keys()))
@pytest.mark.parametrize('scheduler', list(SCHEDULER_PRESETS.keys()))
def test_run(searcher, scheduler):
    hyperparameter_tune_kwargs = dict(
        searcher=searcher,
        scheduler=scheduler,
        num_trials=2,
    )
    with tempfile.TemporaryDirectory() as root:
        analysis = run(
            trainable=_dummy_trainable,
            trainable_args=dict(),
            search_space=DUMMY_SEARCH_SPACE,
            hyperparameter_tune_kwargs=hyperparameter_tune_kwargs,
            metric='score',
            mode='min',
            save_dir=root,
            ray_tune_adapter=DummyAdapter(),
            stop={"training_iteration": 20},
        )
        assert analysis is not None<|MERGE_RESOLUTION|>--- conflicted
+++ resolved
@@ -39,151 +39,6 @@
         score = _dummy_objective(x, config["a"], config["b"])
 
         tune.report(score=score)
-<<<<<<< HEAD
-        
-        
-def test_tabular_resource_allocation_no_gpu_no_bottleneck():
-    num_cpus = 32
-    num_gpus = 0
-    num_trials = 100
-    
-    adapter = TabularRayTuneAdapter()
-    total_resources = dict(num_cpus=num_cpus, num_gpus=num_gpus,)
-    resources_per_trial = adapter.get_resources_per_trial(
-        total_resources=total_resources,
-        num_samples=num_trials,
-        minimum_cpu_per_trial=1,  # allows 32 trials to run in parallel
-    )
-
-    expected_num_parallel_jobs = 32  # even user wants to run 1000 jobs in prallel, cpu can run 4 jobs in parallel, memory only allows for 2 jobs
-    expected_resources_per_trial = dict(
-        cpu = 1,
-    )
-
-    assert expected_resources_per_trial == resources_per_trial
-    assert expected_num_parallel_jobs ==  adapter.num_parallel_jobs
-
-
-def test_tabular_resource_allocation_no_gpu_mem_bottleneck():
-    num_cpus = 32
-    num_gpus = 0
-    mem_available = psutil.virtual_memory().available
-    num_trials = 100
-    model_estimate_memory_usage = mem_available // 2.5  # allows 2 trials to run in parallel
-    
-    adapter = TabularRayTuneAdapter()
-    total_resources = dict(num_cpus=num_cpus, num_gpus=num_gpus,)
-    resources_per_trial = adapter.get_resources_per_trial(
-        total_resources=total_resources,
-        num_samples=num_trials,
-        model_estimate_memory_usage=model_estimate_memory_usage,
-        minimum_cpu_per_trial=1  # allows 32 trials to run in parallel
-    )
-
-    expected_num_parallel_jobs = 2  # even user wants to run 1000 jobs in prallel, cpu can run 4 jobs in parallel, memory only allows for 2 jobs
-    expected_resources_per_trial = dict(
-        cpu = 16,
-    )
-
-    assert expected_resources_per_trial == resources_per_trial
-    assert expected_num_parallel_jobs ==  adapter.num_parallel_jobs
-    
-
-def test_tabular_resource_allocation_with_gpu_no_bottleneck():
-    num_cpus = 32
-    num_gpus = 4
-    num_trials = 100
-    
-    adapter = TabularRayTuneAdapter()
-    total_resources = dict(num_cpus=num_cpus, num_gpus=num_gpus,)
-    resources_per_trial = adapter.get_resources_per_trial(
-        total_resources=total_resources,
-        num_samples=num_trials,
-        minimum_cpu_per_trial=1,  # allows 32 trials to run in parallel
-        minimum_gpu_per_trial=0.5,  # allows 8 trials to run in parallel
-    )
-
-    expected_num_parallel_jobs = 8
-    expected_resources_per_trial = dict(
-        cpu = 4,
-        gpu = 0.5,
-    )
-
-    assert expected_resources_per_trial == resources_per_trial
-    assert expected_num_parallel_jobs ==  adapter.num_parallel_jobs
-    
-    
-def test_tabular_resource_allocation_with_gpu_cpu_bottleneck():
-    num_cpus = 4
-    num_gpus = 4
-    num_trials = 100
-    
-    adapter = TabularRayTuneAdapter()
-    total_resources = dict(num_cpus=num_cpus, num_gpus=num_gpus,)
-    resources_per_trial = adapter.get_resources_per_trial(
-        total_resources=total_resources,
-        num_samples=num_trials,
-        minimum_cpu_per_trial=1,  # allows 4 trials to run in parallel
-        minimum_gpu_per_trial=0.5,  # allows 8 trials to run in parallel
-    )
-
-    expected_num_parallel_jobs = 4
-    expected_resources_per_trial = dict(
-        cpu = 1,
-        gpu = 1,
-    )
-
-    assert expected_resources_per_trial == resources_per_trial
-    assert expected_num_parallel_jobs ==  adapter.num_parallel_jobs
-    
-    
-def test_automm_lightning_resource_allocation():
-    num_cpus = get_cpu_count()
-    num_gpus = get_gpu_count_all()
-    num_trials = 2
-    
-    adapter = AutommRayTuneAdapter()
-    total_resources = dict(num_cpus=num_cpus, num_gpus=num_gpus,)
-    resources_per_trial = adapter.get_resources_per_trial(
-        total_resources=total_resources,
-        num_samples=num_trials,
-    )
-    
-    expected_num_parallel_jobs = 1
-    # For cpu, each trial uses 1 cpu for the master process, and worker process can split the rest
-    expected_resources_per_trial = dict(
-        cpu = num_cpus,
-        gpu = 1,
-    )
-    
-    expected_resources_per_trial == resources_per_trial
-    assert expected_num_parallel_jobs ==  adapter.num_parallel_jobs
-
-
-def test_automm_lightning_resource_allocation():
-    num_cpus = get_cpu_count()
-    num_gpus = get_gpu_count_all()
-    num_trials = 1  # TODO: update to more trials when CI supports multiple GPUs
-    
-    adapter = AutommRayTuneLightningAdapter()
-    total_resources = dict(num_cpus=num_cpus, num_gpus=num_gpus,)
-    resources_per_trial = adapter.get_resources_per_trial(
-        total_resources=total_resources,
-        num_samples=num_trials,
-    )
-    
-    expected_num_parallel_jobs = 1
-    # For cpu, each trial uses 1 cpu for the master process, and worker process can split the rest
-    expected_resources_per_trial = dict(
-        cpu = (num_cpus - expected_num_parallel_jobs) // expected_num_parallel_jobs + expected_num_parallel_jobs,
-        gpu = num_gpus / expected_num_parallel_jobs,
-    )
-    
-    # assert expected_resources_per_trial['gpu'] == resources_per_trial.required_resources['GPU']
-    expected_resources_per_trial == resources_per_trial.required_resources
-    assert expected_num_parallel_jobs ==  adapter.num_parallel_jobs
-=======
->>>>>>> d731d258
     
 
 def test_invalid_searcher():
