#!/usr/bin/env python
###########################
# This code block is a HACK (!), but is necessary to avoid code duplication. Do NOT alter these lines.
import importlib.util
import os

from setuptools import setup

filepath = os.path.abspath(os.path.dirname(__file__))
filepath_import = os.path.join(filepath, "..", "core", "src", "autogluon", "core", "_setup_utils.py")
spec = importlib.util.spec_from_file_location("ag_min_dependencies", filepath_import)
ag = importlib.util.module_from_spec(spec)
# Identical to `from autogluon.core import _setup_utils as ag`, but works without `autogluon.core` being installed.
spec.loader.exec_module(ag)
###########################

version = ag.load_version_file()
version = ag.update_version(version)

submodule = "core"
install_requires = (
    [
        # version ranges added in ag.get_dependency_version_ranges()
        "numpy",
        "scipy",
        "scikit-learn",
        "networkx",
        "pandas",
        "tqdm",
        "requests",
        "matplotlib",
        "boto3",
        f"autogluon.common=={version}",
    ]
    if not ag.LITE_MODE
    else [
        # version ranges added in ag.get_dependency_version_ranges()
        "numpy",
        "scipy",
        "scikit-learn",
        "pandas",
        "tqdm",
        "matplotlib",
        f"{ag.PACKAGE_NAME}.common=={version}",
    ]
)


extras_require = {
<<<<<<< HEAD
<<<<<<< HEAD
    "ray": [
        "ray[default]>=2.10.0,<2.11",  # sync with common/src/autogluon/common/utils/try_import.py
    ],
=======
>>>>>>> f10404e4... [Stable] Update installation instructions to use uv temporarily (#4517)
=======
>>>>>>> b625324f
    "raytune": [
        "pyarrow>=15.0.0",  # cap Pyarrow to fix source installation - https://github.com/autogluon/autogluon/issues/4519
        "ray[default,tune]>=2.10.0,<2.32",  # sync with common/src/autogluon/common/utils/try_import.py
        # TODO: consider alternatives as hyperopt is not actively maintained.
        "hyperopt>=0.2.7,<0.2.8",  # This is needed for the bayes search to work.
        # 'GPy>=1.10.0,<1.11.0'  # TODO: Enable this once PBT/PB2 are supported by ray lightning
    ],
}

tests_require = [
    "pytest",
    "types-requests",
    "types-setuptools",
    "pytest-mypy",
    "flake8",
]

all_requires = []

for extra_package in ["ray", "raytune"]:
    if extra_package in extras_require:
        all_requires += extras_require[extra_package]
tests_require = list(set(tests_require))
all_requires = list(set(all_requires))
extras_require["tests"] = tests_require
extras_require["all"] = all_requires

install_requires = ag.get_dependency_version_ranges(install_requires)

if __name__ == "__main__":
    ag.create_version_file(version=version, submodule=submodule)
    setup_args = ag.default_setup_args(version=version, submodule=submodule)
    setup(
        install_requires=install_requires,
        extras_require=extras_require,
        **setup_args,
    )<|MERGE_RESOLUTION|>--- conflicted
+++ resolved
@@ -47,15 +47,6 @@
 
 
 extras_require = {
-<<<<<<< HEAD
-<<<<<<< HEAD
-    "ray": [
-        "ray[default]>=2.10.0,<2.11",  # sync with common/src/autogluon/common/utils/try_import.py
-    ],
-=======
->>>>>>> f10404e4... [Stable] Update installation instructions to use uv temporarily (#4517)
-=======
->>>>>>> b625324f
     "raytune": [
         "pyarrow>=15.0.0",  # cap Pyarrow to fix source installation - https://github.com/autogluon/autogluon/issues/4519
         "ray[default,tune]>=2.10.0,<2.32",  # sync with common/src/autogluon/common/utils/try_import.py
