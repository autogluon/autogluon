#!/usr/bin/env python
###########################
# This code block is a HACK (!), but is necessary to avoid code duplication. Do NOT alter these lines.
import importlib.util
import os

from setuptools import setup

filepath = os.path.abspath(os.path.dirname(__file__))
filepath_import = os.path.join(filepath, "..", "core", "src", "autogluon", "core", "_setup_utils.py")
spec = importlib.util.spec_from_file_location("ag_min_dependencies", filepath_import)
ag = importlib.util.module_from_spec(spec)
# Identical to `from autogluon.core import _setup_utils as ag`, but works without `autogluon.core` being installed.
spec.loader.exec_module(ag)
###########################

version = ag.load_version_file()
version = ag.update_version(version)

submodule = "core"
install_requires = (
    [
        # version ranges added in ag.get_dependency_version_ranges()
        "numpy",
        "scipy",
        "scikit-learn",
        "networkx",
        "pandas",
        "tqdm",
        "requests",
        "matplotlib",
        "boto3",
        f"autogluon.common=={version}",
    ]
    if not ag.LITE_MODE
    else [
        # version ranges added in ag.get_dependency_version_ranges()
        "numpy",
        "scipy",
        "scikit-learn",
        "pandas",
        "tqdm",
        "matplotlib",
        f"{ag.PACKAGE_NAME}.common=={version}",
    ]
)

extras_require = {
    "ray": [
<<<<<<< HEAD
        "ray[default]>=2.3,<2.7",
        # https://github.com/grpc/grpc/issues/31885
        # version range set to align with ray's updated version range:
        # https://github.com/ray-project/ray/blob/master/python/setup.py#L259-L261
        # TODO: remove the pin once issue resolved
        "grpcio>=1.42.0,<=1.50.0",
        "pydantic>=1.10.4,<2.0",  # https://github.com/ray-project/ray/issues/36990
    ],
    "raytune": [
        "ray[tune]>=2.3,<2.7",
=======
        "ray[default]>=2.6.3,<2.7",
        "pydantic>=1.10.4,<2.0",  # https://github.com/ray-project/ray/issues/36990
    ],
    "raytune": [
        "ray[tune]>=2.6.3,<2.7",
>>>>>>> 55cf0120
        # TODO: consider alternatives as hyperopt is not actively maintained.
        "hyperopt>=0.2.7,<0.2.8",  # This is needed for the bayes search to work.
        # 'GPy>=1.10.0,<1.11.0'  # TODO: Enable this once PBT/PB2 are supported by ray lightning
    ],
}

tests_require = [
    "pytest",
    "types-requests",
    "types-setuptools",
    "pytest-mypy",
]

all_requires = []

for extra_package in ["ray", "raytune"]:
    all_requires += extras_require[extra_package]
tests_require = list(set(tests_require))
all_requires = list(set(all_requires))
extras_require["tests"] = tests_require
extras_require["all"] = all_requires

install_requires = ag.get_dependency_version_ranges(install_requires)

if __name__ == "__main__":
    ag.create_version_file(version=version, submodule=submodule)
    setup_args = ag.default_setup_args(version=version, submodule=submodule)
    setup(
        install_requires=install_requires,
        extras_require=extras_require,
        **setup_args,
    )<|MERGE_RESOLUTION|>--- conflicted
+++ resolved
@@ -47,24 +47,11 @@
 
 extras_require = {
     "ray": [
-<<<<<<< HEAD
-        "ray[default]>=2.3,<2.7",
-        # https://github.com/grpc/grpc/issues/31885
-        # version range set to align with ray's updated version range:
-        # https://github.com/ray-project/ray/blob/master/python/setup.py#L259-L261
-        # TODO: remove the pin once issue resolved
-        "grpcio>=1.42.0,<=1.50.0",
-        "pydantic>=1.10.4,<2.0",  # https://github.com/ray-project/ray/issues/36990
-    ],
-    "raytune": [
-        "ray[tune]>=2.3,<2.7",
-=======
         "ray[default]>=2.6.3,<2.7",
         "pydantic>=1.10.4,<2.0",  # https://github.com/ray-project/ray/issues/36990
     ],
     "raytune": [
         "ray[tune]>=2.6.3,<2.7",
->>>>>>> 55cf0120
         # TODO: consider alternatives as hyperopt is not actively maintained.
         "hyperopt>=0.2.7,<0.2.8",  # This is needed for the bayes search to work.
         # 'GPy>=1.10.0,<1.11.0'  # TODO: Enable this once PBT/PB2 are supported by ray lightning
