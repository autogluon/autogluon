#!/usr/bin/env python
###########################
# This code block is a HACK (!), but is necessary to avoid code duplication. Do NOT alter these lines.
import importlib.util
import os

from setuptools import setup

filepath = os.path.abspath(os.path.dirname(__file__))
filepath_import = os.path.join(filepath, "..", "core", "src", "autogluon", "core", "_setup_utils.py")
spec = importlib.util.spec_from_file_location("ag_min_dependencies", filepath_import)
ag = importlib.util.module_from_spec(spec)
# Identical to `from autogluon.core import _setup_utils as ag`, but works without `autogluon.core` being installed.
spec.loader.exec_module(ag)
###########################

version = ag.load_version_file()
version = ag.update_version(version)

submodule = "core"
install_requires = (
    [
        # version ranges added in ag.get_dependency_version_ranges()
        "numpy",
        "scipy",
        "scikit-learn",
        "networkx",
        "pandas",
        "tqdm",
        "requests",
        "matplotlib",
        "boto3",
        f"autogluon.common=={version}",
    ]
    if not ag.LITE_MODE
    else [
        # version ranges added in ag.get_dependency_version_ranges()
        "numpy",
        "scipy",
        "scikit-learn",
        "pandas",
        "tqdm",
        "matplotlib",
        f"{ag.PACKAGE_NAME}.common=={version}",
    ]
)


extras_require = {
    "ray": [
<<<<<<< HEAD
        "ray[default]>=2.6.3,<2.10",  # sync with common/src/autogluon/common/utils/try_import.py
        "async-timeout",  # https://github.com/ray-project/ray/issues/41267
    ],
    "raytune": [
        "ray[default,tune]>=2.6.3,<2.10",  # sync with common/src/autogluon/common/utils/try_import.py
        "async-timeout",  # https://github.com/ray-project/ray/issues/41267
=======
        # TODO: remove this once ray release the support on windows and Python 3.11
        "ray[default]>=2.6.3,<2.7; sys_platform != 'win32' or python_version < '3.11'",
    ],
    "raytune": [
        # TODO: remove this once ray release the support on windows and Python 3.11
        "ray[default,tune]>=2.6.3,<2.7; sys_platform != 'win32' or python_version < '3.11'",
>>>>>>> 4d5a0547
        # TODO: consider alternatives as hyperopt is not actively maintained.
        "hyperopt>=0.2.7,<0.2.8",  # This is needed for the bayes search to work.
        # 'GPy>=1.10.0,<1.11.0'  # TODO: Enable this once PBT/PB2 are supported by ray lightning
    ],
}

tests_require = [
    "pytest",
    "types-requests",
    "types-setuptools",
    "pytest-mypy",
]

all_requires = []

for extra_package in ["ray", "raytune"]:
    if extra_package in extras_require:
        all_requires += extras_require[extra_package]
tests_require = list(set(tests_require))
all_requires = list(set(all_requires))
extras_require["tests"] = tests_require
extras_require["all"] = all_requires

install_requires = ag.get_dependency_version_ranges(install_requires)

if __name__ == "__main__":
    ag.create_version_file(version=version, submodule=submodule)
    setup_args = ag.default_setup_args(version=version, submodule=submodule)
    setup(
        install_requires=install_requires,
        extras_require=extras_require,
        **setup_args,
    )<|MERGE_RESOLUTION|>--- conflicted
+++ resolved
@@ -48,21 +48,10 @@
 
 extras_require = {
     "ray": [
-<<<<<<< HEAD
         "ray[default]>=2.6.3,<2.10",  # sync with common/src/autogluon/common/utils/try_import.py
-        "async-timeout",  # https://github.com/ray-project/ray/issues/41267
     ],
     "raytune": [
         "ray[default,tune]>=2.6.3,<2.10",  # sync with common/src/autogluon/common/utils/try_import.py
-        "async-timeout",  # https://github.com/ray-project/ray/issues/41267
-=======
-        # TODO: remove this once ray release the support on windows and Python 3.11
-        "ray[default]>=2.6.3,<2.7; sys_platform != 'win32' or python_version < '3.11'",
-    ],
-    "raytune": [
-        # TODO: remove this once ray release the support on windows and Python 3.11
-        "ray[default,tune]>=2.6.3,<2.7; sys_platform != 'win32' or python_version < '3.11'",
->>>>>>> 4d5a0547
         # TODO: consider alternatives as hyperopt is not actively maintained.
         "hyperopt>=0.2.7,<0.2.8",  # This is needed for the bayes search to work.
         # 'GPy>=1.10.0,<1.11.0'  # TODO: Enable this once PBT/PB2 are supported by ray lightning
