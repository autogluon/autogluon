--- conflicted
+++ resolved
@@ -38,15 +38,7 @@
 
 extras_require = {
     'ray': [
-<<<<<<< HEAD
-        "ray>=1.10,<1.11",
-        # https://github.com/protocolbuffers/protobuf/issues/10051
-        # protobuf made breaking change and ray doesn't upper cap its version
-        # need this hotfix for now until ray provides a new release
-        "protobuf<4"
-=======
         "ray>=1.13,<1.14",
->>>>>>> e7f86ed0
     ],
     'ray_tune': [
         'ray[tune]>=1.13,<1.14',
