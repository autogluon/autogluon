#!/usr/bin/env python
###########################
# This code block is a HACK (!), but is necessary to avoid code duplication. Do NOT alter these lines.
import os
from setuptools import setup
import importlib.util
filepath = os.path.abspath(os.path.dirname(__file__))
filepath_import = os.path.join(filepath, '..', 'core', 'src', 'autogluon', 'core', '_setup_utils.py')
spec = importlib.util.spec_from_file_location("ag_min_dependencies", filepath_import)
ag = importlib.util.module_from_spec(spec)
# Identical to `from autogluon.core import _setup_utils as ag`, but works without `autogluon.core` being installed.
spec.loader.exec_module(ag)
###########################

version = ag.load_version_file()
version = ag.update_version(version)

submodule = 'core'
install_requires = [
    # version ranges added in ag.get_dependency_version_ranges()
    'numpy',
    'scipy',
    'scikit-learn',
    'pandas',
    'tqdm',

    'requests',
    'matplotlib',
    # dask and distributed==2021.12.0 will cause ray(1.7.0 - 1.9.0) to fail
    # error:
    # https://ci.gluon.ai/blue/organizations/jenkins/autogluon/detail/master/702/pipeline/16
    'dask>=2021.09.1,<=2021.11.2',
    'distributed>=2021.09.1, <=2021.11.2',
    'boto3',

    f'autogluon.common=={version}',
]

extras_require = {
    'ray': [
<<<<<<< HEAD
        'ray>=1.12,<1.13',
=======
        "ray>=1.10,<1.11",
        # https://github.com/protocolbuffers/protobuf/issues/10051
        # protobuf made breaking change and ray doesn't upper cap its version
        # need this hotfix for now until ray provides a new release
        "protobuf<4"
>>>>>>> fa95c72a
    ],
    'ray_tune': [
        'ray[tune]>=1.12,<1.13',
        'ray_lightning>=0.2.0,<0.3.0',
        'hyperopt>=0.2.7,<0.2.8',
        # 'GPy>=1.10.0,<1.11.0'  # TODO: Enable this once PBT/PB2 are supported by ray lightning
    ]
}

tests_require = [
    'pytest',
]

all_requires = []

for extra_package in ['ray', 'ray_tune']:
    all_requires += extras_require[extra_package]
tests_require = list(set(tests_require))
all_requires = list(set(all_requires))
extras_require['tests'] = tests_require
extras_require['all'] = all_requires

install_requires = ag.get_dependency_version_ranges(install_requires)

if __name__ == '__main__':
    ag.create_version_file(version=version, submodule=submodule)
    setup_args = ag.default_setup_args(version=version, submodule=submodule)
    setup(
        install_requires=install_requires,
        extras_require=extras_require,
        **setup_args,
    )<|MERGE_RESOLUTION|>--- conflicted
+++ resolved
@@ -38,15 +38,11 @@
 
 extras_require = {
     'ray': [
-<<<<<<< HEAD
-        'ray>=1.12,<1.13',
-=======
-        "ray>=1.10,<1.11",
+        "ray>=1.12,<1.13",
         # https://github.com/protocolbuffers/protobuf/issues/10051
         # protobuf made breaking change and ray doesn't upper cap its version
         # need this hotfix for now until ray provides a new release
         "protobuf<4"
->>>>>>> fa95c72a
     ],
     'ray_tune': [
         'ray[tune]>=1.12,<1.13',
