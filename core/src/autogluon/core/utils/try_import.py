__all__ = [
    'try_import_mxboard',
    'try_import_mxnet',
    'try_import_catboost',
    'try_import_lightgbm',
    'try_import_xgboost',
    'try_import_faiss',
    'try_import_fastai',
    'try_import_cv2',
    'try_import_torch',
    'try_import_d8',
    'try_import_skopt',
    'try_import_autogluon_text',
    'try_import_autogluon_vision',
    'try_import_rapids_cuml',
    'try_import_imodels',
]


def try_import_mxboard():
    try:
        import mxboard
    except ImportError:
        raise ImportError(
            "Unable to import dependency mxboard. "
            "A quick tip is to install via `pip install mxboard`. ")


def try_import_mxnet():
    mx_version = '1.6.0'
    try:
        import mxnet as mx
        from distutils.version import LooseVersion

        if LooseVersion(mx.__version__) < LooseVersion(mx_version):
            msg = (
                "Legacy mxnet=={} detected, some new modules will not work properly. "
                "mxnet>={} is required. You can use pip to upgrade mxnet "
                "`pip install mxnet --upgrade` "
                "or `pip install mxnet_cu101 --upgrade`").format(mx.__version__, mx_version)
            raise ValueError(msg)
    except ImportError:
        raise ImportError(
            "Unable to import dependency mxnet. "
            "A quick tip is to install via `pip install mxnet --upgrade`, "
            "or `pip install mxnet_cu101 --upgrade`")


def try_import_ray():
    ray_min_version = '1.7.0'
    ray_max_version = '1.8.0'
    try:
        import ray
        from distutils.version import LooseVersion

        if LooseVersion(ray.__version__) < LooseVersion(ray_min_version) or LooseVersion(ray.__version__) >= LooseVersion(ray_max_version):
            msg = (
                f"ray=={ray.__version__} detected. "
                f"{ray_min_version} <= ray < {ray_max_version} is required. You can use pip to install certain version of ray "
                "`pip install ray==1.7.0` "
            )
            raise ValueError(msg)
        return ray
    except ImportError:
        raise ImportError(
            "ray is required to train folds in parallel. "
            "A quick tip is to install via `pip install ray==1.7.0`, "
            "or use sequential fold fitting by passing `sequential_local` to `ag_args_ensemble` when calling tabular.fit"
            "For example: `predictor.fit(..., ag_args_ensemble={'fold_fitting_strategy': 'sequential_local'})`"
        )


def try_import_catboost():
    try:
        import catboost
    except ImportError as e:
        raise ImportError("`import catboost` failed."
                          "A quick tip is to install via `pip install catboost`.")
    except ValueError as e:
        raise ImportError("Import catboost failed. Numpy version may be outdated, "
                          "Please ensure numpy version >=1.17.0. If it is not, please try 'pip uninstall numpy -y; pip install numpy>=1.17.0' "
                          "Detailed info: {}".format(str(e)))


def try_import_lightgbm():
    try:
        import lightgbm
    except ImportError as e:
        raise ImportError("`import lightgbm` failed. "
                          "A quick tip is to install via `pip install lightgbm`.")
    except OSError as e:
        raise ImportError("`import lightgbm` failed. If you are using Mac OSX, "
                          "Please try 'brew install libomp'. Detailed info: {}".format(str(e)))


def try_import_xgboost():
    try:
        import xgboost
    except ImportError:
        raise ImportError("`import xgboost` failed. "
                          "A quick tip is to install via `pip install xgboost`.")


def try_import_faiss():
    try:
        import faiss
    except ImportError:
        raise ImportError(
            "Unable to import dependency faiss. "
            "A quick tip is to install via `pip install faiss-cpu`. ")


def try_import_fastai():
    try:
        from pkg_resources import parse_version  # pylint: disable=import-outside-toplevel
        import fastai
        fastai_version = parse_version(fastai.__version__)
        assert parse_version('2.0.0') <= fastai_version < parse_version('3.0.0'), 'Currently, we only support 2.0.0<=fastai<3.0.0'

        # fastai is doing library setup during star imports. These are required for correct library functioning.
        # Local star imports are not possible in-place, so separate helper packages is created
        import autogluon.tabular.models.fastainn.imports_helper

    except ModuleNotFoundError as e:
        raise ImportError("Import fastai failed. A quick tip is to install via `pip install fastai==2.*`. "
                          "If you are using Mac OSX, please use this torch version to avoid compatibility issues: `pip install torch==1.6.0`.")


def try_import_cv2():
    try:
        import cv2
    except ImportError:
        raise ImportError(
            "Unable to import dependency cv2. "
            "A quick tip is to install via `pip install opencv-python`. ")


def try_import_torch():
    try:
        import torch
    except ImportError as e:
        raise ImportError("Unable to import dependency torch\n"
                          "A quick tip is to install via `pip install torch`.\n"
                          "The minimum torch version is currently 1.6.")


def try_import_d8():
    try:
        import d8
    except ImportError as e:
        raise ImportError("`import d8` failed. d8 is an optional dependency.\n"
                          "A quick tip is to install via `pip install d8`.\n")


def try_import_skopt():
    try:
        import skopt
    except ImportError:
        raise ImportError("`import skopt` failed. skopt is an optional dependency and may not be installed.\n"
                          "A quick tip is to install via `pip install scikit-optimize`.")


def try_import_autogluon_text():
    try:
        import autogluon.text
    except ImportError:
        raise ImportError("`import autogluon.text` failed.\n"
                          "A quick tip is to install via `pip install autogluon.text`.\n"
                          "Ensure that the version installed is the same as the version of the other autogluon modules seen in `pip freeze`.")


def try_import_autogluon_vision():
    try:
        import autogluon.vision
    except ImportError:
        raise ImportError("`import autogluon.vision` failed.\n"
                          "A quick tip is to install via `pip install autogluon.vision`.\n"
                          "Ensure that the version installed is the same as the version of the other autogluon modules seen in `pip freeze`.")


def try_import_rapids_cuml():
    try:
        import cuml
    except ImportError:
        raise ImportError("`import cuml` failed.\n"
                          "Ensure that you have a GPU and CUDA installation, and then install RAPIDS.\n"
                          "You will likely need to create a fresh conda environment based off of a RAPIDS install, and then install AutoGluon on it.\n"
                          "RAPIDS is highly experimental within AutoGluon, and we recommend to only use RAPIDS if you are an advanced user / developer.\n"
                          "Please refer to RAPIDS install instructions for more information: https://rapids.ai/start.html#get-rapids")


<<<<<<< HEAD
def try_import_imodels():
    try:
        import imodels
    except ImportError:
        raise ImportError(
            "Unable to import dependency imodels. "
            "A quick tip is to install via `pip install imodels`. ")
=======
def try_import_vowpalwabbit():
    try:
        import vowpalwabbit
        from pkg_resources import parse_version  # pylint: disable=import-outside-toplevel
        vowpalwabbit_version = parse_version(vowpalwabbit.__version__)
        assert vowpalwabbit_version >= parse_version('8.10.1') and vowpalwabbit_version < parse_version('8.11.0'), \
            f'Currently, we only support VW version >=8.10.1 and <8.11.0. Found vowpalwabbit version: {vowpalwabbit_version}'
    except ImportError:
        raise ImportError("`import vowpalwabbit` failed.\n"
                          "A quick tip is to install via `pip install vowpalwabbit==8.10")
>>>>>>> c547550b
<|MERGE_RESOLUTION|>--- conflicted
+++ resolved
@@ -189,7 +189,6 @@
                           "Please refer to RAPIDS install instructions for more information: https://rapids.ai/start.html#get-rapids")
 
 
-<<<<<<< HEAD
 def try_import_imodels():
     try:
         import imodels
@@ -197,7 +196,8 @@
         raise ImportError(
             "Unable to import dependency imodels. "
             "A quick tip is to install via `pip install imodels`. ")
-=======
+
+
 def try_import_vowpalwabbit():
     try:
         import vowpalwabbit
@@ -207,5 +207,4 @@
             f'Currently, we only support VW version >=8.10.1 and <8.11.0. Found vowpalwabbit version: {vowpalwabbit_version}'
     except ImportError:
         raise ImportError("`import vowpalwabbit` failed.\n"
-                          "A quick tip is to install via `pip install vowpalwabbit==8.10")
->>>>>>> c547550b
+                          "A quick tip is to install via `pip install vowpalwabbit==8.10")