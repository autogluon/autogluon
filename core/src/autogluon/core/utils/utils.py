from __future__ import annotations

import logging
import math
import pickle
import random
import sys
import time
from typing import Callable, List, Tuple, Union

import numpy as np
import pandas as pd
import scipy.stats
from numpy.typing import ArrayLike
from pandas import DataFrame, Series
from sklearn.model_selection import LeaveOneGroupOut, RepeatedKFold, RepeatedStratifiedKFold, train_test_split

from autogluon.common.utils.resource_utils import ResourceManager

from ..constants import (
    BINARY,
    LARGE_DATA_THRESHOLD,
    MULTICLASS,
    MULTICLASS_UPPER_LIMIT,
    QUANTILE,
    REGRESS_THRESHOLD_LARGE_DATA,
    REGRESS_THRESHOLD_SMALL_DATA,
    REGRESSION,
    SOFTCLASS,
)
from ..metrics import Scorer, accuracy, pinball_loss, root_mean_squared_error
from .miscs import warning_filter

logger = logging.getLogger(__name__)


class CVSplitter:
    def __init__(self, splitter_cls=None, n_splits=5, n_repeats=1, random_state=0, stratified=False, groups=None):
        self.n_splits = n_splits
        self.n_repeats = n_repeats
        self.random_state = random_state
        self.stratified = stratified
        self.groups = groups
        if splitter_cls is None:
            splitter_cls = self._get_splitter_cls()
        self._splitter = self._get_splitter(splitter_cls)

    def _get_splitter_cls(self):
        if self.groups is not None:
            num_groups = len(self.groups.unique())
            if self.n_repeats != 1:
                raise AssertionError(f"n_repeats must be 1 when split groups are specified. (n_repeats={self.n_repeats})")
            self.n_splits = num_groups
            splitter_cls = LeaveOneGroupOut
            # pass
        elif self.stratified:
            splitter_cls = RepeatedStratifiedKFold
        else:
            splitter_cls = RepeatedKFold
        return splitter_cls

    def _get_splitter(self, splitter_cls):
        if splitter_cls == LeaveOneGroupOut:
            return splitter_cls()
        elif splitter_cls in [RepeatedKFold, RepeatedStratifiedKFold]:
            return splitter_cls(n_splits=self.n_splits, n_repeats=self.n_repeats, random_state=self.random_state)
        else:
            raise AssertionError(f"{splitter_cls} is not supported as a valid `splitter_cls` input to CVSplitter.")

    def split(self, X, y):
        if isinstance(self._splitter, RepeatedStratifiedKFold):
            # FIXME: There is a bug in sklearn that causes an incorrect ValueError if performing stratification and all classes have fewer than n_splits samples.
            #  This is hacked by adding a dummy class with n_splits samples, performing the kfold split, then removing the dummy samples from all resulting indices.
            #  This is very inefficient and complicated and ideally should be fixed in sklearn.
            with warning_filter():
                try:
                    out = [[train_index, test_index] for train_index, test_index in self._splitter.split(X, y)]
                except:
                    y_dummy = pd.concat([y, pd.Series([-1] * self.n_splits)], ignore_index=True)
                    X_dummy = pd.concat([X, X.head(self.n_splits)], ignore_index=True)
                    invalid_index = set(list(y_dummy.tail(self.n_splits).index))
                    out = [[train_index, test_index] for train_index, test_index in self._splitter.split(X_dummy, y_dummy)]
                    len_out = len(out)
                    for i in range(len_out):
                        train_index, test_index = out[i]
                        out[i][0] = [index for index in train_index if index not in invalid_index]
                        out[i][1] = [index for index in test_index if index not in invalid_index]
            return out
        else:
            return [[train_index, test_index] for train_index, test_index in self._splitter.split(X, y, groups=self.groups)]


def setup_compute(nthreads_per_trial, ngpus_per_trial):
    if nthreads_per_trial is None or nthreads_per_trial == "all":
        nthreads_per_trial = (
            ResourceManager.get_cpu_count()
        )  # Use all of processing power / trial by default. To use just half: # int(np.floor(multiprocessing.cpu_count()/2))
    if ngpus_per_trial is None:
        ngpus_per_trial = 0  # do not use GPU by default
    elif ngpus_per_trial == "all":
        ngpus_per_trial = ResourceManager.get_gpu_count()
    if not isinstance(nthreads_per_trial, int) and nthreads_per_trial != "auto":
        raise ValueError(f'nthreads_per_trial must be an integer or "auto": nthreads_per_trial = {nthreads_per_trial}')
    if not isinstance(ngpus_per_trial, int) and ngpus_per_trial != "auto":
        raise ValueError(f'ngpus_per_trial must be an integer or "auto": ngpus_per_trial = {ngpus_per_trial}')
    return nthreads_per_trial, ngpus_per_trial


def setup_trial_limits(time_limit, num_trials, hyperparameters):
    """Adjust default time limits / num_trials"""
    if num_trials is None:
        if time_limit is None:
            time_limit = 10 * 60  # run for 10min by default
        time_limit /= float(len(hyperparameters))  # each model type gets half the available time
        num_trials = 1000  # run up to 1000 trials (or as you can within the given time_limit)
    elif time_limit is None:
        time_limit = int(1e6)  # user only specified num_trials, so run all of them regardless of time_limit
    else:
        time_limit /= float(len(hyperparameters))  # each model type gets half the available time

    if time_limit <= 10:  # threshold = 10sec, ie. too little time to run >1 trial.
        num_trials = 1
    time_limit *= 0.9  # reduce slightly to account for extra time overhead
    return time_limit, num_trials


def get_leaderboard_pareto_frontier(leaderboard: DataFrame, score_col="score_val", inference_time_col="pred_time_val_full") -> DataFrame:
    """
    Given a set of models, returns in ranked order from best score to worst score models which satisfy the criteria:
    1. No other model in the set has both a lower inference time and a better or equal score.

    :param leaderboard: Leaderboard DataFrame of model info containing score_col and inference_time_col
    :param score_col: Column name in leaderboard of model score values
    :param inference_time_col: Column name in leaderboard of model inference times
    :return: Subset of the original leaderboard DataFrame containing only models that are a valid optimal choice at different valuations of score and inference time.
    """
    leaderboard = leaderboard.sort_values(by=[score_col, inference_time_col], ascending=[False, True]).reset_index(drop=True)
    leaderboard_unique = leaderboard.drop_duplicates(subset=[score_col])

    pareto_frontier = []
    inference_time_min = None
    for index, row in leaderboard_unique.iterrows():
        if row[inference_time_col] is None or row[score_col] is None:
            pass
        elif (inference_time_min is None) or (row[inference_time_col] < inference_time_min):
            inference_time_min = row[inference_time_col]
            pareto_frontier.append(index)
    leaderboard_pareto_frontier = leaderboard_unique.loc[pareto_frontier].reset_index(drop=True)
    return leaderboard_pareto_frontier


def shuffle_df_rows(X: DataFrame, seed=0, reset_index=True):
    """Returns DataFrame with rows shuffled based on seed value."""
    row_count = X.shape[0]
    np.random.seed(seed)
    rand_shuffle = np.random.randint(0, row_count, size=row_count)
    X_shuffled = X.iloc[rand_shuffle]
    if reset_index:
        X_shuffled.reset_index(inplace=True, drop=True)
    return X_shuffled


def normalize_binary_probas(y_predprob, eps):
    """Remaps the predicted probabilities to open interval (0,1) while maintaining rank order"""
    (pmin, pmax) = (eps, 1 - eps)  # predicted probs outside this range will be remapped into (0,1)
    which_toobig = y_predprob > pmax
    if np.sum(which_toobig) > 0:  # remap overly large probs
        y_predprob = np.logical_not(which_toobig) * y_predprob + which_toobig * (1 - (eps * np.exp(-(y_predprob - pmax))))
    which_toosmall = y_predprob < pmin
    if np.sum(which_toosmall) > 0:  # remap overly small probs
        y_predprob = np.logical_not(which_toosmall) * y_predprob + which_toosmall * eps * np.exp(-(pmin - y_predprob))
    return y_predprob


def normalize_multi_probas(y_predprob, eps):
    """Remaps the predicted probabilities to lie in (0,1) where eps controls how far from 0 smallest class-probability lies"""
    min_predprob = np.min(y_predprob)
    if min_predprob < 0:  # ensure nonnegative rows
        most_negative_rowvals = np.clip(np.min(y_predprob, axis=1), a_min=None, a_max=0)
        y_predprob = y_predprob - most_negative_rowvals[:, None]
    if min_predprob < eps:
        y_predprob = np.clip(y_predprob, a_min=eps, a_max=None)  # ensure no entries < eps
        y_predprob = y_predprob / y_predprob.sum(axis=1, keepdims=1)  # renormalize
    return y_predprob


def default_holdout_frac(num_train_rows, hyperparameter_tune=False):
    """Returns default holdout_frac used in fit().
    Between row count 5,000 and 25,000 keep 0.1 holdout_frac, as we want to grow validation set to a stable 2500 examples.
    """
    if num_train_rows < 5000:
        holdout_frac = max(0.1, min(0.2, 500.0 / num_train_rows))
    else:
        holdout_frac = max(0.01, min(0.1, 2500.0 / num_train_rows))

    if hyperparameter_tune:
        holdout_frac = min(0.2, holdout_frac * 2)  # We want to allocate more validation data for HPO to avoid overfitting

    return holdout_frac


def augment_rare_classes(X, label, threshold):
    """Use this method when using certain eval_metrics like log_loss, for which no classes may be filtered out.
    This method will augment dataset with additional examples of rare classes.
    """
    class_counts = X[label].value_counts()
    class_counts_invalid = class_counts[class_counts < threshold]
    if len(class_counts_invalid) == 0:
        logger.debug("augment_rare_classes did not need to duplicate any data from rare classes")
        return X

    missing_classes = []
    for clss, n_clss in class_counts_invalid.items():
        if n_clss == 0:
            missing_classes.append(clss)
    if missing_classes:
        logger.warning(
            f"WARNING: {len(missing_classes)} classes were found that have 0 training examples, "
            f"and may lead to downstream issues. "
            f"Consider either providing data for these classes or removing them from the class categories. "
            f"These classes will be ignored: {missing_classes}"
        )
        class_counts_invalid = class_counts_invalid[~class_counts_invalid.index.isin(set(missing_classes))]

    if len(class_counts_invalid) == 0:
        # This avoids crash when the only invalid classes were those that appeared 0 times
        return X

    aug_df = None
    for clss, n_clss in class_counts_invalid.items():
        n_toadd = threshold - n_clss
        clss_df = X.loc[X[label] == clss]
        if aug_df is None:
            aug_df = clss_df[:0].copy()
        duplicate_times = int(np.floor(n_toadd / n_clss))
        remainder = n_toadd % n_clss
        new_df = clss_df.copy()
        new_df = new_df[:remainder]
        while duplicate_times > 0:
            logger.debug(f"Duplicating data from rare class: {clss}")
            duplicate_times -= 1
            new_df = pd.concat([new_df, clss_df], axis=0)
        aug_df = pd.concat([aug_df, new_df], axis=0)

    # Ensure new samples generated via augmentation have unique indices
    aug_df = aug_df.reset_index(drop=True)
    aug_df_len = len(aug_df)
    X_index_aug_start = X.index.max() + 1
    aug_index = [X_index_aug_start + i for i in range(aug_df_len)]
    aug_df.index = aug_index

    logger.log(
        20,
        f"Duplicated {len(aug_df)} samples from {len(class_counts_invalid)} rare classes in training set because eval_metric requires all classes have at least {threshold} samples.",
    )

    X = pd.concat([X, aug_df], axis=0)
    class_counts = X[label].value_counts()
    class_counts_invalid = class_counts[class_counts < threshold]
    class_counts_invalid = class_counts_invalid[~class_counts_invalid.index.isin(set(missing_classes))]
    if len(class_counts_invalid) > 0:
        raise RuntimeError("augment_rare_classes failed to produce enough data from rare classes")
    return X


def get_pred_from_proba_df(y_pred_proba: pd.DataFrame, problem_type: str = BINARY, decision_threshold: float = None) -> pd.Series:
    """
    From input DataFrame of pred_proba, return Series of pred.
    The input DataFrame's columns must be the names of the target classes.
    """
    if problem_type == REGRESSION:
        y_pred = y_pred_proba
    elif problem_type == QUANTILE:
        y_pred = y_pred_proba
    elif problem_type == BINARY and decision_threshold is not None:
        negative_class, positive_class = y_pred_proba.columns
        y_pred = get_pred_from_proba(y_pred_proba=y_pred_proba.values, problem_type=problem_type, decision_threshold=decision_threshold)
        y_pred = [positive_class if pred == 1 else negative_class for pred in y_pred]
        y_pred = pd.Series(data=y_pred, index=y_pred_proba.index)
    else:
        y_pred = y_pred_proba.idxmax(axis=1)
    return y_pred


def get_pred_from_proba(y_pred_proba: np.ndarray, problem_type: str = BINARY, decision_threshold: float = None) -> np.ndarray:
    if problem_type == BINARY:
        if decision_threshold is None:
            decision_threshold = 0.5
        # Using > instead of >= to align with Pandas `.idxmax` logic which picks the left-most column during ties.
        # If this is not done, then predictions can be inconsistent when converting in binary classification from multiclass-form pred_proba and
        # binary-form pred_proba when the pred_proba is 0.5 for positive and negative classes.
        if len(y_pred_proba.shape) == 2:
            assert y_pred_proba.shape[1] == 2
            # Assume positive class is in 2nd position
            y_pred = (y_pred_proba[:, 1] > decision_threshold).astype(int)
        else:
            y_pred = (y_pred_proba > decision_threshold).astype(int)
    elif problem_type == REGRESSION:
        y_pred = y_pred_proba
    elif problem_type == QUANTILE:
        y_pred = y_pred_proba
    else:
        y_pred = []
        if not len(y_pred_proba) == 0:
            y_pred = np.argmax(y_pred_proba, axis=1)
    return y_pred


def convert_pred_probas_to_df(pred_proba_list: List[ArrayLike], columns: List[str], problem_type: str, index: pd.Index = None) -> DataFrame:
    """
    Converts a list of pred_proba model outputs to a DataFrame

    Parameters
    ----------
    pred_proba_list : List[ArrayLike]
        A list of prediction probabilities.
        Each element is a numpy array or ndarray of prediction probabilities for a given model.
    columns : List[str]
        The column names for the output DataFrame
    problem_type : str
        The problem type. This informs the way in which the DataFrame is constructed.
    index : pd.Index, default = None
        If specified, sets the output DataFrame's index.

    Returns
    -------
    DataFrame
    """
    if problem_type in [MULTICLASS, SOFTCLASS, QUANTILE]:
        pred_proba_list = np.concatenate(pred_proba_list, axis=1)
        pred_proba_df = pd.DataFrame(data=pred_proba_list, columns=columns)
    else:
        pred_proba_df = pd.DataFrame(data=np.asarray(pred_proba_list).T, columns=columns)
    if index is not None:
        pred_proba_df.set_index(index, inplace=True)
    return pred_proba_df


def extract_label(data: DataFrame, label: str) -> (DataFrame, Series):
    """
    Extract the label column from a dataset and return X, y.

    Parameters
    ----------
    data : DataFrame
        The data containing features and the label column.
    label : str
        The label column name.

    Returns
    -------
    X, y : (DataFrame, Series)
        X is the data with the label column dropped.
        y is the label column as a pd.Series.
    """
    if label not in list(data.columns):
        raise ValueError(f"Provided DataFrame does not contain label column: {label}")
    y = data[label].copy()
    X = data.drop(label, axis=1)
    return X, y


def generate_train_test_split_combined(
    data: DataFrame,
    label: str,
    problem_type: str = None,
    test_size: int | float = None,
    train_size: int | float = None,
    random_state: int = 0,
    stratify: bool | Series = None,
    min_cls_count_train: int = 1,
) -> Tuple[DataFrame, DataFrame]:
    """
    Generate a train test split from a DataFrame that contains the label column.

    Parameters
    ----------
    data : DataFrame
        DataFrame containing the features plus the label column to split into train and test sets.
    label : str
        The label column name.
        Used for stratification and to ensure all classes in multiclass classification are preserved in train data.
    problem_type : str, default = None
        The problem_type the label is used for. Determines if stratification is used.
        If "binary" or "multiclass", enables the `min_cls_count_train` logic.
        Options: ["binary", "multiclass", "regression", "softclass", "quantile"]
    stratify : bool | Series, default = None
        The stratification strategy.
        If True, will stratify using `y`.
        If False, will not use stratification.
        If None and problem_type is specified, will be set to True or False depending on the problem_type.
            True if problem_type in ["binary", "multiclass"], else False.
        If None and problem_type is None, defaults to False.
    test_size : int | float, default = None
        If float, should be between 0.0 and 1.0 and represent the proportion of the dataset to include in the test split.
        If int, represents the absolute number of test samples.
        If test_size is None and train_size is None, test_size defaults to 0.1
    train_size : int | float, default = None
        If float, should be between 0.0 and 1.0 and represent the proportion of the dataset to include in the train split.
        If int, represents the absolute number of train samples.
        If test_size is None, represents the complement of `test_size`.
        For example, `train_size=0.7, test_size=None` is equivalent to `train_size=None, test_size=0.3`.
        Note: It is possible for exceptions to be raised if both train_size and test_size are specified, stratification is enabled, and rare classes exist.
    random_state : int, default = 0
        Random seed to use during the split.
    min_cls_count_train : int, default = 1
        The minimum number of instances of each class that must occur in the training set (for classification).
        If not satisfied by the original split, instances of unsatisfied classes are
        taken from test and put into train until satisfied.
        Raises an exception if impossible to satisfy.

    Returns
    -------
    train_data, test_data : (DataFrame, DataFrame)
        The train_data and test_data after performing the split. Includes the label column.
    """
    X, y = extract_label(data=data, label=label)
    train_data, test_data, y_train, y_test = generate_train_test_split(
        X=X,
        y=y,
        problem_type=problem_type,
        test_size=test_size,
        train_size=train_size,
        random_state=random_state,
        stratify=stratify,
        min_cls_count_train=min_cls_count_train,
    )
    train_data[label] = y_train
    test_data[label] = y_test
    return train_data, test_data


def generate_train_test_split(
    X: DataFrame,
    y: Series,
    problem_type: str = None,
    test_size: int | float = None,
    train_size: int | float = None,
    random_state: int = 0,
    stratify: bool | Series = None,
    min_cls_count_train: int = 1,
) -> Tuple[DataFrame, DataFrame, Series, Series]:
    """
    Generate a train test split from input X, y.
    If you have a combined X, y DataFrame, refer to `generate_train_test_split_combined` instead.

    Parameters
    ----------
    X : DataFrame
        pd.DataFrame containing the features minus the label column to split into train and test sets.
    y : Series
        pd.Series containing the label with matching indices to X.
        Used for stratification and to ensure all classes in multiclass classification are preserved in train data.
    problem_type : str, default = None
        The problem_type the label is used for. Determines if stratification is used.
        If "binary" or "multiclass", enables the `min_cls_count_train` logic.
        Options: ["binary", "multiclass", "regression", "softclass", "quantile"]
<<<<<<< HEAD
<<<<<<< HEAD
    test_size : float, default = 0.1
        The proportion of data to use for the test set.
        The remaining (1 - test_size) of data will be used for the training set.
    test_size : float or int, default = 0.1
=======
=======
>>>>>>> b625324f
    stratify : bool | Series, default = None
        The stratification strategy.
        If True, will stratify using `y`.
        If False, will not use stratification.
        If None and problem_type is specified, will be set to True or False depending on the problem_type.
            True if problem_type in ["binary", "multiclass"], else False.
        If None and problem_type is None, defaults to False.
    test_size : int | float, default = None
<<<<<<< HEAD
>>>>>>> 2830e692... [core] Enhance generate_train_test_split (#4478)
=======
>>>>>>> b625324f
        If float, should be between 0.0 and 1.0 and represent the proportion of the dataset to include in the test split.
        If int, represents the absolute number of test samples.
        If test_size is None and train_size is None, test_size defaults to 0.1
    train_size : int | float, default = None
        If float, should be between 0.0 and 1.0 and represent the proportion of the dataset to include in the train split.
        If int, represents the absolute number of train samples.
        If test_size is None, represents the complement of `test_size`.
        For example, `train_size=0.7, test_size=None` is equivalent to `train_size=None, test_size=0.3`.
        Note: It is possible for exceptions to be raised if both train_size and test_size are specified, stratification is enabled, and rare classes exist.
    random_state : int, default = 0
        Random seed to use during the split.
    min_cls_count_train : int, default = 1
        The minimum number of instances of each class that must occur in the training set (for classification).
        If not satisfied by the original split, instances of unsatisfied classes are
        taken from test and put into train until satisfied.
        Raises an exception if impossible to satisfy.

    Returns
    -------
    X_train, X_test, y_train, y_test : (DataFrame, DataFrame, Series, Series)
        The train_data and test_data after performing the split, separated into X and y.

    """
    if len(X) == 1:
        raise ValueError(f"Cannot split data into train/val as it contains only one sample.")
    if test_size is None and train_size is None:
        test_size = 0.1
    if train_size is not None:
        if isinstance(train_size, float):
            if (train_size <= 0.0) or (train_size >= 1.0):
                raise ValueError(f"train_size fraction must be specified between 0 and 1. Value: {train_size}")
        elif isinstance(train_size, int):
            assert train_size > 0
        else:
            raise TypeError(f"train_size was specified, but is not of type int or float! Type: {type(train_size)}, Value: {train_size}")
    if train_size is not None and test_size is None:
        # Set train_size to None to avoid edge-case exceptions with rare classes during stratification
        if isinstance(train_size, float):
            test_size = 1.0 - train_size - 1e-10  # -1e-10 to fix numerical imprecision issues, ensuring `test_size=0.1` gets same result as `train_size=0.9`
        else:
            test_size = len(X) - train_size
        train_size = None
    if test_size is not None:
        if isinstance(test_size, float):
            if (test_size <= 0.0) or (test_size >= 1.0):
                raise ValueError(f"test_size fraction must be specified between 0 and 1. Value: {test_size}")
        elif isinstance(test_size, int):
            assert test_size > 0
        else:
            raise TypeError(f"test_size was specified, but is not of type int or float! Type: {type(test_size)}, Value: {test_size}")
    if problem_type is not None:
        valid_problem_types = [BINARY, MULTICLASS, REGRESSION, SOFTCLASS, QUANTILE]
        assert problem_type in valid_problem_types, f'Unknown problem type "{problem_type}" | Valid problem types: {valid_problem_types}'

    X_split = X
    y_split = y
    if stratify is None:
        if problem_type is not None and problem_type in [BINARY, MULTICLASS]:
            stratify = y
    elif isinstance(stratify, bool):
        stratify = y if stratify else None

    # This code block is necessary to avoid crashing when performing a stratified split and only 1 sample exists for a class.
    # This code will ensure that the sample will be part of the train split, meaning the test split will have 0 samples of the rare class.
    rare_indices = None
    if stratify is not None:
        cls_counts = y.value_counts()
        cls_counts_invalid = cls_counts[cls_counts < min_cls_count_train]

        if len(cls_counts_invalid) > 0:
            logger.error(f"ERROR: Classes have too few samples to split the data! At least {min_cls_count_train} are required.")
            logger.error(cls_counts_invalid)
            raise AssertionError("Not enough data to split data into train and val without dropping classes!")
        elif min_cls_count_train < 2:
            cls_counts_rare = cls_counts[cls_counts < 2]
            if len(cls_counts_rare) > 0:
                cls_counts_rare_val = set(cls_counts_rare.index)
                y_rare = y[y.isin(cls_counts_rare_val)]
                rare_indices = list(y_rare.index)
                X_split = X.drop(index=rare_indices)
                y_split = y.drop(index=rare_indices)
                stratify = y_split

    try:
        X_train, X_test, y_train, y_test = train_test_split(
            X_split, y_split.values, test_size=test_size, train_size=train_size, shuffle=True, random_state=random_state, stratify=stratify
        )
    except ValueError:
        # This logic is necessary to avoid an edge-case limitation of scikit-learn's train_test_split function that leads to the following error:
        #  ValueError: The test_size = FOO should be greater or equal to the number of classes = BAR
        # When the number of classes is greater than the resulting number of test rows, and stratification is enabled, it will raise an exception.
        #  Logically the code should still work, but for some reason scikit-learn doesn't allow this scenario.
        #  To handle it without erroring, we disable stratification in this case. This isn't ideal, but proper solutions involve patching scikit-learn.
        if stratify is None:
            raise
        X_train, X_test, y_train, y_test = train_test_split(
            X_split, y_split.values, test_size=test_size, train_size=train_size, shuffle=True, random_state=random_state, stratify=None
        )
        if len(y_test) >= len(y_split.unique()):
            # This should never occur, otherwise the original exception is not an expected one
            raise
    cls_y = type(y)
    y_train = cls_y(y_train, index=X_train.index)
    y_test = cls_y(y_test, index=X_test.index)

    if rare_indices:
        X_train = pd.concat([X_train, X.loc[rare_indices]])
        y_train = pd.concat([y_train, y.loc[rare_indices]])

    if problem_type is not None and problem_type in [BINARY, MULTICLASS]:
        class_counts_dict_orig = y.value_counts().to_dict()
        class_counts_dict = y_train.value_counts().to_dict()
        class_counts_dict_test = y_test.value_counts().to_dict()

        indices_to_move = []
        random_state_init = random.getstate()
        random.seed(random_state)
        for cls in class_counts_dict_orig.keys():
            count = class_counts_dict.get(cls, 0)
            if count >= min_cls_count_train:
                continue
            count_test = class_counts_dict_test.get(cls, 0)
            if count + count_test < min_cls_count_train:
                raise AssertionError("Not enough data to split data into train and val without dropping classes!")
            count_to_move = min_cls_count_train - count
            indices_of_cls_test = list(y_test[y_test == cls].index)
            indices_to_move_cls = random.sample(indices_of_cls_test, count_to_move)
            indices_to_move += indices_to_move_cls
        random.setstate(random_state_init)
        if indices_to_move:
            y_test_moved = y_test.loc[indices_to_move].copy()
            X_test_moved = X_test.loc[indices_to_move].copy()
            y_train = pd.concat([y_train, y_test_moved])
            X_train = pd.concat([X_train, X_test_moved])
            y_test = y_test.drop(index=indices_to_move)
            X_test = X_test.drop(index=indices_to_move)
        y_train.name = y_split.name
        y_test.name = y_split.name
    return X_train, X_test, y_train, y_test


def normalize_pred_probas(y_predprob, problem_type, eps=1e-7):
    """Remaps the predicted probabilities to ensure there are no zeros (needed for certain metrics like log-loss)
    and that no predicted probability exceeds [0,1] (eg. in distillation when classification is treated as regression).
    Args:
        y_predprob: 1D (for binary classification) or 2D (for multiclass) numpy array of predicted probabilities
        problem_type: We only consider normalization if the problem_type is one of: [BINARY, MULTICLASS, SOFTCLASS]
        eps: controls around how far from 0 remapped predicted probabilities should be (larger `eps` means predicted probabilities will lie further from 0).
    """
    if (problem_type == REGRESSION) and (len(y_predprob.shape) > 1) and (y_predprob.shape[1] > 1):
        problem_type = SOFTCLASS  # this was MULTICLASS problem converted to REGRESSION (as done in distillation)

    if problem_type in [BINARY, REGRESSION]:
        if len(y_predprob.shape) > 1 and min(y_predprob.shape) > 1:
            raise ValueError(f"cannot call normalize_pred_probas with problem_type={problem_type} and y_predprob.shape=={y_predprob.shape}")
        return normalize_binary_probas(y_predprob, eps)
    elif problem_type in [MULTICLASS, SOFTCLASS]:  # clip all probs below at eps and then renormalize
        if len(y_predprob.shape) == 1:
            return normalize_binary_probas(y_predprob, eps)
        else:
            return normalize_multi_probas(y_predprob, eps)
    else:
        raise ValueError(f"Invalid problem_type")


def infer_problem_type(y: Series, silent=False) -> str:
    """Identifies which type of prediction problem we are interested in (if user has not specified).
    Ie. binary classification, multi-class classification, or regression.
    """
    # treat None, NaN, INF, NINF as NA
    y = y.replace([np.inf, -np.inf], np.nan, inplace=False)
    y = y.dropna()
    num_rows = len(y)

    if num_rows == 0:
        raise ValueError("Label column cannot have 0 valid values")

    unique_values = y.unique()

    if num_rows > LARGE_DATA_THRESHOLD:
        regression_threshold = (
            REGRESS_THRESHOLD_LARGE_DATA  # if the unique-ratio is less than this, we assume multiclass classification, even when labels are integers
        )
    else:
        regression_threshold = REGRESS_THRESHOLD_SMALL_DATA

    unique_count = len(unique_values)
    if unique_count == 2:
        problem_type = BINARY
        reason = "only two unique label-values observed"
    elif y.dtype.name in ["object", "category", "string"]:
        problem_type = MULTICLASS
        reason = f"dtype of label-column == {y.dtype.name}"
    elif np.issubdtype(y.dtype, np.floating):
        unique_ratio = unique_count / float(num_rows)
        if (unique_ratio <= regression_threshold) and (unique_count <= MULTICLASS_UPPER_LIMIT):
            try:
                can_convert_to_int = np.array_equal(y, y.astype(int))
                if can_convert_to_int:
                    problem_type = MULTICLASS
                    reason = "dtype of label-column == float, but few unique label-values observed and label-values can be converted to int"
                else:
                    problem_type = REGRESSION
                    reason = "dtype of label-column == float and label-values can't be converted to int"
            except:
                problem_type = REGRESSION
                reason = "dtype of label-column == float and label-values can't be converted to int"
        else:
            problem_type = REGRESSION
            reason = "dtype of label-column == float and many unique label-values observed"
    elif np.issubdtype(y.dtype, np.integer):
        unique_ratio = unique_count / float(num_rows)
        if (unique_ratio <= regression_threshold) and (unique_count <= MULTICLASS_UPPER_LIMIT):
            problem_type = MULTICLASS  # TODO: Check if integers are from 0 to n-1 for n unique values, if they have a wide spread, it could still be regression
            reason = "dtype of label-column == int, but few unique label-values observed"
        else:
            problem_type = REGRESSION
            reason = "dtype of label-column == int and many unique label-values observed"
    else:
        raise NotImplementedError(f"label dtype {y.dtype} not supported!")
    if not silent:
        logger.log(25, f"AutoGluon infers your prediction problem is: '{problem_type}' (because {reason}).")

        # TODO: Move this outside of this function so it is visible even if problem type was not inferred.
        if problem_type in [BINARY, MULTICLASS]:
            if unique_count > 10:
                logger.log(20, f"\tFirst 10 (of {unique_count}) unique label values:  {list(unique_values[:10])}")
            else:
                logger.log(20, f"\t{unique_count} unique label values:  {list(unique_values)}")
        elif problem_type == REGRESSION:
            y_max = y.max()
            y_min = y.min()
            y_mean = y.mean()
            y_stddev = y.std()
            logger.log(20, f"\tLabel info (max, min, mean, stddev): ({y_max}, {y_min}, {round(y_mean, 5)}, {round(y_stddev, 5)})")

        logger.log(
            25,
            f"\tIf '{problem_type}' is not the correct problem_type, please manually specify the problem_type parameter during Predictor init "
            f"(You may specify problem_type as one of: {[BINARY, MULTICLASS, REGRESSION, QUANTILE]})",
        )
    return problem_type


def infer_eval_metric(problem_type: str) -> Scorer:
    """Infers appropriate default eval metric based on problem_type. Useful when no eval_metric was provided."""
    if problem_type == BINARY:
        return accuracy
    elif problem_type == MULTICLASS:
        return accuracy
    elif problem_type == QUANTILE:
        return pinball_loss
    else:
        return root_mean_squared_error


def extract_column(X, col_name):
    """Extract specified column from dataframe."""
    if col_name is None or col_name not in list(X.columns):
        return X, None
    w = X[col_name].copy()
    X = X.drop(col_name, axis=1)
    return X, w


def compute_weighted_metric(y, y_pred, metric, weights, weight_evaluation=None, **kwargs) -> float:
    """Report weighted metric if: weights is not None, weight_evaluation=True, and the given metric supports sample weights.
    If weight_evaluation=None, it will be set to False if weights=None, True otherwise.
    """
    if not metric.needs_quantile:
        kwargs.pop("quantile_levels", None)
    if weight_evaluation is None:
        weight_evaluation = not (weights is None)
    if weight_evaluation and weights is None:
        raise ValueError("Sample weights cannot be None when weight_evaluation=True.")
    if not weight_evaluation:
        return metric(y, y_pred, **kwargs)
    try:
        weighted_metric = metric(y, y_pred, sample_weight=weights, **kwargs)
    except (ValueError, TypeError, KeyError):
        if hasattr(metric, "name"):
            metric_name = metric.name
        else:
            metric_name = metric
        logger.log(30, f"WARNING: eval_metric='{metric_name}' does not support sample weights so they will be ignored in reported metric.")
        weighted_metric = metric(y, y_pred, **kwargs)
    return weighted_metric


# Note: Do not send training data as input or the importances will be overfit.
# TODO: Improve time estimate (Currently pessimistic)
def compute_permutation_feature_importance(
    X: pd.DataFrame,
    y: pd.Series,
    predict_func: Callable[..., np.ndarray],
    eval_metric: Scorer,
    features: list = None,
    subsample_size=None,
    num_shuffle_sets: int = None,
    predict_func_kwargs: dict = None,
    transform_func: Callable[..., pd.DataFrame] = None,
    transform_func_kwargs: dict = None,
    time_limit: float = None,
    silent=False,
    log_prefix="",
    importance_as_list=False,
    random_state=0,
    **kwargs,
) -> pd.DataFrame:
    """
    Computes a trained model's feature importance via permutation shuffling (https://explained.ai/rf-importance/).
    A feature's importance score represents the performance drop that results when the model makes predictions on a perturbed copy of the dataset where this feature's values have been randomly shuffled across rows.
    A feature score of 0.01 would indicate that the predictive performance dropped by 0.01 when the feature was randomly shuffled.
    The higher the score a feature has, the more important it is to the model's performance.
    If a feature has a negative score, this means that the feature is likely harmful to the final model, and a model trained with the feature removed would be expected to achieve a better predictive performance.
    Note that calculating feature importance can be a very computationally expensive process, particularly if the model uses hundreds or thousands of features. In many cases, this can take longer than the original model training.

    Note: For highly accurate stddev and z_score estimates, it is recommend to set `subsample_size` to at least 5,000 if possible and `num_shuffle_sets` to at least 10.

    Parameters
    ----------
    X : pd.DataFrame
        Validation data to permute when calculating feature importances.
        Do not use training data as it will result in overfit feature importances.
    y : pd.Series
        Label values of X. The index of X and y must align.
    predict_func : Callable[..., np.ndarray]
        Function that computes model predictions or prediction probabilities on input data.
        Output must be in the form of a numpy ndarray or pandas Series or DataFrame.
        Output `y_pred` must be in a form acceptable as input to `eval_metric(y, y_pred)`.
        If using a fit model object, this is typically `model.predict` or `model.predict_proba`, depending on the `eval_metric` being used.
        If `eval_metric.needs_pred==True`, use `model.predict`, otherwise use `model.predict_proba`.
    eval_metric : Scorer
        Object that computes a score given ground truth labels and predictions or prediction probabilities (depending on the type of metric).
        If using a fit model object, this is typically `model.eval_metric`.
        Feature importances will be based on the delta permutation shuffling has on the score produced by `eval_metric`.
    features : list, default None
        List of features to calculate importances for.
        If None, all features' importances will be calculated.
        Can contain tuples as elements of (feature_name, feature_list) form.
            feature_name can be any string so long as it is unique with all other feature names / features in the list.
            feature_list can be any list of valid features in the data.
            This will compute importance of the combination of features in feature_list, naming the set of features in the returned DataFrame feature_name.
            This importance will differ from adding the individual importances of each feature in feature_list, and will be more accurate to the overall group importance.
            Example: ['featA', 'featB', 'featC', ('featBC', ['featB', 'featC'])]
            In this example, the importance of 'featBC' will be calculated by jointly permuting 'featB' and 'featC' together as if they were a single two-dimensional feature.
    subsample_size : int, default None
        The amount of data rows to sample when computing importances.
        Higher values will improve the quality of feature importance estimates, but linearly increase the runtime.
        If None, all provided data will be used.
    num_shuffle_sets : int, default None
        The number of different permutation shuffles of the data that are evaluated.
        Shuffle sets are generated with different random seeds and importances are averaged across all shuffle sets to get the final feature importance values.
        Higher values will improve the quality of feature importance estimates, but linearly increase the runtime.
        `subsample_size` should be increased before `num_shuffle_sets` if runtime is a concern.
        Defaults to 1 if `time_limit` is None or 10 if `time_limit` is specified.
        When `num_shuffle_sets` is greater than 1, feature importance standard deviation and z-score will additionally be computed by using the results of each shuffle set as samples.
    predict_func_kwargs : dict, default {}
        Keyword arguments to be appended to calls to `predict_func(X, **kwargs)`.
    transform_func : Callable[..., pd.DataFrame], default None
        Transformation function that takes the raw input and transforms it row-wise to the input expected by `predict_func`.
        Common examples include `model.preprocess` and `feature_generator.transform`.
        If None, then no transformation is done on the data prior to calling `predict_func`.
        This is necessary to compute importance of original data features in `X` prior to their transformation assuming `predict_func` does not perform the transformation already.
            Example: `transform_func` is necessary to compute the importance of a text feature prior to being transformed into ngrams by `transform_func` when `predict_func` expects ngram features as input.
    transform_func_kwargs : dict, default {}
        Keyword arguments to be appended to calls to `transform_func(X, **kwargs)`.
    time_limit : float, default None
        Time in seconds to limit the calculation of feature importance.
        If None, feature importance will calculate without early stopping.
        A minimum of 1 full shuffle set will always be evaluated. If a shuffle set evaluation takes longer than `time_limit`, the method will take the length of a shuffle set evaluation to return regardless of the `time_limit`.
        If `num_shuffle_sets==1`, `time_limit` will be ignored.
    silent : bool, default False
        Whether to suppress logging output.
    log_prefix : str, default ''
        Prefix to add to logging statements.
    importance_as_list : bool, default False
        Whether to return the 'importance' column values as a list of the importance from each shuffle (True) or a single averaged value (False).
    random_state : int, default 0
        Acts as a seed for data subsampling and permuting feature values.

    Returns
    -------
    Pandas `pandas.DataFrame` of feature importance scores with 4 columns:
        index: The feature name.
        'importance': The estimated feature importance score.
        'stddev': The standard deviation of the feature importance score. If NaN, then not enough num_shuffle_sets were used to calculate a variance.
        'p_value': P-value for a statistical t-test of the null hypothesis: importance = 0, vs the (one-sided) alternative: importance > 0.
            Features with low p-value appear confidently useful to the predictor, while the other features may be useless to the predictor (or even harmful to include in its training data).
            A p-value of 0.01 indicates that there is a 1% chance that the feature is useless or harmful, and a 99% chance that the feature is useful.
            A p-value of 0.99 indicates that there is a 99% chance that the feature is useless or harmful, and a 1% chance that the feature is useful.
        'n': The number of shuffles performed to estimate importance score (corresponds to sample-size used to determine confidence interval for true score).
    """
    if not eval_metric.needs_quantile:
        kwargs.pop("quantile_levels", None)

    if num_shuffle_sets is None:
        num_shuffle_sets = 1 if time_limit is None else 10

    time_start = time.time()
    if predict_func_kwargs is None:
        predict_func_kwargs = dict()
    if transform_func_kwargs is None:
        transform_func_kwargs = dict()
    if features is None:
        features = list(X.columns)

    _validate_features(features=features, valid_features=list(X.columns))

    num_features = len(features)

    if subsample_size is not None:
        num_rows = min(len(X), subsample_size)
    else:
        num_rows = len(X)
    subsample = num_rows < len(X)

    if not silent:
        logging_message = f"{log_prefix}Computing feature importance via permutation shuffling for {num_features} features using {num_rows} rows with {num_shuffle_sets} shuffle sets..."
        if time_limit is not None:
            logging_message = f"{logging_message} Time limit: {time_limit}s..."
        logger.log(20, logging_message)

    time_permutation_start = time.time()
    fi_dict_list = []
    shuffle_repeats_completed = 0
    log_final_suffix = ""

    X_orig = X
    y_orig = y
    feature_batch_count = None
    X_raw = None
    score_baseline = None
    initial_random_state = random_state
    # TODO: Can speedup shuffle_repeats by incorporating into X_raw (do multiple repeats in a single predict call)
    for shuffle_repeat in range(num_shuffle_sets):
        fi = dict()
        random_state = initial_random_state + shuffle_repeat

        if subsample:
            # TODO: Stratify? We currently don't know in this function the problem_type (could pass as additional arg).
            X = X_orig.sample(subsample_size, random_state=random_state)
            y = y_orig.loc[X.index]

        if subsample or shuffle_repeat == 0:
            time_start_score = time.time()
            X_transformed = X if transform_func is None else transform_func(X, **transform_func_kwargs)
            y_pred = predict_func(X_transformed, **predict_func_kwargs)
            score_baseline = eval_metric(y, y_pred, **kwargs)
            if shuffle_repeat == 0:
                if not silent:
                    time_score = time.time() - time_start_score
                    time_estimated = ((num_features + 1) * time_score) * num_shuffle_sets + time_start_score - time_start
                    time_estimated_per_set = time_estimated / num_shuffle_sets
                    logger.log(20, f"{log_prefix}\t{round(time_estimated, 2)}s\t= Expected runtime ({round(time_estimated_per_set, 2)}s per shuffle set)")

                if transform_func is None:
                    feature_batch_count = _get_safe_fi_batch_count(X=X, num_features=num_features)
                else:
                    feature_batch_count = _get_safe_fi_batch_count(X=X, num_features=num_features, X_transformed=X_transformed)

            # creating copy of original data N=feature_batch_count times for parallel processing
            X_raw = pd.concat([X.copy() for _ in range(feature_batch_count)], ignore_index=True, sort=False).reset_index(drop=True)

        row_count = len(X)

        X_shuffled = shuffle_df_rows(X=X, seed=random_state)

        for i in range(0, num_features, feature_batch_count):
            parallel_computed_features = features[i : i + feature_batch_count]

            # if final iteration, leaving only necessary part of X_raw
            num_features_processing = len(parallel_computed_features)
            final_iteration = i + num_features_processing == num_features

            row_index = 0
            for feature in parallel_computed_features:
                if isinstance(feature, tuple):
                    feature = feature[1]
                row_index_end = row_index + row_count
                X_raw.loc[row_index : row_index_end - 1, feature] = X_shuffled[feature].values
                row_index = row_index_end

            if (num_features_processing < feature_batch_count) and final_iteration:
                X_raw_transformed = X_raw.loc[: row_count * num_features_processing - 1]
                X_raw_transformed = X_raw_transformed if transform_func is None else transform_func(X_raw_transformed, **transform_func_kwargs)
            else:
                X_raw_transformed = X_raw if transform_func is None else transform_func(X_raw, **transform_func_kwargs)
            y_pred = predict_func(X_raw_transformed, **predict_func_kwargs)

            row_index = 0
            for feature in parallel_computed_features:
                if isinstance(feature, tuple):
                    feature_name = feature[0]
                    feature_list = feature[1]
                else:
                    feature_name = feature
                    feature_list = feature
                # calculating importance score for given feature
                row_index_end = row_index + row_count
                y_pred_cur = y_pred[row_index:row_index_end]
                score = eval_metric(y, y_pred_cur, **kwargs)
                fi[feature_name] = score_baseline - score

                # resetting to original values for processed feature
                X_raw.loc[row_index : row_index_end - 1, feature_list] = X[feature_list].values

                row_index = row_index_end
        fi_dict_list.append(fi)
        shuffle_repeats_completed = shuffle_repeat + 1
        if time_limit is not None and shuffle_repeat != (num_shuffle_sets - 1):
            time_now = time.time()
            time_left = time_limit - (time_now - time_start)
            time_permutation_average = (time_now - time_permutation_start) / (shuffle_repeat + 1)
            if time_left < (time_permutation_average * 1.1):
                log_final_suffix = " (Early stopping due to lack of time...)"
                break

    fi_list_dict = dict()
    for val in fi_dict_list:
        for key in val:
            if key not in fi_list_dict:
                fi_list_dict[key] = []
            fi_list_dict[key].append(val[key])
    fi_df = _compute_fi_with_stddev(fi_list_dict, importance_as_list=importance_as_list)

    if not silent:
        logger.log(
            20,
            f"{log_prefix}\t{round(time.time() - time_start, 2)}s\t= Actual runtime (Completed {shuffle_repeats_completed} of {num_shuffle_sets} shuffle sets){log_final_suffix}",
        )

    return fi_df


def _validate_features(features: list, valid_features: list):
    """Raises exception if features list contains invalid features or duplicate features"""
    valid_features = set(valid_features)
    used_features = set()
    # validate features
    for feature in features:
        if isinstance(feature, tuple):
            feature_name = feature[0]
            feature_list = feature[1]
            feature_list_set = set(feature_list)
            if len(feature_list_set) != len(feature_list):
                raise ValueError(f"Feature list contains duplicate features:\n" f"{feature_list}")
            for feature_in_list in feature_list:
                if feature_in_list not in valid_features:
                    raise ValueError(
                        f"Feature does not exist in data: {feature_in_list}\n"
                        f"This feature came from the following feature set:\n"
                        f"{feature}\n"
                        f"Valid Features:\n"
                        f"{valid_features}"
                    )
        else:
            feature_name = feature
            if feature_name not in valid_features:
                raise ValueError(f"Feature does not exist in data: {feature_name}\n" f"Valid Features:\n" f"{valid_features}")
        if feature_name in used_features:
            raise ValueError(f"Feature is present multiple times in feature list: {feature_name}")
        used_features.add(feature_name)


def _compute_fi_with_stddev(fi_list_dict: dict, importance_as_list=False) -> DataFrame:
    features = list(fi_list_dict.keys())
    fi = dict()
    fi_stddev = dict()
    fi_p_value = dict()
    fi_n = dict()
    for feature in features:
        fi[feature], fi_stddev[feature], fi_p_value[feature], fi_n[feature] = _compute_mean_stddev_and_p_value(fi_list_dict[feature])
        if importance_as_list:
            fi[feature] = fi_list_dict[feature]

    fi = pd.Series(fi).sort_values(ascending=False)
    fi_stddev = pd.Series(fi_stddev)
    fi_p_value = pd.Series(fi_p_value)
    fi_n = pd.Series(fi_n, dtype="int64")

    fi_df = fi.to_frame(name="importance")
    fi_df["stddev"] = fi_stddev
    fi_df["p_value"] = fi_p_value
    fi_df["n"] = fi_n
    return fi_df


def _compute_mean_stddev_and_p_value(values: list):
    mean = np.mean(values)
    n = len(values)
    p_value = np.nan
    stddev = np.std(values, ddof=1) if n > 1 else np.nan
    if stddev != np.nan and stddev != 0:
        t_stat = mean / (stddev / math.sqrt(n))
        p_value = scipy.stats.t.sf(t_stat, n - 1)
    elif stddev == 0:
        p_value = 0.5

    return mean, stddev, p_value, n


def _get_safe_fi_batch_count(X, num_features, X_transformed=None, max_memory_ratio=0.2, max_feature_batch_count=200):
    # calculating maximum number of features that are safe to process in parallel
    X_size_bytes = sys.getsizeof(pickle.dumps(X, protocol=4))
    if X_transformed is not None:
        X_size_bytes += sys.getsizeof(pickle.dumps(X_transformed, protocol=4))
    available_mem = ResourceManager.get_available_virtual_mem()
    X_memory_ratio = X_size_bytes / available_mem

    feature_batch_count_safe = math.floor(max_memory_ratio / X_memory_ratio)
    feature_batch_count = max(1, min(max_feature_batch_count, feature_batch_count_safe))
    feature_batch_count = min(feature_batch_count, num_features)
    return feature_batch_count


def unevaluated_fi_df_template(features: List[str]) -> pd.DataFrame:
    importance_df = pd.DataFrame({"importance": None, "stddev": None, "p_value": None, "n": 0}, index=features)
    return importance_df<|MERGE_RESOLUTION|>--- conflicted
+++ resolved
@@ -455,15 +455,6 @@
         The problem_type the label is used for. Determines if stratification is used.
         If "binary" or "multiclass", enables the `min_cls_count_train` logic.
         Options: ["binary", "multiclass", "regression", "softclass", "quantile"]
-<<<<<<< HEAD
-<<<<<<< HEAD
-    test_size : float, default = 0.1
-        The proportion of data to use for the test set.
-        The remaining (1 - test_size) of data will be used for the training set.
-    test_size : float or int, default = 0.1
-=======
-=======
->>>>>>> b625324f
     stratify : bool | Series, default = None
         The stratification strategy.
         If True, will stratify using `y`.
@@ -472,10 +463,6 @@
             True if problem_type in ["binary", "multiclass"], else False.
         If None and problem_type is None, defaults to False.
     test_size : int | float, default = None
-<<<<<<< HEAD
->>>>>>> 2830e692... [core] Enhance generate_train_test_split (#4478)
-=======
->>>>>>> b625324f
         If float, should be between 0.0 and 1.0 and represent the proportion of the dataset to include in the test split.
         If int, represents the absolute number of test samples.
         If test_size is None and train_size is None, test_size defaults to 0.1
