--- conflicted
+++ resolved
@@ -436,12 +436,8 @@
                               y: Series,
                               problem_type: str,
                               test_size: float = 0.1,
-<<<<<<< HEAD
                               random_state=0,
                               min_cls_count_train=1) -> Tuple[DataFrame, DataFrame, Series, Series]:
-=======
-                              random_state: int = 0,
-                              min_cls_count_train: int = 1) -> (DataFrame, DataFrame, Series, Series):
     """
     Generate a train test split from input X, y.
     If you have a combined X, y DataFrame, refer to `generate_train_test_split_combined` instead.
@@ -473,7 +469,6 @@
         The train_data and test_data after performing the split, separated into X and y.
 
     """
->>>>>>> 6b5f851e
     if (test_size <= 0.0) or (test_size >= 1.0):
         raise ValueError("fraction of data to hold-out must be specified between 0 and 1")
 
