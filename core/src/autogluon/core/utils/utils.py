import logging
import multiprocessing
import subprocess
import os
import math
import pickle
import time
import sys
from typing import Callable
from datetime import datetime

import numpy as np
import pandas as pd
import psutil
import scipy.stats
from pandas import DataFrame, Series
from sklearn.model_selection import KFold, StratifiedKFold, RepeatedKFold, RepeatedStratifiedKFold
from sklearn.model_selection import train_test_split

from ..constants import BINARY, REGRESSION, MULTICLASS, SOFTCLASS
from ..metrics import accuracy, root_mean_squared_error, Scorer
from ..features.infer_types import get_type_map_raw
from ..features.types import R_INT, R_FLOAT, R_CATEGORY

logger = logging.getLogger(__name__)


def get_cpu_count():
    return multiprocessing.cpu_count()


def get_gpu_count():
    from .nvutil import cudaInit, cudaDeviceGetCount, cudaShutdown
    if not cudaInit(): return 0
    gpu_count = cudaDeviceGetCount()
    cudaShutdown()
    return gpu_count


def generate_kfold(X, y=None, n_splits=5, random_state=0, stratified=False, n_repeats=1):
    if stratified and (y is not None):
        if n_repeats > 1:
            kf = RepeatedStratifiedKFold(n_splits=n_splits, n_repeats=n_repeats, random_state=random_state)
        else:
            kf = StratifiedKFold(n_splits=n_splits, shuffle=True, random_state=random_state)

        kf.get_n_splits(X, y)
        return [[train_index, test_index] for train_index, test_index in kf.split(X, y)]
    else:
        if n_repeats > 1:
            kf = RepeatedKFold(n_splits=n_splits, n_repeats=n_repeats, random_state=random_state)
        else:
            kf = KFold(n_splits=n_splits, shuffle=True, random_state=random_state)

        kf.get_n_splits(X)
        return [[train_index, test_index] for train_index, test_index in kf.split(X)]


def setup_outputdir(path, warn_if_exist=True):
    if path is None:
        utcnow = datetime.utcnow()
        timestamp = utcnow.strftime("%Y%m%d_%H%M%S")
        path = f"AutogluonModels/ag-{timestamp}{os.path.sep}"
        for i in range(1, 1000):
            try:
                os.makedirs(path, exist_ok=False)
                break
            except FileExistsError as e:
                path = f"AutogluonModels/ag-{timestamp}-{i:03d}{os.path.sep}"
        else:
            raise RuntimeError("more than 1000 jobs launched in the same second")
        logger.log(25, f'No path specified. Models will be saved in: "{path}"')
    elif warn_if_exist:
        try:
            os.makedirs(path, exist_ok=False)
        except FileExistsError as e:
            logger.warning(f'Warning: path already exists! This predictor may overwrite an existing predictor! path="{path}"')
    path = os.path.expanduser(path)  # replace ~ with absolute path if it exists
    if path[-1] != os.path.sep:
        path = path + os.path.sep
    return path


def setup_compute(nthreads_per_trial, ngpus_per_trial):
    if nthreads_per_trial is None or nthreads_per_trial == 'all':
        nthreads_per_trial = get_cpu_count()  # Use all of processing power / trial by default. To use just half: # int(np.floor(multiprocessing.cpu_count()/2))
    if ngpus_per_trial is None:
        ngpus_per_trial = 0  # do not use GPU by default
    elif ngpus_per_trial == 'all':
        ngpus_per_trial = get_gpu_count()
    if not isinstance(nthreads_per_trial, int) and nthreads_per_trial != 'auto':
        raise ValueError(f'nthreads_per_trial must be an integer or "auto": nthreads_per_trial = {nthreads_per_trial}')
    if not isinstance(ngpus_per_trial, int) and ngpus_per_trial != 'auto':
        raise ValueError(f'ngpus_per_trial must be an integer or "auto": ngpus_per_trial = {ngpus_per_trial}')
    return nthreads_per_trial, ngpus_per_trial


def setup_trial_limits(time_limit, num_trials, hyperparameters):
    """ Adjust default time limits / num_trials """
    if num_trials is None:
        if time_limit is None:
            time_limit = 10 * 60  # run for 10min by default
        time_limit /= float(len(hyperparameters))  # each model type gets half the available time
        num_trials = 1000  # run up to 1000 trials (or as you can within the given time_limit)
    elif time_limit is None:
        time_limit = int(1e6)  # user only specified num_trials, so run all of them regardless of time_limit
    else:
        time_limit /= float(len(hyperparameters))  # each model type gets half the available time

    if time_limit <= 10:  # threshold = 10sec, ie. too little time to run >1 trial.
        num_trials = 1
    time_limit *= 0.9  # reduce slightly to account for extra time overhead
    return time_limit, num_trials


def get_leaderboard_pareto_frontier(leaderboard: DataFrame, score_col='score_val', inference_time_col='pred_time_val_full') -> DataFrame:
    """
    Given a set of models, returns in ranked order from best score to worst score models which satisfy the criteria:
    1. No other model in the set has both a lower inference time and a better or equal score.

    :param leaderboard: Leaderboard DataFrame of model info containing score_col and inference_time_col
    :param score_col: Column name in leaderboard of model score values
    :param inference_time_col: Column name in leaderboard of model inference times
    :return: Subset of the original leaderboard DataFrame containing only models that are a valid optimal choice at different valuations of score and inference time.
    """
    leaderboard = leaderboard.sort_values(by=[score_col, inference_time_col], ascending=[False, True]).reset_index(drop=True)
    leaderboard_unique = leaderboard.drop_duplicates(subset=[score_col])

    pareto_frontier = []
    inference_time_min = None
    for index, row in leaderboard_unique.iterrows():
        if row[inference_time_col] is None or row[score_col] is None:
            pass
        elif (inference_time_min is None) or (row[inference_time_col] < inference_time_min):
            inference_time_min = row[inference_time_col]
            pareto_frontier.append(index)
    leaderboard_pareto_frontier = leaderboard_unique.loc[pareto_frontier].reset_index(drop=True)
    return leaderboard_pareto_frontier


def shuffle_df_rows(X: DataFrame, seed=0, reset_index=True):
    """Returns DataFrame with rows shuffled based on seed value."""
    row_count = X.shape[0]
    np.random.seed(seed)
    rand_shuffle = np.random.randint(0, row_count, size=row_count)
    X_shuffled = X.iloc[rand_shuffle]
    if reset_index:
        X_shuffled.reset_index(inplace=True, drop=True)
    return X_shuffled


def normalize_binary_probas(y_predprob, eps):
    """ Remaps the predicted probabilities to open interval (0,1) while maintaining rank order """
    (pmin,pmax) = (eps, 1-eps)  # predicted probs outside this range will be remapped into (0,1)
    which_toobig = y_predprob > pmax
    if np.sum(which_toobig) > 0:  # remap overly large probs
        y_predprob = np.logical_not(which_toobig)*y_predprob + which_toobig*(1-(eps*np.exp(-(y_predprob-pmax))))
    which_toosmall = y_predprob < pmin
    if np.sum(which_toosmall) > 0:  # remap overly small probs
        y_predprob = np.logical_not(which_toosmall)*y_predprob + which_toosmall*eps*np.exp(-(pmin-y_predprob))
    return y_predprob


def normalize_multi_probas(y_predprob, eps):
    """ Remaps the predicted probabilities to lie in (0,1) where eps controls how far from 0 smallest class-probability lies """
    min_predprob = np.min(y_predprob)
    if min_predprob < 0:  # ensure nonnegative rows
        most_negative_rowvals = np.clip(np.min(y_predprob, axis=1), a_min=None, a_max=0)
        y_predprob = y_predprob - most_negative_rowvals[:,None]
    if min_predprob < eps:
        y_predprob = np.clip(y_predprob, a_min=eps, a_max=None)  # ensure no entries < eps
        y_predprob = y_predprob / y_predprob.sum(axis=1, keepdims=1)  # renormalize
    return y_predprob


def default_holdout_frac(num_train_rows, hyperparameter_tune=False):
    """ Returns default holdout_frac used in fit().
        Between row count 5,000 and 25,000 keep 0.1 holdout_frac, as we want to grow validation set to a stable 2500 examples.
    """
    if num_train_rows < 5000:
        holdout_frac = max(0.1, min(0.2, 500.0 / num_train_rows))
    else:
        holdout_frac = max(0.01, min(0.1, 2500.0 / num_train_rows))

    if hyperparameter_tune:
        holdout_frac = min(0.2, holdout_frac * 2)  # We want to allocate more validation data for HPO to avoid overfitting

    return holdout_frac


def augment_rare_classes(X, label, threshold):
    """ Use this method when using certain eval_metrics like log_loss, for which no classes may be filtered out.
        This method will augment dataset with additional examples of rare classes.
    """
    class_counts = X[label].value_counts()
    class_counts_invalid = class_counts[class_counts < threshold]
    if len(class_counts_invalid) == 0:
        logger.debug("augment_rare_classes did not need to duplicate any data from rare classes")
        return X

    missing_classes = []
    for clss, n_clss in class_counts_invalid.iteritems():
        if n_clss == 0:
            missing_classes.append(clss)
    if missing_classes:
        logger.warning(f'WARNING: Classes were found that have 0 training examples, and may lead to downstream issues. '
                       f'Consider either providing data for these classes or removing them from the class categories. '
                       f'These classes will be ignored: {missing_classes}')
        class_counts_invalid = class_counts_invalid[~class_counts_invalid.index.isin(set(missing_classes))]

    aug_df = None
    for clss, n_clss in class_counts_invalid.iteritems():
        n_toadd = threshold - n_clss
        clss_df = X.loc[X[label] == clss]
        if aug_df is None:
            aug_df = clss_df[:0].copy()
        duplicate_times = int(np.floor(n_toadd / n_clss))
        remainder = n_toadd % n_clss
        new_df = clss_df.copy()
        new_df = new_df[:remainder]
        while duplicate_times > 0:
            logger.debug(f"Duplicating data from rare class: {clss}")
            duplicate_times -= 1
            new_df = new_df.append(clss_df.copy())
        aug_df = aug_df.append(new_df.copy())

    X = X.append(aug_df)
    class_counts = X[label].value_counts()
    class_counts_invalid = class_counts[class_counts < threshold]
    class_counts_invalid = class_counts_invalid[~class_counts_invalid.index.isin(set(missing_classes))]
    if len(class_counts_invalid) > 0:
        raise RuntimeError("augment_rare_classes failed to produce enough data from rare classes")
    logger.log(15, "Replicated some data from rare classes in training set because eval_metric requires all classes")
    return X

<<<<<<< HEAD
def get_gpu_free_memory():
    """Grep gpu free memory from nvidia-smi tool.
    This function can fail due to many reasons(driver, nvidia-smi tool, envs, etc) so please simply use
    it as a suggestion, stay away with any rules bound to it.
    E.g. for a 4-gpu machine, the result can be list of int
    >>> print(get_gpu_free_memory)
    >>> [13861, 13859, 13859, 13863]
    """
    _output_to_list = lambda x: x.decode('ascii').split('\n')[:-1]

    try:
        COMMAND = "nvidia-smi --query-gpu=memory.free --format=csv"
        memory_free_info = _output_to_list(subprocess.check_output(COMMAND.split()))[1:]
        memory_free_values = [int(x.split()[0]) for i, x in enumerate(memory_free_info)]
    except:
        # could fail due to 
        memory_free_values = []
    return memory_free_values
=======

def get_pred_from_proba(y_pred_proba, problem_type=BINARY):
    if problem_type == BINARY:
        y_pred = [1 if pred >= 0.5 else 0 for pred in y_pred_proba]
    elif problem_type == REGRESSION:
        y_pred = y_pred_proba
    else:
        y_pred = np.argmax(y_pred_proba, axis=1)
    return y_pred


def generate_train_test_split(X: DataFrame, y: Series, problem_type: str, test_size: float = 0.1, random_state=0) -> (DataFrame, DataFrame, Series, Series):
    if (test_size <= 0.0) or (test_size >= 1.0):
        raise ValueError("fraction of data to hold-out must be specified between 0 and 1")

    if problem_type in [REGRESSION, SOFTCLASS]:
        stratify = None
    else:
        stratify = y

    # TODO: Enable stratified split when y class would result in 0 samples in test.
    #  One approach: extract low frequency classes from X/y, add back (1-test_size)% to X_train, y_train, rest to X_test
    #  Essentially stratify the high frequency classes, random the low frequency (While ensuring at least 1 example stays for each low frequency in train!)
    #  Alternatively, don't test low frequency at all, trust it to work in train set. Risky, but highest quality for predictions.
    X_train, X_test, y_train, y_test = train_test_split(X, y.values, test_size=test_size, shuffle=True, random_state=random_state, stratify=stratify)
    if problem_type != SOFTCLASS:
        y_train = pd.Series(y_train, index=X_train.index)
        y_test = pd.Series(y_test, index=X_test.index)
    else:
        y_train = pd.DataFrame(y_train, index=X_train.index)
        y_test = pd.DataFrame(y_test, index=X_test.index)
    return X_train, X_test, y_train, y_test


def normalize_pred_probas(y_predprob, problem_type, eps=1e-7):
    """ Remaps the predicted probabilities to ensure there are no zeros (needed for certain metrics like log-loss)
        and that no predicted probability exceeds [0,1] (eg. in distillation when classification is treated as regression).
        Args:
            y_predprob: 1D (for binary classification) or 2D (for multiclass) numpy array of predicted probabilities
            problem_type: We only consider normalization if the problem_type is one of: [BINARY, MULTICLASS, SOFTCLASS]
            eps: controls around how far from 0 remapped predicted probabilities should be (larger `eps` means predicted probabilities will lie further from 0).
    """
    if (problem_type == REGRESSION) and (len(y_predprob.shape) > 1) and (y_predprob.shape[1] > 1):
        problem_type = SOFTCLASS  # this was MULTICLASS problem converted to REGRESSION (as done in distillation)

    if problem_type in [BINARY, REGRESSION]:
        if len(y_predprob.shape) > 1 and min(y_predprob.shape) > 1:
            raise ValueError(f"cannot call normalize_pred_probas with problem_type={problem_type} and y_predprob.shape=={y_predprob.shape}")
        return normalize_binary_probas(y_predprob, eps)
    elif problem_type in [MULTICLASS, SOFTCLASS]:  # clip all probs below at eps and then renormalize
        if len(y_predprob.shape) == 1:
            return normalize_binary_probas(y_predprob, eps)
        else:
            return normalize_multi_probas(y_predprob, eps)
    else:
        raise ValueError(f"Invalid problem_type")


def infer_problem_type(y: Series, silent=False) -> str:
    """ Identifies which type of prediction problem we are interested in (if user has not specified).
        Ie. binary classification, multi-class classification, or regression.
    """
    if len(y) == 0:
        raise ValueError("provided labels cannot have length = 0")
    y = y.dropna()  # Remove missing values from y (there should not be any though as they were removed in Learner.general_data_processing())
    num_rows = len(y)

    unique_values = y.unique()

    MULTICLASS_LIMIT = 1000  # if numeric and class count would be above this amount, assume it is regression
    if num_rows > 1000:
        REGRESS_THRESHOLD = 0.05  # if the unique-ratio is less than this, we assume multiclass classification, even when labels are integers
    else:
        REGRESS_THRESHOLD = 0.1

    unique_count = len(unique_values)
    if unique_count == 2:
        problem_type = BINARY
        reason = "only two unique label-values observed"
    elif y.dtype.name in ['object', 'category']:
        problem_type = MULTICLASS
        reason = f"dtype of label-column == {y.dtype.name}"
    elif np.issubdtype(y.dtype, np.floating):
        unique_ratio = unique_count / float(num_rows)
        if (unique_ratio <= REGRESS_THRESHOLD) and (unique_count <= MULTICLASS_LIMIT):
            try:
                can_convert_to_int = np.array_equal(y, y.astype(int))
                if can_convert_to_int:
                    problem_type = MULTICLASS
                    reason = "dtype of label-column == float, but few unique label-values observed and label-values can be converted to int"
                else:
                    problem_type = REGRESSION
                    reason = "dtype of label-column == float and label-values can't be converted to int"
            except:
                problem_type = REGRESSION
                reason = "dtype of label-column == float and label-values can't be converted to int"
        else:
            problem_type = REGRESSION
            reason = "dtype of label-column == float and many unique label-values observed"
    elif np.issubdtype(y.dtype, np.integer):
        unique_ratio = unique_count / float(num_rows)
        if (unique_ratio <= REGRESS_THRESHOLD) and (unique_count <= MULTICLASS_LIMIT):
            problem_type = MULTICLASS  # TODO: Check if integers are from 0 to n-1 for n unique values, if they have a wide spread, it could still be regression
            reason = "dtype of label-column == int, but few unique label-values observed"
        else:
            problem_type = REGRESSION
            reason = "dtype of label-column == int and many unique label-values observed"
    else:
        raise NotImplementedError(f'label dtype {y.dtype} not supported!')
    if not silent:
        logger.log(25, f"AutoGluon infers your prediction problem is: '{problem_type}' (because {reason}).")

        # TODO: Move this outside of this function so it is visible even if problem type was not inferred.
        if problem_type in [BINARY, MULTICLASS]:
            if unique_count > 10:
                logger.log(20, f'\tFirst 10 (of {unique_count}) unique label values:  {list(unique_values[:10])}')
            else:
                logger.log(20, f'\t{unique_count} unique label values:  {list(unique_values)}')
        elif problem_type == REGRESSION:
            y_max = y.max()
            y_min = y.min()
            y_mean = y.mean()
            y_stddev = y.std()
            logger.log(20, f'\tLabel info (max, min, mean, stddev): ({y_max}, {y_min}, {round(y_mean, 5)}, {round(y_stddev, 5)})')

        logger.log(25, f"\tIf '{problem_type}' is not the correct problem_type, please manually specify the problem_type argument in fit() (You may specify problem_type as one of: {[BINARY, MULTICLASS, REGRESSION]})")
    return problem_type


def infer_eval_metric(problem_type: str) -> Scorer:
    """Infers appropriate default eval metric based on problem_type. Useful when no eval_metric was provided."""
    if problem_type == BINARY:
        return accuracy
    elif problem_type == MULTICLASS:
        return accuracy
    else:
        return root_mean_squared_error


# Note: Do not send training data as input or the importances will be overfit.
# TODO: Improve time estimate (Currently pessimistic)
def compute_permutation_feature_importance(X: pd.DataFrame, y: pd.Series, predict_func: Callable[..., np.ndarray], eval_metric: Scorer, features: list = None, subsample_size=None, num_shuffle_sets: int = None,
                                           predict_func_kwargs: dict = None, transform_func: Callable[..., pd.DataFrame] = None, transform_func_kwargs: dict = None,
                                           time_limit: float = None, silent=False, log_prefix='', importance_as_list=False) -> pd.DataFrame:
    """
    Computes a trained model's feature importance via permutation shuffling (https://explained.ai/rf-importance/).
    A feature's importance score represents the performance drop that results when the model makes predictions on a perturbed copy of the dataset where this feature's values have been randomly shuffled across rows.
    A feature score of 0.01 would indicate that the predictive performance dropped by 0.01 when the feature was randomly shuffled.
    The higher the score a feature has, the more important it is to the model's performance.
    If a feature has a negative score, this means that the feature is likely harmful to the final model, and a model trained with the feature removed would be expected to achieve a better predictive performance.
    Note that calculating feature importance can be a very computationally expensive process, particularly if the model uses hundreds or thousands of features. In many cases, this can take longer than the original model training.

    Note: For highly accurate stddev and z_score estimates, it is recommend to set `subsample_size` to at least 5,000 if possible and `num_shuffle_sets` to at least 10.

    Parameters
    ----------
    X : pd.DataFrame
        Validation data to permute when calculating feature importances.
        Do not use training data as it will result in overfit feature importances.
    y : pd.Series
        Label values of X. The index of X and y must align.
    predict_func : Callable[..., np.ndarray]
        Function that computes model predictions or prediction probabilities on input data.
        Output must be in the form of a numpy ndarray or pandas Series or DataFrame.
        Output `y_pred` must be in a form acceptable as input to `eval_metric(y, y_pred)`.
        If using a fit model object, this is typically `model.predict` or `model.predict_proba`, depending on the `eval_metric` being used.
        If `eval_metric.needs_pred==True`, use `model.predict`, otherwise use `model.predict_proba`.
    eval_metric : Scorer
        Object that computes a score given ground truth labels and predictions or prediction probabilities (depending on the type of metric).
        If using a fit model object, this is typically `model.eval_metric`.
        Feature importances will be based on the delta permutation shuffling has on the score produced by `eval_metric`.
    features : list, default None
        List of features to calculate importances for.
        If None, all features' importances will be calculated.
    subsample_size : int, default None
        The amount of data rows to sample when computing importances.
        Higher values will improve the quality of feature importance estimates, but linearly increase the runtime.
        If None, all provided data will be used.
    num_shuffle_sets : int, default None
        The number of different permutation shuffles of the data that are evaluated.
        Shuffle sets are generated with different random seeds and importances are averaged across all shuffle sets to get the final feature importance values.
        Higher values will improve the quality of feature importance estimates, but linearly increase the runtime.
        `subsample_size` should be increased before `num_shuffle_sets` if runtime is a concern.
        Defaults to 1 if `time_limit` is None or 10 if `time_limit` is specified.
        When `num_shuffle_sets` is greater than 1, feature importance standard deviation and z-score will additionally be computed by using the results of each shuffle set as samples.
    predict_func_kwargs : dict, default {}
        Keyword arguments to be appended to calls to `predict_func(X, **kwargs)`.
    transform_func : Callable[..., pd.DataFrame], default None
        Transformation function that takes the raw input and transforms it row-wise to the input expected by `predict_func`.
        Common examples include `model.preprocess` and `feature_generator.transform`.
        If None, then no transformation is done on the data prior to calling `predict_func`.
        This is necessary to compute importance of original data features in `X` prior to their transformation assuming `predict_func` does not perform the transformation already.
            Example: `transform_func` is necessary to compute the importance of a text feature prior to being transformed into ngrams by `transform_func` when `predict_func` expects ngram features as input.
    transform_func_kwargs : dict, default {}
        Keyword arguments to be appended to calls to `transform_func(X, **kwargs)`.
    time_limit : float, default None
        Time in seconds to limit the calculation of feature importance.
        If None, feature importance will calculate without early stopping.
        A minimum of 1 full shuffle set will always be evaluated. If a shuffle set evaluation takes longer than `time_limit`, the method will take the length of a shuffle set evaluation to return regardless of the `time_limit`.
        If `num_shuffle_sets==1`, `time_limit` will be ignored.
    silent : bool, default False
        Whether to suppress logging output.
    log_prefix : str, default ''
        Prefix to add to logging statements.
    importance_as_list : bool, default False
        Whether to return the 'importance' column values as a list of the importance from each shuffle (True) or a single averaged value (False).

    Returns
    -------
    Pandas `pandas.DataFrame` of feature importance scores with 4 columns:
        index: The feature name.
        'importance': The estimated feature importance score.
        'stddev': The standard deviation of the feature importance score. If NaN, then not enough num_shuffle_sets were used to calculate a variance.
        'p_value': P-value for a statistical t-test of the null hypothesis: importance = 0, vs the (one-sided) alternative: importance > 0.
            Features with low p-value appear confidently useful to the predictor, while the other features may be useless to the predictor (or even harmful to include in its training data).
            A p-value of 0.01 indicates that there is a 1% chance that the feature is useless or harmful, and a 99% chance that the feature is useful.
            A p-value of 0.99 indicates that there is a 99% chance that the feature is useless or harmful, and a 1% chance that the feature is useful.
        'n': The number of shuffles performed to estimate importance score (corresponds to sample-size used to determine confidence interval for true score).
    """
    if num_shuffle_sets is None:
        num_shuffle_sets = 1 if time_limit is None else 10

    time_start = time.time()
    if predict_func_kwargs is None:
        predict_func_kwargs = dict()
    if transform_func_kwargs is None:
        transform_func_kwargs = dict()
    if features is None:
        features = list(X.columns)
    num_features = len(features)

    if subsample_size is not None:
        num_rows = min(len(X), subsample_size)
    else:
        num_rows = len(X)
    subsample = num_rows < len(X)

    if not silent:
        logging_message = f'{log_prefix}Computing feature importance via permutation shuffling for {num_features} features using {num_rows} rows with {num_shuffle_sets} shuffle sets...'
        if time_limit is not None:
            logging_message = f'{logging_message} Time limit: {time_limit}s...'
        logger.log(20, logging_message)

    time_permutation_start = time.time()
    fi_dict_list = []
    shuffle_repeats_completed = 0
    log_final_suffix = ''

    X_orig = X
    y_orig = y
    feature_batch_count = None
    X_raw = None
    score_baseline = None
    # TODO: Can speedup shuffle_repeats by incorporating into X_raw (do multiple repeats in a single predict call)
    for shuffle_repeat in range(num_shuffle_sets):
        fi = dict()

        if subsample:
            # TODO: Stratify? We currently don't know in this function the problem_type (could pass as additional arg).
            X = X_orig.sample(subsample_size, random_state=shuffle_repeat)
            y = y_orig.loc[X.index]

        if subsample or shuffle_repeat == 0:
            time_start_score = time.time()
            X_transformed = X if transform_func is None else transform_func(X, **transform_func_kwargs)
            y_pred = predict_func(X_transformed, **predict_func_kwargs)
            score_baseline = eval_metric(y, y_pred)
            if shuffle_repeat == 0:
                if not silent:
                    time_score = time.time() - time_start_score
                    time_estimated = ((num_features + 1) * time_score) * num_shuffle_sets + time_start_score - time_start
                    time_estimated_per_set = time_estimated / num_shuffle_sets
                    logger.log(20, f'{log_prefix}\t{round(time_estimated, 2)}s\t= Expected runtime ({round(time_estimated_per_set, 2)}s per shuffle set)')

                if transform_func is None:
                    feature_batch_count = _get_safe_fi_batch_count(X=X, num_features=num_features)
                else:
                    feature_batch_count = _get_safe_fi_batch_count(X=X, num_features=num_features, X_transformed=X_transformed)

            # creating copy of original data N=feature_batch_count times for parallel processing
            X_raw = pd.concat([X.copy() for _ in range(feature_batch_count)], ignore_index=True, sort=False).reset_index(drop=True)

        row_count = len(X)

        X_shuffled = shuffle_df_rows(X=X, seed=shuffle_repeat)

        for i in range(0, num_features, feature_batch_count):
            parallel_computed_features = features[i:i + feature_batch_count]

            # if final iteration, leaving only necessary part of X_raw
            num_features_processing = len(parallel_computed_features)
            final_iteration = i + num_features_processing == num_features

            row_index = 0
            for feature in parallel_computed_features:
                row_index_end = row_index + row_count
                X_raw.loc[row_index:row_index_end - 1, feature] = X_shuffled[feature].values
                row_index = row_index_end

            if (num_features_processing < feature_batch_count) and final_iteration:
                X_raw_transformed = X_raw.loc[:row_count * num_features_processing - 1]
                X_raw_transformed = X_raw_transformed if transform_func is None else transform_func(X_raw_transformed, **transform_func_kwargs)
            else:
                X_raw_transformed = X_raw if transform_func is None else transform_func(X_raw, **transform_func_kwargs)
            y_pred = predict_func(X_raw_transformed, **predict_func_kwargs)

            row_index = 0
            for feature in parallel_computed_features:
                # calculating importance score for given feature
                row_index_end = row_index + row_count
                y_pred_cur = y_pred[row_index:row_index_end]
                score = eval_metric(y, y_pred_cur)
                fi[feature] = score_baseline - score

                # resetting to original values for processed feature
                X_raw.loc[row_index:row_index_end - 1, feature] = X[feature].values

                row_index = row_index_end
        fi_dict_list.append(fi)
        shuffle_repeats_completed = shuffle_repeat + 1
        if time_limit is not None and shuffle_repeat != (num_shuffle_sets - 1):
            time_now = time.time()
            time_left = time_limit - (time_now - time_start)
            time_permutation_average = (time_now - time_permutation_start) / (shuffle_repeat + 1)
            if time_left < (time_permutation_average * 1.1):
                log_final_suffix = ' (Early stopping due to lack of time...)'
                break

    fi_list_dict = dict()
    for val in fi_dict_list:
        for key in val:
            if key not in fi_list_dict:
                fi_list_dict[key] = []
            fi_list_dict[key].append(val[key])
    fi_df = _compute_fi_with_stddev(fi_list_dict, importance_as_list=importance_as_list)

    if not silent:
        logger.log(20, f'{log_prefix}\t{round(time.time() - time_start, 2)}s\t= Actual runtime (Completed {shuffle_repeats_completed} of {num_shuffle_sets} shuffle sets){log_final_suffix}')

    return fi_df


def _compute_fi_with_stddev(fi_list_dict: dict, importance_as_list=False) -> DataFrame:
    features = list(fi_list_dict.keys())
    fi = dict()
    fi_stddev = dict()
    fi_p_value = dict()
    fi_n = dict()
    for feature in features:
        fi[feature], fi_stddev[feature], fi_p_value[feature], fi_n[feature] = _compute_mean_stddev_and_p_value(fi_list_dict[feature])
        if importance_as_list:
            fi[feature] = fi_list_dict[feature]

    fi = pd.Series(fi).sort_values(ascending=False)
    fi_stddev = pd.Series(fi_stddev)
    fi_p_value = pd.Series(fi_p_value)
    fi_n = pd.Series(fi_n, dtype='int64')

    fi_df = fi.to_frame(name='importance')
    fi_df['stddev'] = fi_stddev
    fi_df['p_value'] = fi_p_value
    fi_df['n'] = fi_n
    return fi_df


def _compute_mean_stddev_and_p_value(values: list):
    mean = np.mean(values)
    n = len(values)
    p_value = np.nan
    stddev = np.std(values, ddof=1) if n > 1 else np.nan
    if stddev != np.nan and stddev != 0:
        t_stat = mean / (stddev / math.sqrt(n))
        p_value = scipy.stats.t.sf(t_stat, n-1)
    elif stddev == 0:
        p_value = 0.5

    return mean, stddev, p_value, n


def _get_safe_fi_batch_count(X, num_features, X_transformed=None, max_memory_ratio=0.2, max_feature_batch_count=200):
    # calculating maximum number of features that are safe to process in parallel
    X_size_bytes = sys.getsizeof(pickle.dumps(X, protocol=4))
    if X_transformed is not None:
        X_size_bytes += sys.getsizeof(pickle.dumps(X_transformed, protocol=4))
    available_mem = psutil.virtual_memory().available
    X_memory_ratio = X_size_bytes / available_mem

    feature_batch_count_safe = math.floor(max_memory_ratio / X_memory_ratio)
    feature_batch_count = max(1, min(max_feature_batch_count, feature_batch_count_safe))
    feature_batch_count = min(feature_batch_count, num_features)
    return feature_batch_count


def get_approximate_df_mem_usage(df: DataFrame, sample_ratio=0.2):
    if sample_ratio >= 1:
        return df.memory_usage(deep=True)
    else:
        num_rows = len(df)
        num_rows_sample = math.ceil(sample_ratio * num_rows)
        sample_ratio = num_rows_sample / num_rows
        dtypes_raw = get_type_map_raw(df)
        columns_category = [column for column in df if dtypes_raw[column] == R_CATEGORY]
        columns_inexact = [column for column in df if dtypes_raw[column] not in [R_INT, R_FLOAT, R_CATEGORY]]
        memory_usage = df.memory_usage()
        if columns_category:
            for column in columns_category:
                num_categories = len(df[column].cat.categories)
                num_categories_sample = math.ceil(sample_ratio * num_categories)
                sample_ratio_cat = num_categories_sample / num_categories
                memory_usage[column] = df[column].cat.codes.dtype.itemsize * num_rows + df[column].cat.categories[:num_categories_sample].memory_usage(deep=True) / sample_ratio_cat
        if columns_inexact:
            memory_usage_inexact = df[columns_inexact].head(num_rows_sample).memory_usage(deep=True)[columns_inexact] / sample_ratio
            memory_usage = memory_usage_inexact.combine_first(memory_usage)
        return memory_usage
>>>>>>> 170f2f64
<|MERGE_RESOLUTION|>--- conflicted
+++ resolved
@@ -232,27 +232,6 @@
         raise RuntimeError("augment_rare_classes failed to produce enough data from rare classes")
     logger.log(15, "Replicated some data from rare classes in training set because eval_metric requires all classes")
     return X
-
-<<<<<<< HEAD
-def get_gpu_free_memory():
-    """Grep gpu free memory from nvidia-smi tool.
-    This function can fail due to many reasons(driver, nvidia-smi tool, envs, etc) so please simply use
-    it as a suggestion, stay away with any rules bound to it.
-    E.g. for a 4-gpu machine, the result can be list of int
-    >>> print(get_gpu_free_memory)
-    >>> [13861, 13859, 13859, 13863]
-    """
-    _output_to_list = lambda x: x.decode('ascii').split('\n')[:-1]
-
-    try:
-        COMMAND = "nvidia-smi --query-gpu=memory.free --format=csv"
-        memory_free_info = _output_to_list(subprocess.check_output(COMMAND.split()))[1:]
-        memory_free_values = [int(x.split()[0]) for i, x in enumerate(memory_free_info)]
-    except:
-        # could fail due to 
-        memory_free_values = []
-    return memory_free_values
-=======
 
 def get_pred_from_proba(y_pred_proba, problem_type=BINARY):
     if problem_type == BINARY:
@@ -667,4 +646,23 @@
             memory_usage_inexact = df[columns_inexact].head(num_rows_sample).memory_usage(deep=True)[columns_inexact] / sample_ratio
             memory_usage = memory_usage_inexact.combine_first(memory_usage)
         return memory_usage
->>>>>>> 170f2f64
+
+
+def get_gpu_free_memory():
+    """Grep gpu free memory from nvidia-smi tool.
+    This function can fail due to many reasons(driver, nvidia-smi tool, envs, etc) so please simply use
+    it as a suggestion, stay away with any rules bound to it.
+    E.g. for a 4-gpu machine, the result can be list of int
+    >>> print(get_gpu_free_memory)
+    >>> [13861, 13859, 13859, 13863]
+    """
+    _output_to_list = lambda x: x.decode('ascii').split('\n')[:-1]
+
+    try:
+        COMMAND = "nvidia-smi --query-gpu=memory.free --format=csv"
+        memory_free_info = _output_to_list(subprocess.check_output(COMMAND.split()))[1:]
+        memory_free_values = [int(x.split()[0]) for i, x in enumerate(memory_free_info)]
+    except:
+        # could fail due to 
+        memory_free_values = []
+    return memory_free_values