--- conflicted
+++ resolved
@@ -13,12 +13,7 @@
 from sklearn.model_selection import RepeatedKFold, RepeatedStratifiedKFold, LeaveOneGroupOut
 from sklearn.model_selection import train_test_split
 
-<<<<<<< HEAD
-from autogluon.common.utils.lite import disable_if_lite_mode
-
-=======
 from autogluon.common.utils.resource_utils import ResourceManager
->>>>>>> 526b8710
 from .miscs import warning_filter
 from ..constants import (
     BINARY, LARGE_DATA_THRESHOLD, MULTICLASS, MULTICLASS_UPPER_LIMIT, QUANTILE,
@@ -29,113 +24,6 @@
 logger = logging.getLogger(__name__)
 
 
-<<<<<<< HEAD
-class ResourceManager:
-    """Manager that fetches system related info"""
-
-    @staticmethod
-    def get_cpu_count():
-        return multiprocessing.cpu_count()
-    
-    @staticmethod
-    @disable_if_lite_mode(ret=1)
-    def get_cpu_count_psutil(logical=True):
-        import psutil
-        return psutil.cpu_count(logical=logical)
-    
-    @staticmethod
-    @disable_if_lite_mode(ret=0)
-    def get_gpu_count_all():
-        num_gpus = ResourceManager._get_gpu_count_cuda()
-        if num_gpus == 0:
-            # Get num gpus from mxnet first because of https://github.com/autogluon/autogluon/issues/2042
-            # TODO: stop using mxnet to determine num gpus once mxnet is removed from AG
-            num_gpus = ResourceManager.get_gpu_count_mxnet()
-            if num_gpus == 0:
-                num_gpus = ResourceManager.get_gpu_count_torch()
-        return num_gpus
-
-    @staticmethod
-    def get_gpu_count_mxnet():
-        # TODO: Remove this once AG get rid off mxnet
-        try:
-            import mxnet
-            num_gpus = mxnet.context.num_gpus()
-        except Exception:
-            num_gpus = 0
-        return num_gpus
-    
-    @staticmethod
-    def get_gpu_count_torch():
-        try:
-            import torch
-            num_gpus = torch.cuda.device_count()
-        except Exception:
-            num_gpus = 0
-        return num_gpus
-    
-    @staticmethod
-    def get_gpu_free_memory():
-        """Grep gpu free memory from nvidia-smi tool.
-        This function can fail due to many reasons(driver, nvidia-smi tool, envs, etc) so please simply use
-        it as a suggestion, stay away with any rules bound to it.
-        E.g. for a 4-gpu machine, the result can be list of int
-        >>> print(get_gpu_free_memory)
-        >>> [13861, 13859, 13859, 13863]
-        """
-        _output_to_list = lambda x: x.decode('ascii').split('\n')[:-1]
-
-        try:
-            COMMAND = "nvidia-smi --query-gpu=memory.free --format=csv"
-            memory_free_info = _output_to_list(subprocess.check_output(COMMAND.split()))[1:]
-            memory_free_values = [int(x.split()[0]) for i, x in enumerate(memory_free_info)]
-        except:
-            memory_free_values = []
-        return memory_free_values
-    
-    @staticmethod
-    @disable_if_lite_mode(ret=4096)
-    def get_memory_size():
-        import psutil
-        return bytes_to_mega_bytes(psutil.virtual_memory().total)
-
-    @staticmethod
-    @disable_if_lite_mode(ret=1073741824)  # set to 1GB as an empirical value in lite/web-browser mode.
-    def get_memory_rss():
-        import psutil
-        return psutil.Process().memory_info().rss
-
-    @staticmethod
-    @disable_if_lite_mode(ret=1073741824)  # set to 1GB as an empirical value in lite/web-browser mode.
-    def get_available_virtual_mem():
-        import psutil
-        return psutil.virtual_memory().available
-    
-    @staticmethod
-    def get_available_disk_size():
-        # FIXME: os.statvfs doesn't work on Windows... 
-        # Need to find another way to calculate disk on Windows.
-        # Return None for now
-        try:
-            statvfs = os.statvfs(".")
-            available_blocks = statvfs.f_frsize * statvfs.f_bavail
-            return bytes_to_mega_bytes(available_blocks)
-        except Exception:
-            return None
-
-    @staticmethod
-    def _get_gpu_count_cuda():
-        # FIXME: Sometimes doesn't detect GPU on Windows
-        # FIXME: Doesn't ensure the GPUs are actually usable by the model (MXNet, PyTorch, etc.)
-        from .nvutil import cudaInit, cudaDeviceGetCount, cudaShutdown
-        if not cudaInit(): return 0
-        gpu_count = cudaDeviceGetCount()
-        cudaShutdown()
-        return gpu_count
-
-
-=======
->>>>>>> 526b8710
 class CVSplitter:
     def __init__(self,
                  splitter_cls=None,
