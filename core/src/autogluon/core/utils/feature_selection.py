from copy import deepcopy
import logging
import time
import traceback
from typing import List, Set, Tuple, Union
import uuid

import numpy as np
import pandas as pd

from ..models.abstract.abstract_model import AbstractModel
from ..models.ensemble.bagged_ensemble_model import BaggedEnsembleModel
from ..utils.exceptions import TimeLimitExceeded
from ..utils.utils import generate_train_test_split, unevaluated_fi_df_template

logger = logging.getLogger(__name__)


def add_noise_column(X: pd.DataFrame, rng: np.random.Generator, noise_columns: List[str] = None, count: int = 1) -> Tuple[pd.DataFrame, List[str]]:
    """
    Create a copy of dataset X with extra synthetic columns generated from standard normal distribution.
    """
    X = X.copy()
    if noise_columns is None:
        noise_columns = [str(uuid.uuid4()) for _ in range(1, count+1)]
    for col_name in noise_columns:
        noise = rng.standard_normal(len(X))
        X[col_name] = noise
    return X, noise_columns


def merge_importance_dfs(df_old: pd.DataFrame, df_new: pd.DataFrame, using_prev_fit_fi: Set[str]) -> pd.DataFrame:
    """
    Create a dataframe that correctly merges two existing dataframe's permutation feature importance statistics,
    specifically mean, standard deviation, and shuffle count. For each feature, if one dataframe's feature importance
    has not been calculated, the resulting dataframe will contain the other dataframe's feature importance stats.
    df_old is assumed to have been from previous feature importance computation round or even pruning round and
    can have more features (rows) than df_new. Also, update using_prev_fit_fi to indicate the updated feature list that
    uses feature importance values from previous fit.
    """
    if df_old is None:
        # Remove features whose importance has just been computed from using_prev_fit_fi if they exist
        using_prev_fit_fi.difference_update(df_new[df_new['n'] > 0].index.tolist())
        return df_new
    assert len(df_old) >= len(df_new), "df_old cannot have less rows than df_new."
    evaluated_old_rows, evaluated_new_rows = df_old[df_old['n'] > 0], df_new[df_new['n'] > 0]
    unevaluated_old_rows, unevaluated_new_rows = df_old[df_old['n'] == 0], df_new[df_new['n'] == 0]
    evaluated_both = evaluated_new_rows.index.intersection(evaluated_old_rows.index).difference(using_prev_fit_fi).tolist()
    evaluated_neither = unevaluated_new_rows.index.intersection(unevaluated_old_rows.index).tolist()
    evaluated_old_only = evaluated_old_rows[evaluated_old_rows.index.isin(unevaluated_new_rows.index)].index.tolist()
    evaluated_new_only = evaluated_new_rows[evaluated_new_rows.index.isin(unevaluated_old_rows.index)].index.tolist()
    evaluated_new_first_time = evaluated_new_rows.index.intersection(using_prev_fit_fi).tolist()

    # for features with no info on both df_old and df_new, return no info rows
    evaluated_neither_rows = unevaluated_new_rows.loc[evaluated_neither]
    # for features with info on only df_old, return corresponding df_old rows
    evaluated_old_only_rows = evaluated_old_rows.loc[evaluated_old_only]
    # for features with info on only df_new or whose df_old feature importance came from the previous model, return corresponding df_new rows
    evaluated_new_only_rows = evaluated_new_rows.loc[set(evaluated_new_only + evaluated_new_first_time)]
    # for features with info on both df_new and whose df_old feature importance came from the current model, return combined statistics
    evaluated_both_rows = pd.DataFrame()
    evaluated_both_rows_new = evaluated_new_rows.loc[evaluated_both].sort_index()
    evaluated_both_rows_old = evaluated_old_rows.loc[evaluated_both].sort_index()
    mean_old, mean_new = evaluated_both_rows_old['importance'], evaluated_both_rows_new['importance']
    stddev_old, stddev_new = evaluated_both_rows_old['stddev'], evaluated_both_rows_new['stddev']
    n_old, n_new = evaluated_both_rows_old['n'], evaluated_both_rows_new['n']
    evaluated_both_rows['importance'] = (n_old * mean_old + n_new * mean_new) / (n_old + n_new)
    # Refer to https://math.stackexchange.com/questions/2971315/how-do-i-combine-standard-deviations-of-two-groups
    evaluated_both_rows['stddev'] = (((n_old - 1) * stddev_old ** 2 + (n_new - 1) * stddev_new ** 2) / (n_old + n_new - 1) +
                                     (n_old * n_new * (mean_old - mean_new) ** 2) / ((n_old + n_new) * (n_old + n_new - 1))) ** 0.5
    evaluated_both_rows['p_value'] = None
    evaluated_both_rows['n'] = n_old + n_new
    # remove features evaluated in df_new from using_prev_fit_fi if they exist
    using_prev_fit_fi.difference_update(evaluated_new_rows.index.tolist())
    result = pd.concat([evaluated_both_rows, evaluated_new_only_rows, evaluated_old_only_rows, evaluated_neither_rows]).sort_values('importance')
    assert len(result) == len(df_new), "Length of the updated DataFrame must be equal to the inputted DataFrame."
    return result


def sort_features_by_priority(features: List[str], prev_importance_df: pd.DataFrame, using_prev_fit_fi: Set[str]) -> List[str]:
    """
    Return a list of features sorted by feature importance calculation priority in ascending order.
    If prev_importance_df does not exist and not using noise prune_threshold, return the original list.
    If prev_importance_df exists, features whose importance scores have never been calculated are
    prioritized first followed by features whose importance scores are from previous fitted models and
    lastly the rest of the features sorted by previous importance scores estimates in ascending order. If using
    noise prune_threshold, noise columns are prioritized first since their scores are needed to determine
    the pruning threshold.
    """
    is_first_run = prev_importance_df is None
    if not is_first_run:
        prev_deleted_features = [feature for feature in prev_importance_df.index if feature not in features]
        prev_importance_df = prev_importance_df.drop(prev_deleted_features)
        unevaluated_rows = prev_importance_df[prev_importance_df['importance'].isna()]
        prev_fit_evaluated_rows = prev_importance_df[~(prev_importance_df['importance'].isna()) &
                                                      (prev_importance_df.index.isin(using_prev_fit_fi))].sort_values(by='importance')
        curr_fit_evaluated_rows = prev_importance_df[~(prev_importance_df['importance'].isna()) &
                                                     ~(prev_importance_df.index.isin(using_prev_fit_fi))].sort_values(by='importance')
        features = unevaluated_rows.index.tolist() + prev_fit_evaluated_rows.index.tolist() + curr_fit_evaluated_rows.index.tolist()
    return features


class FeatureSelector:
    def __init__(self, model: AbstractModel, time_limit: float, problem_type: str, seed: int = 0, raise_exception=False) -> None:
        """
        Parameters
        ----------
        mdoel : AbstractModel
            Model to perform permutation feature importance recursive feature elimination with.
        time_limit : float
            Time budget for the entire feature selection procedure.
        problem_type : str
            Problem type (Ex. binary, regression, ...).
        seed : int, default 0
            Random seed for generating reproducible results.
        raise_exception : bool, default False
            Whether to crash AutoGluon if there is an error in feature selection.
        """
        # TODO: Make this work with unlabelled data
        assert time_limit is not None, "Time limit cannot be unspecified."
        self.is_bagged = isinstance(model, BaggedEnsembleModel)

        self.model_class = model.__class__
        self.model_params = model.get_params()
        self.model_name = "FeatureSelector_" + self.model_params['name']
        self.model_params['name'] = self.model_name
        if self.is_bagged:
            # required for feature importance computation
            self.model_params['hyperparameters']['use_child_oof'] = False
            self.model_params['hyperparameters']['save_bag_folds'] = True
        del model

        self.original_time_limit = time_limit
        self.time_limit = time_limit
        self.problem_type = problem_type
        self.rng = np.random.default_rng(seed)
        self.fit_score_time = None
        self.model_predict_time = None
        self.attempted_removals = set()
        self.replace_bag = False
        self.fi_safety_time = 0.
        self.max_n_shuffle = 20
        self.max_time_budget_fi = 300
        self.raise_exception = raise_exception

    def select_features(self, X: pd.DataFrame, y: pd.Series, X_val: pd.DataFrame = None, y_val: pd.Series = None, n_train_subsample: int = 50000,
                        n_fi_subsample: int = 10000, prune_threshold: float = 'noise', prune_ratio: float = 0.05, stopping_round: int = 10,
                        min_improvement: float = 1e-6, max_fits: int = None, **kwargs) -> List[str]:
        """
        Performs time-aware recursive feature elimination based on permutation feature importance. While time remains, compute feature importance
        score for as many features as possible over at least min_fi_samples validation datapoints, discard features whose score is less than or
        equal to prune_threshold, fit the model on those features and keep the feature subset if its validation score is better, and repeat.

        Parameters
        ----------
        X : pd.DataFrame
            Training data features
        y : pd.Series
            Training data labels
        X_val : pd.DataFrame, default None
            Validation data features. Can be None.
        y_val : pd.Series, default None
            Validation data labels. Can be None.
        n_train_subsample : int, default 50000
            If the training dataset has more than this amount of datapoints, sample this many datapoints without replacement and use
            them as feature selection model training data. If None, do not use subsampling.
        n_fi_subsample : int, default 10000
            Sample this many datapoints and shuffle them when computing permutation feature importance. If this number is higher than
            the number of feature importance datapoints, set n_fi_subsample = number of feature importance datapoints.
        prune_threshold : Tuple[float,str], default 'noise'
            Consider features whose feature importance scores are below this threshold for pruning. Can be one of ['noise', 'none', float]. If set
            to 'noise', a synthetic columns whose values come from standard normal distribution will be appended to the original dataset, and any
            features whose feature importance score is lower than the synthetic feature's score will be considered for pruning. If set to 'none',
            all features will be considered for pruning (where up to prune_ratio features are pruned at a time). If set to float, any feature whose
            feature importance is lower than that threshold will be considered for pruning.
        prune_ratio : float, default 0.05
            Prune up to prune_ratio * number of current features at once whose feature importance scores are below prune_threshold when
            generating new feature subset candidates. At least one feature is always removed if there are any feature whose importance
            score is below prune_threshold.
        stopping_round : int, default 10
            If the validation scores of models fit on pruned data do not improve for stopping_round feature pruning rounds, end the pruning procedure.
            If None, continue feature pruning until time is up.
        min_improvement : int, default = 1e-6
            The newly fitted model's validation score must be >= (1 + min_improvement) * best validation score seen so far for its input
            feature subset to be considered to be superior to the previous feature subset.
        max_fits : int, default None
            If this many models have been fitted during feature pruning, exit the feature pruning loop. Can potentially prevent overfitting.
            We refit the model using the remaining features after each round of feature pruning. If None, continue feature pruning until time is up.

        Returns
        -------
        candidate_features : List[str]
            Optimal feature subset selected by this method. Set to original features if no features are below pruning threshold or we run
            out of time before finding a better feature subset.
        """
        logger.log(20, f"Performing feature pruning with model: {self.model_name}, total time limit: {round(self.time_limit, 2)}s, "
                       f"stop threshold: {stopping_round}, prune ratio: {prune_ratio}, prune threshold: {prune_threshold}.")
        original_features = X.columns.tolist()
        if len(original_features) <= 1:
            logger.log(20, f"\tSkipping feature pruning since there is less than 2 features in the dataset.")
            return original_features
        X, y, X_val, y_val, X_fi, y_fi, prune_threshold, noise_columns = self.setup(X=X, y=y, X_val=X_val, y_val=y_val, n_train_subsample=n_train_subsample,
                                                                                    prune_threshold=prune_threshold, **kwargs)
        try:
            index = 1
            candidate_features = X.columns.tolist()
            best_info = {'features': candidate_features, 'index': 1, 'model': None, 'score': None}
            curr_model, score, fit_score_time = self.fit_score_model(X, y, X_val, y_val, candidate_features, f"{self.model_name}_1", **kwargs)
<<<<<<< HEAD
            best_info = {'features': candidate_features, 'index': 1, 'model': curr_model, 'score': score}
=======
            best_info['model'], best_info['score'] = curr_model, score
            self._debug_info['index_trajectory'].append(True)
>>>>>>> ae134356

            time_budget_fi = self.compute_time_budget_fi(X_fi=X_fi, n_subsample=n_fi_subsample, **kwargs)
            logger.log(20, f"\tExpected model fit time: {round(fit_score_time, 2)}s, and expected candidate generation time: {round(time_budget_fi, 2)}s.")
            logger.log(20, f"\tRound 1 of feature pruning model fit ({round(fit_score_time, 2)}s):\n"
                           f"\t\tValidation score of the model fit on original features is ({round(best_info['score'], 4)}).")
            if self.time_limit < self.fit_score_time + time_budget_fi:
                logger.log(20, f"\tNo time to perform the next pruning round (remaining: {self.time_limit}, needed: {self.fit_score_time + time_budget_fi}).")
                raise TimeLimitExceeded

            importance_df = None
            while True:
                index = index + 1
                model_name = f"{self.model_name}_{index}"
                prev_candidate_features = candidate_features
                prioritize_fi = set(noise_columns)
                fn_args = {'X': X_fi, 'y': y_fi, 'model': best_info['model'], 'time_budget': time_budget_fi, 'features': best_info['features'],
                           'n_subsample': n_fi_subsample, 'prune_threshold': prune_threshold, 'prune_ratio': prune_ratio, 'prioritized': prioritize_fi}
                fn_args.update(self.get_extra_fn_args(**kwargs))
                candidate_features, importance_df, success, prune_time = self.compute_next_candidate(fn_args=fn_args, round_time_budget=time_budget_fi,
                                                                                                     prev_candidate_features=prev_candidate_features,
                                                                                                     prev_importance_df=importance_df)
                if not success:
                    logger.log(20, f"\tTime is up while computing feature importance or there are no more features to prune. Ending...")
                    break
                curr_model, score, fit_score_time = self.fit_score_model(X, y, X_val, y_val, candidate_features, model_name, **kwargs)

                new_feature_count = len(candidate_features) - (1 if len(noise_columns) > 0 else 0)
                prev_feature_count = len(best_info['features']) - (1 if len(noise_columns) > 0 else 0)
                if score >= best_info['score'] * (1 + min_improvement):
                    logger.log(20, f"\tRound {index} of feature pruning model fit ({round(fit_score_time, 2)}s):\n"
                                   f"\t\tValidation score of the current model fit on {new_feature_count} features ({round(score, 4)}) is better than "
                                   f"validation score of the best model fit on {prev_feature_count} features ({round(best_info['score'], 4)}). Updating model.")
                    best_info['model'].delete_from_disk(silent=True)
                    best_info = {'model': curr_model, 'features': candidate_features, 'score': score, 'index': index}
                else:
                    logger.log(20, f"\tRound {index} of feature pruning model fit ({round(fit_score_time, 2)}s):\n"
                                   f"\t\tValidation score of the current model fit on {new_feature_count} features ({round(score, 4)}) is not better than "
                                   f"validation score of the best model fit on {prev_feature_count} features ({round(best_info['score'], 4)}). Retrying.")
                    curr_model.delete_from_disk(silent=True)

                if max_fits is not None and index >= max_fits:
                    logger.log(20, f"\tReached maximum number of allowed fits, {max_fits}, during feature selection. Ending...")
                    break
                if stopping_round is not None and index - best_info['index'] >= stopping_round:
                    logger.log(20, f"\tScore has not improved for {stopping_round} feature pruning rounds. Ending...")
                    break
                if self.time_limit <= self.fit_score_time + prune_time:
                    logger.log(20, f"\tInsufficient time to finish next pruning round. Ending...")
                    break
        except TimeLimitExceeded:
            logger.log(20, f"\tTime limit exceeded while pruning features. Ending...")
        except Exception as e:
            logger.error(traceback.format_exc())
            logger.error(f"\tERROR: Exception raised during feature pruning. Reason: {e}. Ending...")
            if self.raise_exception:
                raise e

        if len(noise_columns) > 0:
            best_info['features'] = [feature for feature in best_info['features'] if feature not in noise_columns]
<<<<<<< HEAD
        best_info['model'].delete_from_disk(silent=True)
=======
        if isinstance(best_info['model'], AbstractModel):
            best_info['model'].delete_from_disk(silent=True)
        self._debug_info['total_prune_time'] = self.original_time_limit - self.time_limit
        self._debug_info['total_prune_fit_time'] = self._fit_time_elapsed
        self._debug_info['total_prune_fi_time'] = self._fi_time_elapsed
        self._debug_info['kept_ratio'] = len(best_info['features']) / len(original_features)
>>>>>>> ae134356
        total_time_elapsed = round(self.original_time_limit - self.time_limit, 2)
        logger.log(20, f"\tSuccessfully ended prune loop after {index} feature pruning rounds ({total_time_elapsed}s).")
        logger.log(20, f"\tFeature count before/after feature pruning: {len(original_features)} -> {len(best_info['features'])}.")
        return best_info['features']

    def compute_next_candidate(self, fn_args: dict, round_time_budget: float, prev_candidate_features: List[str], prev_importance_df: pd.DataFrame,
                               ) -> Tuple[List[str], pd.DataFrame, bool, float]:
        """
        While time allows, repeatedly compute feature importance and generate candidate feature subsets using a fixed time budget.
        If at least one feature can be pruned, return. If no feature is immediately pruned but time remains and some feature's
        importance scores are not calculated, repeat the procedure. Note: If we have feature importance information from previously
        fitted model, make use of them since we might not have time this iteration to evaluate importance scores for all features.
        Any feature importance calculated within this call of compute_next_candidate will override previous feature importance info.
        """
        candidate_features = prev_candidate_features
        importance_df = unevaluated_fi_df_template(candidate_features)
        candidate_found = False
        total_prune_time = 0.
        # mark previous fit's computed feature importances here.
        if prev_importance_df is not None:
            fn_args['prev_importance_df'] = prev_importance_df
            fn_args['using_prev_fit_fi'] = set(prev_importance_df[prev_importance_df['n'] > 0].index.tolist())
        while self.time_limit > round_time_budget + self.fit_score_time:
            candidate_features, importance_df, prune_time = self.compute_next_candidate_round(**fn_args)
            # HACK: Line below is needed to get this working with n-repeated bagged models. Related to feature ordering.
            candidate_features = [feature for feature in fn_args['X'].columns.tolist() if feature in candidate_features]
            total_prune_time = total_prune_time + prune_time
            candidate_set, best_set, prev_candidate_set = set(candidate_features), set(fn_args['features']), set(prev_candidate_features)
            candidate_found = candidate_set != best_set and candidate_set != prev_candidate_set and len(candidate_set) > 0
            all_features_evaluated = len(importance_df[importance_df['importance'].isna()]) == 0
            fn_args['prev_importance_df'] = importance_df
            if candidate_found or all_features_evaluated:
                break
        logger.log(20, f"\tCandidate generation time: ({round(total_prune_time, 2)}s), Cardinality: {len(candidate_features)}")
        return candidate_features, importance_df, candidate_found, total_prune_time

    def compute_next_candidate_round(self, X: pd.DataFrame, y: pd.Series, model: AbstractModel, time_budget: float, features: List[str],
                                     n_subsample: int, min_fi_samples: int, max_fi_samples: int, prune_ratio: float, prune_threshold: float,
                                     prev_importance_df: pd.DataFrame = None, prioritized: Set[str] = set(), using_prev_fit_fi: Set[str] = set(),
                                     weighted: bool = True) -> Tuple[List[str], pd.DataFrame, float]:
        """
        Compute permutation feature importance for as many features as possible under time_budget. Ensure each returned feature importance
        scores are computed from at least n_sample datapoints. Update self.time_limit to account for feature importance computation time.
        """
        # determine how many subsamples and shuffles to use for feature importance calculation
        time_start = time.time()
        n_features = len(features)
        n_subsample = min(n_subsample, len(X))
        n_total_sample = max(min_fi_samples, min(max_fi_samples, len(X)))
        n_shuffle = min(np.ceil(n_total_sample / n_subsample).astype(int), self.max_n_shuffle)
        single_feature_fi_time = self.compute_expected_fi_time_single(X_fi=X, model_predict_time=self.model_predict_time,
                                                                      n_subsample=n_subsample, n_total_sample=n_total_sample)
        noise_threshold = len(prioritized) > 0
        features = sort_features_by_priority(features=features, prev_importance_df=prev_importance_df, using_prev_fit_fi=using_prev_fit_fi)
        if noise_threshold:
            features = list(prioritized) + [feature for feature in features if feature not in prioritized]

        # if we do not have enough time to evaluate feature importance for all features, do so only for some (first n_evaluated_features elements of features)
        n_evaluated_features = max([i for i in range(0, n_features+1) if i * single_feature_fi_time <= time_budget])
        if n_evaluated_features == 0:
            prune_time = time.time() - time_start
            self.time_limit = self.time_limit - prune_time
            return features, unevaluated_fi_df_template(features), prune_time
        evaluated_features = features[:n_evaluated_features]
        unevaluated_features = features[n_evaluated_features:]
        time_budget_fi = time_budget - (time.time() - time_start)
        logger.log(20, f"\tComputing feature importance for {n_evaluated_features}/{n_features} features with {n_shuffle} shuffles.")
        fi_kwargs = {'X': X, 'y': y, 'num_shuffle_sets': n_shuffle, 'subsample_size': n_subsample, 'features': evaluated_features,
                     'time_limit': time_budget_fi, 'silent': True}
        fi_kwargs.update({'is_oof': True} if self.is_bagged else {})
        evaluated_df = model.compute_feature_importance(**fi_kwargs)
        if self.is_bagged:
            # If the bagged model includes 5 models and we evaluate a single permutation feature importance shuffle, the above method returns n=5 instead of 1.
            evaluated_df['n'] = (evaluated_df['n'] // len(model.models)).clip(lower=1)

        # if we could not compute feature importance for all features and previous feature importance estimates exist, use them
        importance_df = pd.concat([evaluated_df, unevaluated_fi_df_template(unevaluated_features)])
        importance_df = merge_importance_dfs(prev_importance_df, importance_df, using_prev_fit_fi)

        # if using noise threshold, threshold is the mean of noise column importance score
        if noise_threshold:
            noise_rows = importance_df[importance_df.index.isin(prioritized)]
            importance_df = importance_df.drop(prioritized)
            prune_threshold = noise_rows['importance'].mean()

        # use importance_df to generate next candidate features
        candidate_features = self.compute_next_candidate_given_fi(importance_df=importance_df, prune_threshold=prune_threshold,
                                                                  prune_ratio=prune_ratio, weighted=weighted)

        # if noise columns exist, they should never be removed
        if noise_threshold:
            candidate_features = candidate_features + list(prioritized)
            importance_df = pd.concat([importance_df, noise_rows])

        feature_selection_time = time.time() - time_start
        self.time_limit = self.time_limit - feature_selection_time
        return candidate_features, importance_df.sort_values(by='importance', axis=0), feature_selection_time

    def compute_next_candidate_given_fi(self, importance_df: pd.DataFrame, prune_threshold: float, prune_ratio: float, weighted: bool) -> List[str]:
        """
        Keep features whose importance scores are above threshold or have not yet had a chance to be calculated,
        as well as some features whose importance scores are below threshold if more than prune_ratio * num features
        features are below threshold. In the latter case, randomly sample without replacement from features whose
        importance scores are below threshold until removal candidate configuration that has not yet been tried
        is encountered. Give higher probability to features whose scores are lower than others when sampling.
        """
        n_remove = max(1, int(prune_ratio * len(importance_df)))
        above_threshold_rows = importance_df[(importance_df['importance'] > prune_threshold) | (importance_df['importance'].isna())]
        below_threshold_rows = importance_df[importance_df['importance'] <= prune_threshold].sort_values(by='importance', axis=0, ascending=True)
        logger.log(20, f"\tNumber of identified features below prune threshold {round(prune_threshold, 4)}: {len(below_threshold_rows)}/{len(importance_df)}")
        if len(below_threshold_rows) <= n_remove:
            acceptance_candidates = above_threshold_rows.index.tolist()
            self.attempted_removals.add(tuple(below_threshold_rows.index))
            return acceptance_candidates

        # Try removing features with lowest importance first
        removal_candidate_rows = below_threshold_rows[:n_remove]
        removal_candidates = tuple(removal_candidate_rows.index)
        if removal_candidates not in self.attempted_removals:
            acceptance_candidates = importance_df[~importance_df.index.isin(removal_candidates)].index.tolist()
            self.attempted_removals.add(removal_candidates)
            return acceptance_candidates

        sample_weights = [1/i for i in range(1, len(below_threshold_rows)+1)] if weighted else None
        for _ in range(50):
            random_state = self.rng.integers(low=0, high=1e6)
            removal_candidate_rows = below_threshold_rows.sample(n=n_remove, random_state=random_state, replace=False, weights=sample_weights)
            removal_candidates = tuple(removal_candidate_rows.index)
            if removal_candidates not in self.attempted_removals:
                acceptance_candidates = importance_df[~importance_df.index.isin(removal_candidates)].index.tolist()
                self.attempted_removals.add(removal_candidates)
                return acceptance_candidates
        return importance_df.index.tolist()

    def compute_expected_fi_time_single(self, X_fi: pd.DataFrame, model_predict_time: float, n_subsample: int, n_total_sample: int) -> float:
        """
        Return the expected time to compute permutation feature importance for a single feature on n_total_sample datapoints.
        """
        n_subsample = min(n_subsample, len(X_fi))
        n_shuffle = min(np.ceil(n_total_sample / n_subsample).astype(int), self.max_n_shuffle)
        return 2 * model_predict_time * (n_subsample / len(X_fi)) * n_shuffle + self.fi_safety_time

    def compute_time_budget_fi(self, X_fi: pd.DataFrame, n_subsample: int, **kwargs):
        """
        Return the time that a single feature importance computation round can take up to. Currently the minimum of 5 minutes
        and the time it takes to fully evaluated minimum of 50 features or the number of features in the dataset.
        """
        min_fi_samples = kwargs.get('min_fi_samples', 10000)
        max_fi_samples = kwargs.get('max_fi_samples', 50000)
        n_total_samples = max(min_fi_samples, min(max_fi_samples, len(X_fi)))
        fi_time_single = self.compute_expected_fi_time_single(X_fi=X_fi, model_predict_time=self.model_predict_time,
                                                              n_subsample=n_subsample, n_total_sample=n_total_samples)
        return min(fi_time_single * min(len(X_fi.columns), 50), self.max_time_budget_fi)

    def fit_score_model(self, X: pd.DataFrame, y: pd.Series, X_val: pd.DataFrame, y_val: pd.Series,
                        features: List[str], model_name: str, **kwargs) -> Tuple[AbstractModel, float, float]:
        """
        Fits and scores a model over the given feature subset (ex. features remaining in a particular feature pruning round).
        Updates self.time_limit. Returns the fitted model, its score, and time elapsed. If this is the first time we are fitting
        a model in the pruning procedure, save time and score statistics.
        """
        time_start = time.time()
        model = self.model_class(**self.model_params)
        if self.replace_bag:
            model = model.convert_to_template_child()
        model.rename(model_name)
        X = X[features]
        X_val = None if self.is_bagged else X_val[features]
        kwargs.pop('feature_metadata', None)
        if 'time_limit' in kwargs:
            kwargs['time_limit'] = self.time_limit
        model.fit(X=X, y=y, X_val=X_val, y_val=y_val, **kwargs)
        time_fit = time.time() - time_start
        score = model.score_with_oof(y) if self.is_bagged else model.score(X=X_val, y=y_val)
        time_fit_score = time.time() - time_start
        if self.fit_score_time is None:
            self.fit_score_time = time_fit_score
        if self.model_predict_time is None:
<<<<<<< HEAD
            # HACK: we use self.model_predict_time for estimating feature importance time but for bagged models score_with_oof
            # does not give an accurate estimate of model predict time. When running this for the first time on a bagged model,
            # set predict time to the time it takes to score the training data as if it has never seen it before.
            if self.is_bagged:
                model.score(X=X, y=y)
                self.model_predict_time = time.time() - time_start - self.fit_score_time
            else:
                self.model_predict_time = time_predict
        time_elapsed = time.time() - time_start
        self.time_limit = self.time_limit - time_elapsed
        return model, score, time_elapsed
=======
            self.model_predict_time = model.predict_time if self.is_bagged else time_fit_score - time_fit
        self.time_limit = self.time_limit - time_fit_score
        self._fit_time_elapsed = self._fit_time_elapsed + time_fit_score
        return model, score, time_fit_score
>>>>>>> ae134356

    def get_extra_fn_args(self, **kwargs) -> dict:
        return {
            'weighted': kwargs.get('weighted', True),
            'min_fi_samples': kwargs.get('min_fi_samples', 10000),
            'max_fi_samples': kwargs.get('max_fi_samples', 50000),
        }

    def setup(self, X: pd.DataFrame, y: pd.DataFrame, X_val: pd.DataFrame, y_val: pd.DataFrame, n_train_subsample: int, prune_threshold: float,
              **kwargs: dict) -> Tuple[pd.DataFrame, pd.Series, pd.DataFrame, pd.Series, pd.DataFrame, pd.Series, Union[float, str], List[str]]:
        """
        Modify training data, validation data, and model fit kwargs appropriately by subsampling, adding noise columns, replacing bagged
        models, and more.
        """
        # subsample training data
        min_fi_samples = kwargs.get('min_fi_samples', 10000)
        random_state = self.rng.integers(low=0, high=1e5)
        if n_train_subsample is not None and len(X) > n_train_subsample:
            logger.log(20, f"\tNumber of training samples {len(X)} is greater than {n_train_subsample}. Using {n_train_subsample} samples as training data.")
            drop_ratio = 1. - n_train_subsample / len(X)
            X_train, _, y_train, _ = generate_train_test_split(X=X, y=y, problem_type=self.problem_type, random_state=random_state, test_size=drop_ratio)
        else:
            X_train, y_train = X, y

        # replace bagged model with its child model for the proxy model if replace_bag=True (overrides subsampling if triggered)
        if n_train_subsample is None:
            trigger_replace_bag = kwargs.get('replace_bag', False) and self.is_bagged
        else:
            trigger_replace_bag = kwargs.get('replace_bag', True) and self.is_bagged and len(X) > n_train_subsample + min_fi_samples
        if trigger_replace_bag:
            logger.log(20, f"\tFeature selection model is bagged and replace_bag=True. Using a non-bagged version of the model for feature selection.")
            val_ratio = 1. - n_train_subsample / len(X) if n_train_subsample is not None else 0.25
            X_train, X_val, y_train, y_val = generate_train_test_split(X=X, y=y, problem_type=self.problem_type, random_state=random_state, test_size=val_ratio)
            self.is_bagged = False
            self.replace_bag = True

        # subsample validation data
        # max_fi_samples = kwargs.get('max_fi_samples', 100000)
        # if isinstance(X_val, pd.DataFrame) and max_fi_samples is not None and len(X_val) > max_fi_samples:
        #     logger.log(20, f"\tNumber of validation samples {len(X_val)} is greater than {max_fi_samples}. Using {max_fi_samples} validation samples.")
        #     drop_ratio = 1. - max_fi_samples / len(X_val)
        #     X_val, _, y_val, _ = generate_train_test_split(X=X_val, y=y_val, problem_type=self.problem_type, random_state=random_state, test_size=drop_ratio)

        noise_columns = []
        if prune_threshold == 'none':
            prune_threshold = float('inf')
        elif prune_threshold is 'noise':
            X_train, noise_columns = add_noise_column(X=X_train, rng=self.rng)
            if isinstance(X_val, pd.DataFrame):
                X_val, _ = add_noise_column(X=X_val, rng=self.rng, noise_columns=noise_columns)
        else:
            assert isinstance(prune_threshold, float), "prune_threshold must be float, 'noise', or 'none'."
        X_fi, y_fi = (X_train, y_train) if self.is_bagged else (X_val, y_val)
        return X_train, y_train, X_val, y_val, X_fi, y_fi, prune_threshold, noise_columns<|MERGE_RESOLUTION|>--- conflicted
+++ resolved
@@ -206,12 +206,7 @@
             candidate_features = X.columns.tolist()
             best_info = {'features': candidate_features, 'index': 1, 'model': None, 'score': None}
             curr_model, score, fit_score_time = self.fit_score_model(X, y, X_val, y_val, candidate_features, f"{self.model_name}_1", **kwargs)
-<<<<<<< HEAD
-            best_info = {'features': candidate_features, 'index': 1, 'model': curr_model, 'score': score}
-=======
             best_info['model'], best_info['score'] = curr_model, score
-            self._debug_info['index_trajectory'].append(True)
->>>>>>> ae134356
 
             time_budget_fi = self.compute_time_budget_fi(X_fi=X_fi, n_subsample=n_fi_subsample, **kwargs)
             logger.log(20, f"\tExpected model fit time: {round(fit_score_time, 2)}s, and expected candidate generation time: {round(time_budget_fi, 2)}s.")
@@ -271,16 +266,8 @@
 
         if len(noise_columns) > 0:
             best_info['features'] = [feature for feature in best_info['features'] if feature not in noise_columns]
-<<<<<<< HEAD
-        best_info['model'].delete_from_disk(silent=True)
-=======
         if isinstance(best_info['model'], AbstractModel):
             best_info['model'].delete_from_disk(silent=True)
-        self._debug_info['total_prune_time'] = self.original_time_limit - self.time_limit
-        self._debug_info['total_prune_fit_time'] = self._fit_time_elapsed
-        self._debug_info['total_prune_fi_time'] = self._fi_time_elapsed
-        self._debug_info['kept_ratio'] = len(best_info['features']) / len(original_features)
->>>>>>> ae134356
         total_time_elapsed = round(self.original_time_limit - self.time_limit, 2)
         logger.log(20, f"\tSuccessfully ended prune loop after {index} feature pruning rounds ({total_time_elapsed}s).")
         logger.log(20, f"\tFeature count before/after feature pruning: {len(original_features)} -> {len(best_info['features'])}.")
@@ -459,24 +446,9 @@
         if self.fit_score_time is None:
             self.fit_score_time = time_fit_score
         if self.model_predict_time is None:
-<<<<<<< HEAD
-            # HACK: we use self.model_predict_time for estimating feature importance time but for bagged models score_with_oof
-            # does not give an accurate estimate of model predict time. When running this for the first time on a bagged model,
-            # set predict time to the time it takes to score the training data as if it has never seen it before.
-            if self.is_bagged:
-                model.score(X=X, y=y)
-                self.model_predict_time = time.time() - time_start - self.fit_score_time
-            else:
-                self.model_predict_time = time_predict
-        time_elapsed = time.time() - time_start
-        self.time_limit = self.time_limit - time_elapsed
-        return model, score, time_elapsed
-=======
             self.model_predict_time = model.predict_time if self.is_bagged else time_fit_score - time_fit
         self.time_limit = self.time_limit - time_fit_score
-        self._fit_time_elapsed = self._fit_time_elapsed + time_fit_score
         return model, score, time_fit_score
->>>>>>> ae134356
 
     def get_extra_fn_args(self, **kwargs) -> dict:
         return {
