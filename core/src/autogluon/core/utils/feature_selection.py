from typing import List, Set, Tuple
from autogluon.core.features.feature_metadata import FeatureMetadata
from autogluon.core.models.abstract.abstract_model import AbstractModel
from autogluon.core.models.ensemble.bagged_ensemble_model import BaggedEnsembleModel
from copy import deepcopy
import logging
from autogluon.core.utils.utils import unevaluated_fi_df_template
from autogluon.core.utils.exceptions import TimeLimitExceeded
from autogluon.core.features.types import R_FLOAT
import numpy as np
import pandas as pd
import time
import traceback

logger = logging.getLogger(__name__)


<<<<<<< HEAD
def add_noise_column(X: pd.DataFrame, prefix: str, count: int = 1, feature_metadata: FeatureMetadata = None, rng: np.random.Generator = None) -> pd.DataFrame:
    # Create a copy of dataset X with extra synthetic columns generated from standard normal distribution.
    if X is None:
        return None
    X = X.copy()
    if rng is None:
        rng = np.random.default_rng(seed=0)
=======
def add_noise_column(X: pd.DataFrame, prefix: str, rng: np.random.Generator, count: int = 1, feature_metadata: FeatureMetadata = None) -> pd.DataFrame:
    """
    Create a copy of dataset X with extra synthetic columns generated from standard normal distribution.
    """
    if X is None:
        return None
    X = X.copy()
>>>>>>> f2665baf
    for i in range(1, count+1):
        col_name = f"{prefix}_{i}"
        if feature_metadata is not None:
            feature_metadata.type_map_raw[col_name] = R_FLOAT
        noise = rng.standard_normal(len(X))
        X[col_name] = noise
    return X


<<<<<<< HEAD
def merge_importance_dfs(df_old: pd.DataFrame, df_new: pd.DataFrame, prev_estimates: Set[str]) -> pd.DataFrame:
    # Create a dataframe that correctly merges two existing dataframe's permutation feature importance statistics,
    # specifically mean, standard deviation, and shuffle count. For each feature, if one dataframe's feature importance
    # has not been calculated, the resulting dataframe will contain the other dataframe's feature importance stats.
    # df_old is assumed to have been from previous feature importance computation round or even pruning round and
    # can have more features (rows) than df_new. Also, update prev_estimates to indicate the updated feature list that
    # uses feature importance values from previous fit.
=======
def merge_importance_dfs(df_old: pd.DataFrame, df_new: pd.DataFrame, using_prev_fit_fi: Set[str]) -> pd.DataFrame:
    """
    Create a dataframe that correctly merges two existing dataframe's permutation feature importance statistics,
    specifically mean, standard deviation, and shuffle count. For each feature, if one dataframe's feature importance
    has not been calculated, the resulting dataframe will contain the other dataframe's feature importance stats.
    df_old is assumed to have been from previous feature importance computation round or even pruning round and
    can have more features (rows) than df_new. Also, update using_prev_fit_fi to indicate the updated feature list that
    uses feature importance values from previous fit.
    """
>>>>>>> f2665baf
    if df_old is None:
        return df_new
    assert len(df_old) >= len(df_new), "df_old cannot have less rows than df_new."
    evaluated_old_rows, evaluated_new_rows = df_old[df_old['n'] > 0], df_new[df_new['n'] > 0]
    unevaluated_old_rows, unevaluated_new_rows = df_old[df_old['n'] == 0], df_new[df_new['n'] == 0]
<<<<<<< HEAD
    # remove features evaluated in df_new from prev_estimates if they exist
    prev_estimates.difference_update(evaluated_new_rows.index.tolist())
    evaluated_both = evaluated_new_rows.index.intersection(evaluated_old_rows.index).tolist()
    evaluated_neither = unevaluated_new_rows.index.intersection(unevaluated_old_rows.index).tolist()
    evaluated_new_only = evaluated_new_rows[evaluated_new_rows.index.isin(unevaluated_old_rows.index)].index.tolist()
    evaluated_old_only = evaluated_old_rows[evaluated_old_rows.index.isin(unevaluated_new_rows.index)].index.tolist()
=======
    evaluated_both = evaluated_new_rows.index.intersection(evaluated_old_rows.index).difference(using_prev_fit_fi).tolist()
    evaluated_neither = unevaluated_new_rows.index.intersection(unevaluated_old_rows.index).tolist()
    evaluated_old_only = evaluated_old_rows[evaluated_old_rows.index.isin(unevaluated_new_rows.index)].index.tolist()
    evaluated_new_only = evaluated_new_rows[evaluated_new_rows.index.isin(unevaluated_old_rows.index)].index.tolist()
    evaluated_new_first_time = evaluated_new_rows.index.intersection(using_prev_fit_fi).tolist()
>>>>>>> f2665baf

    # for features with no info on both df_old and df_new, return no info rows
    evaluated_neither_rows = unevaluated_new_rows.loc[evaluated_neither]
    # for features with info on only df_old, return corresponding df_old rows
    evaluated_old_only_rows = evaluated_old_rows.loc[evaluated_old_only]
    # for features with info on only df_new, return corresponding df_new rows
<<<<<<< HEAD
    evaluated_new_only_rows = evaluated_new_rows.loc[evaluated_new_only]
=======
    evaluated_new_only_rows = evaluated_new_rows.loc[evaluated_new_only + evaluated_new_first_time]
>>>>>>> f2665baf
    # for features with info on both df_old and df_new, return combined statistics
    evaluated_both_rows = pd.DataFrame()
    evaluated_both_rows_new = evaluated_new_rows.loc[evaluated_both].sort_index()
    evaluated_both_rows_old = evaluated_old_rows.loc[evaluated_both].sort_index()
    mean_old, mean_new = evaluated_both_rows_old['importance'], evaluated_both_rows_new['importance']
    stddev_old, stddev_new = evaluated_both_rows_old['stddev'], evaluated_both_rows_new['stddev']
    n_old, n_new = evaluated_both_rows_old['n'], evaluated_both_rows_new['n']
    evaluated_both_rows['importance'] = (n_old * mean_old + n_new * mean_new) / (n_old + n_new)
    evaluated_both_rows['stddev'] = (((n_old - 1) * stddev_old ** 2 + (n_new - 1) * stddev_new ** 2) / (n_old + n_new - 1) +
                                     (n_old * n_new * (mean_old - mean_new) ** 2) / ((n_old + n_new) * (n_old + n_new - 1))) ** 0.5
    evaluated_both_rows['p_value'] = None
    evaluated_both_rows['n'] = n_old + n_new
<<<<<<< HEAD
    return pd.concat([evaluated_both_rows, evaluated_new_only_rows, evaluated_old_only_rows, evaluated_neither_rows])
=======
    # remove features evaluated in df_new from using_prev_fit_fi if they exist
    using_prev_fit_fi.difference_update(evaluated_new_rows.index.tolist())
    return pd.concat([evaluated_both_rows, evaluated_new_only_rows, evaluated_old_only_rows, evaluated_neither_rows]).sort_values('importance')


def sort_features_by_priority(features: List[str], prioritized: Set[str], prev_importance_df: pd.DataFrame, using_prev_fit_fi: Set[str]) -> List[str]:
    """
    Return a list of features sorted by feature importance calculation priority in ascending order.
    If prev_importance_df does not exist and not using auto_threshold, return the original list.
    If prev_importance_df exists, features whose importance scores have never been calculated are
    prioritized first followed by features whose importance scores are from previous fitted models and
    lastly the rest of the features sorted by previous importance scores estimates in ascending order. If using
    auto_threshold mode, noise columns are prioritized first since their scores are needed to determine
    the pruning threshold.
    """
    is_first_run = prev_importance_df is None
    auto_threshold = len(prioritized) > 0
    if not is_first_run:
        prev_deleted_features = [feature for feature in prev_importance_df.index if feature not in features]
        prev_importance_df = prev_importance_df.drop(prev_deleted_features)
        unevaluated_rows = prev_importance_df[prev_importance_df['importance'].isna()]
        prev_fit_evaluated_rows = prev_importance_df[~(prev_importance_df['importance'].isna()) &
                                                      (prev_importance_df.index.isin(using_prev_fit_fi))].sort_values(by='importance')
        curr_fit_evaluated_rows = prev_importance_df[~(prev_importance_df['importance'].isna()) &
                                                     ~(prev_importance_df.index.isin(using_prev_fit_fi))].sort_values(by='importance')
        features = unevaluated_rows.index.tolist() + prev_fit_evaluated_rows.index.tolist() + curr_fit_evaluated_rows.index.tolist()
    if auto_threshold:
        features = list(prioritized) + [feature for feature in features if feature not in prioritized]
    return features
>>>>>>> f2665baf


class FeatureSelector:
    def __init__(self, model: AbstractModel, time_limit: float, seed: int = 0, keep_models: bool = False, raise_exception=False) -> None:
        # TODO: Make this work with unlabelled data
        assert time_limit is not None, "Time limit cannot be unspecified."
        assert model.is_valid(), "Model must have been fit."
        self.original_model = model
        self.base_model = model.convert_to_template()
        self.base_model.rename(f'FeatureSelector_{self.base_model.name}')
        self.original_time_limit = time_limit
        self.time_limit = time_limit
        self.rng = np.random.default_rng(seed)
        self.keep_models = keep_models
        self.is_bagged = isinstance(model, BaggedEnsembleModel)
        self.model_fit_time = model.fit_time
        self.model_predict_time = model.predict_time
        self.original_val_score = model.val_score
        self.trained_models = []
        self.importance_dfs = []
        self.attempted_removals = set()
        self.noise_prefix = 'AG_normal_noise'
        self.safety_time_multiplier = 1.1
        self.max_n_shuffle = 100
        self.max_time_budget_fi = 300
        self.raise_exception = raise_exception
        self._debug_info = {'exceptions': [], 'index_trajectory': [], 'layer_fit_time': 0., 'total_prune_time': 0., 'total_prune_fit_time': 0.,
                            'total_prune_fi_time': 0., 'score_improvement_from_proxy_yes': 0, 'score_improvement_from_proxy_no': 0, 'kept_ratio': 0.}
        self._fit_time_elapsed = 0.
        self._fi_time_elapsed = 0.
<<<<<<< HEAD
        self.noise_prefix = 'AG_normal_noise'
        self.safety_time_multiplier = 1.1

    def select_features(self, X: pd.DataFrame, y: pd.Series, X_val: pd.DataFrame, y_val: pd.Series, train_subsample_size: int = 50000,
                        fi_subsample_size: int = 5000, prune_ratio: float = 0.05, prune_threshold: float = None, stop_threshold: int = 1,
                        min_fi_samples: int = 10000, max_fi_samples: int = 100000, max_fits: int = 5, **kwargs) -> Tuple[List[str], AbstractModel]:

        # optionally subsample training data and add noise features to dataset
        original_features = X.columns.tolist()
        auto_threshold = prune_threshold is None
        refit_at_end = auto_threshold and not self.is_proxy_model
        X, y, X_val, y_val, subsampled, kwargs = self.consider_subsampling(X, y, X_val, y_val, train_subsample_size, min_fi_samples, **kwargs)
        if auto_threshold:
            kwargs['feature_metadata'] = deepcopy(kwargs['feature_metadata']) if 'feature_metadata' in kwargs else None
            X = add_noise_column(X, prefix=self.noise_prefix, feature_metadata=kwargs.get('feature_metadata', None))
            X_val = add_noise_column(X_val, prefix=self.noise_prefix, feature_metadata=kwargs.get('feature_metadata', None))
        candidate_features = X.columns.tolist()
        X_fi, y_fi = (X, y) if self.is_bagged else (X_val, y_val)
        n_total_fi_samples = max(min_fi_samples, min(max_fi_samples, len(X_fi)))
        best_info = {'features': candidate_features, 'index': 1, 'model': self.original_model, 'score': self.original_val_score}
        logger.log(30, f"\tPerforming V1 model feature selection with model: {self.base_model.name}, total time limit: {round(self.time_limit, 2)}s, " +
                       f"max fits: {max_fits}, stop threshold: {stop_threshold}, prune ratio: {prune_ratio}, prune threshold: " +
                       f"{'auto' if prune_threshold is None else prune_threshold}.")

=======

    def select_features(self, X: pd.DataFrame, y: pd.Series, X_val: pd.DataFrame, y_val: pd.Series, n_train_subsample: int = 50000,
                        n_fi_subsample: int = 5000, prune_threshold: float = None, prune_ratio: float = 0.05, stop_threshold: int = 10,
                        improvement_threshold: float = 1e-6, max_fits: int = None, **kwargs) -> List[str]:
        """
        Performs time-aware recursive feature elimination based on permutation feature importance. While time remains, compute feature importance
        score for as many features as possible over at least min_fi_samples validation datapoints, discard features whose score is less than or
        equal to prune_threshold, fit the model on those features and keep the feature subset if its validation score is better, and repeat.

        Parameters
        ----------
        n_train_subsample : int, default 50000
            If the training dataset has more than this amount of datapoints, sample this many datapoints without replacement and use
            them as proxy model training data.
        n_fi_subsample : int, default 5000
            Sample this many datapoints and shuffle them when computing permutation feature importance. If this number is higher than
            the number of feature importance datapoints, set n_fi_subsample = number of feature importance datapoints.
        prune_threshold : float, default None
            Consider features whose feature importance scores are below this threshold for pruning. If set to None, a synthetic columns
            whose values come from standard normal distribution will be appended to the original dataset, and any features whose feature
            importance score is lower than the synthetic feature's score will be considered for pruning.
        prune_ratio : float, default 0.05
            Prune up to prune_ratio * number of current features at once whose feature importance scores are below prune_threshold when
            generating new feature subset candidates. At least one feature is always removed if there are any feature whose importance
            score is below prune_threshold.
        stop_threshold : int, default 10
            If the validation scores of models fit on pruned data do not improve for stop_threshold iterations, end the pruning procedure.
        improvement_threshold: int, default = 1e-6
            The newly fitted model's validation score must be >= improvement_threshold * best validation score seen so far for its input
            feature subset to be considered to be superior to the previous feature subset.
        max_fits: int, default None
            If this many models have been fitted during feature pruning, exit the feature pruning loop. Can potentially prevent overfitting.

        Returns
        -------
        candidate_features : List[str]
            Optimal feature subset selected by this method. Set to original features if no features are below pruning threshold or we run
            out of time before finding a better feature subset.
        """
        logger.log(30, f"\tPerforming V3 feature selection with model: {self.base_model.name}, total time limit: {round(self.time_limit, 2)}s, " +
                       f"stop threshold: {stop_threshold}, prune ratio: {prune_ratio}, prune threshold: {'auto' if not prune_threshold else prune_threshold}.")
        original_features = X.columns.tolist()
        X, y, X_val, y_val, X_fi, y_fi, auto_threshold, subsampled, kwargs = self.setup(X, y, X_val, y_val, n_train_subsample, prune_threshold, kwargs)
>>>>>>> f2665baf
        try:
            index = 1
            candidate_features = X.columns.tolist()
            best_info = {'features': candidate_features, 'index': 1, 'model': self.original_model, 'score': round(self.original_val_score, 4)}
            if self.model_fit_time is not None and self.time_limit < self.model_fit_time:
                logger.log(30, f"\tNo time to perform the next pruning round (remaining: {self.time_limit}, needed: {self.model_fit_time}).")
                raise TimeLimitExceeded

            # fit proxy model once on the subsampled dataset to serve as scoring reference if using subsamples or added a noise column
<<<<<<< HEAD
            index = 1
            if subsampled or auto_threshold:
                model_name = f"{self.base_model.name}_1"
                curr_model, score, _ = self.fit_score_model(deepcopy(self.base_model), X, y, X_val, y_val, candidate_features, model_name, **kwargs)
                best_info['model'], best_info['score'] = curr_model, score
            elif self.keep_models:
                self.trained_models.append(best_info['model'])
            self._debug_info['index_trajectory'].append(True)

            fi_round_time = round(max(0.1 * self.model_fit_time, 10 * self.model_predict_time * min(50, len(X.columns)), 60), 2)
            # TODO: self.model_predict_time * (n_total_fi_samples / len(X)) * min(50, len(X.columns))
            logger.log(30, f"\tExpected model fit time: {round(self.model_fit_time, 2)}s, and expected candidate generation time: {fi_round_time}s.")
            logger.log(30, f"\tFit 1 ({round(self.model_fit_time, 4)}s): Current score is {best_info['score']}.")
            if self.is_proxy_model and self.time_limit <= self.model_fit_time * (2 if refit_at_end else 1) + fi_round_time:
                logger.log(30, f"\tInsufficient time to perform even a single pruning round.")
                raise TimeLimitExceeded

            importance_df = None
            for index in range(2, max_fits+1):
                # compute next feature subset to try using feature importance
                model_name = f"{self.base_model.name}_{index}"
                prev_candidate_features = candidate_features
                prioritize_fi = [feature for feature in best_info['features'] if self.noise_prefix in feature]
                fn_args = {'X': X_fi, 'y': y_fi, 'model': best_info['model'], 'time_budget': fi_round_time, 'features': best_info['features'],
                           'n_sample': n_total_fi_samples, 'n_subsample': fi_subsample_size, 'prev_importance_df': importance_df, 'prune_ratio': prune_ratio,
                           'prune_threshold': prune_threshold, 'prioritized': prioritize_fi, 'weighted': kwargs.get('weighted', True)}

                candidate_features, importance_df, success, selection_time = self.compute_next_candidate(fn_args, fi_round_time, prev_candidate_features)
                if not success:
                    logger.log(30, f"\tThere are no more features to prune. Ending...")
                    break
                curr_model, score, fit_time = self.fit_score_model(deepcopy(self.base_model), X, y, X_val, y_val, candidate_features, model_name, **kwargs)
                if score > best_info['score']:
                    logger.log(30, f"\tFit {index} ({fit_time}s): Current score {score} is considerably better than best score {best_info['score']}. Update.")
=======
            if subsampled or auto_threshold or (self.is_bagged and self.original_model._child_oof):
                best_info['model'], best_info['score'], _ = self.fit_score_model(X, y, X_val, y_val, candidate_features, f"{self.base_model.name}_1", **kwargs)
            self._debug_info['index_trajectory'].append(True)

            time_budget_fi = self.compute_time_budget_fi(X_fi=X_fi, n_subsample=n_fi_subsample, **kwargs)
            logger.log(30, f"\tExpected model fit time: {round(self.model_fit_time, 4)}s, and expected candidate generation time: {round(time_budget_fi, 2)}s.")
            logger.log(30, f"\tFit 1 ({round(self.model_fit_time, 4)}s): Current score is {best_info['score']}.")
            if self.time_limit < self.model_fit_time + time_budget_fi:
                logger.log(30, f"\tNo time to perform the next pruning round (remaining: {self.time_limit}, needed: {self.model_fit_time + time_budget_fi}).")
                self._debug_info['exceptions'].append(f"exiting after 1 model fit (remaining: {self.time_limit}, needed: {self.model_fit_time+time_budget_fi})")
                raise TimeLimitExceeded

            importance_df = None
            while True:
                index = index + 1
                model_name = f"{self.base_model.name}_{index}"
                prev_candidate_features = candidate_features
                prioritize_fi = set([feature for feature in best_info['features'] if self.noise_prefix in feature])
                fn_args = {'X': X_fi, 'y': y_fi, 'model': best_info['model'], 'time_budget': time_budget_fi, 'features': best_info['features'],
                           'n_subsample': n_fi_subsample, 'prune_threshold': prune_threshold, 'prune_ratio': prune_ratio, 'prioritized': prioritize_fi}
                fn_args.update(self.get_extra_fn_args(**kwargs))
                candidate_features, importance_df, success, prune_time = self.compute_next_candidate(fn_args, time_budget_fi, prev_candidate_features,
                                                                                                     importance_df, **kwargs)
                if not success:
                    logger.log(30, f"\tThere are no more features to prune. Ending...")
                    break
                curr_model, score, fit_time = self.fit_score_model(X, y, X_val, y_val, candidate_features, model_name, **kwargs)

                if score >= best_info['score'] * (1 + improvement_threshold):
                    logger.log(30, f"\tFit {index} ({fit_time}s): Current score {score} is better than best score {best_info['score']}. Updating model.")
>>>>>>> f2665baf
                    logger.log(30, f"\tOld # Features: {len(best_info['features'])} / New # Features: {len(candidate_features)}.")
                    prev_best_model = best_info['model']
                    best_info = {'model': curr_model, 'features': candidate_features, 'score': score, 'index': index}
                    prev_best_model.delete_from_disk()
                    self._debug_info['index_trajectory'].append(True)
                else:
<<<<<<< HEAD
                    logger.log(30, f"\tFit {index} ({fit_time}s): Current score {score} isn't considerably better than best score {best_info['score']}. Retry.")
=======
                    logger.log(30, f"\tFit {index} ({fit_time}s): Current score {score} is not better than best score {best_info['score']}. Retrying.")
                    curr_model.delete_from_disk()
>>>>>>> f2665baf
                    self._debug_info['index_trajectory'].append(False)

                if max_fits is not None and index >= max_fits:
                    logger.log(30, f"\tReached maximum number of fits {max_fits}. Ending...")
                    break
                if index - best_info['index'] >= stop_threshold:
                    logger.log(30, f"\tScore has not improved for {stop_threshold} iterations. Ending...")
                    break
<<<<<<< HEAD
                if (refit_at_end and self.time_limit <= 2 * self.model_fit_time + selection_time) or\
                   (not refit_at_end and self.time_limit <= self.model_fit_time + selection_time):
=======
                if self.time_limit <= self.model_fit_time + prune_time:
>>>>>>> f2665baf
                    logger.log(30, f"\tInsufficient time to finish next pruning round. Ending...")
                    break
        except TimeLimitExceeded:
            logger.log(30, f"\tTime limit exceeded while pruning features. Ending...")
        except Exception as e:
            logger.error(traceback.format_exc())
            logger.error(f"\tERROR: Exception raised during feature pruning. Reason: {e}. Ending...")
            self._debug_info['exceptions'].append(str(e))
            if self.raise_exception:
                raise e

        if auto_threshold:
            best_info['features'] = [feature for feature in best_info['features'] if self.noise_prefix not in feature]

        self._debug_info['total_prune_time'] = self.original_time_limit - self.time_limit
        self._debug_info['total_prune_fit_time'] = self._fit_time_elapsed
        self._debug_info['total_prune_fi_time'] = self._fi_time_elapsed
        self._debug_info['kept_ratio'] = len(best_info['features']) / len(original_features)
        logger.log(30, f"\tSuccessfully ended prune loop after {index} iterations. Best score: {best_info['score']}.")
        logger.log(30, f"\tFeature Count: {len(original_features)} -> {len(best_info['features'])} ({round(self.original_time_limit - self.time_limit, 2)}s)")
        return best_info['features']

    def compute_next_candidate(self, fn_args: dict, round_time_budget: float, prev_candidate_features: List[str], prev_importance_df: pd.DataFrame, **kwargs
                               ) -> Tuple[List[str], pd.DataFrame, bool, float]:
        """
        While time allows, repeatedly compute feature importance and generate candidate feature subsets using a fixed time budget.
        If at least one feature can be pruned, return. If no feature is immediately pruned but time remains and some feature's
        importance scores are not calculated, repeat the procedure. Note: If we have feature importance information from previously
        fitted model, make use of them since we might not have time this iteration to evaluate importance scores for all features.
        Any feature importance calculated within this call of compute_next_candidate will override previous feature importance info.
        """
        candidate_features = prev_candidate_features
        importance_df = unevaluated_fi_df_template(candidate_features)
        candidate_found = False
        total_prune_time = 0.
        # mark previous fit's computed feature importances here.
        if prev_importance_df is not None:
            fn_args['using_prev_fit_fi'] = set(prev_importance_df[prev_importance_df['n'] > 0].index.tolist())
        while self.time_limit > round_time_budget + self.model_fit_time:
            candidate_features, importance_df, prune_time = self.compute_next_candidate_round(**fn_args)
            # HACK: Line below is needed to get this working with n-repeated bagged models. Related to feature ordering.
            candidate_features = [feature for feature in fn_args['X'].columns.tolist() if feature in candidate_features]
            total_prune_time = total_prune_time + prune_time
            candidate_set, best_set, prev_candidate_set = set(candidate_features), set(fn_args['features']), set(prev_candidate_features)
            candidate_found = candidate_set != best_set and candidate_set != prev_candidate_set and len(candidate_set) > 0
            all_features_evaluated = len(importance_df[importance_df['importance'].isna()]) == 0
            fn_args['prev_importance_df'] = importance_df
            if candidate_found or all_features_evaluated:
                break
        logger.log(30, f"\tCandidate generation time: ({round(total_prune_time, 2)}s), Cardinality: {len(candidate_features)}")
        return candidate_features, importance_df, candidate_found, total_prune_time

<<<<<<< HEAD
    def compute_next_candidate(self, fn_args: dict, round_time_budget: float, prev_candidate_features: List[str]
                               ) -> Tuple[List[str], pd.DataFrame, bool, float]:
        """
        While time allows, repeatedly compute feature importance and generate candidate feature subsets using a fixed time budget.
        If at least one feature can be pruned, return. If no feature is immediately pruned but time remains and some feature's
        importance scores are not calculated, repeat the procedure.
        """
        candidate_features = fn_args['features']
        importance_df = unevaluated_fi_df_template(candidate_features)
        candidate_found = False
        total_feature_selection_time = 0.
        if fn_args.get('prev_importance_df', None) is not None:
            prev_importance_df = fn_args['prev_importance_df']
            fn_args['prev_estimates'] = set(prev_importance_df[prev_importance_df['n'] > 0].index.tolist())
        while self.time_limit > (round_time_budget + self.model_fit_time) * self.safety_time_multiplier:
            candidate_features, importance_df, feature_selection_time = self.compute_next_candidate_round(**fn_args)
            # HACK: Line below is needed to get this working with n-repeated bagged models. Related to feature ordering.
            candidate_features = [feature for feature in fn_args['X'].columns.tolist() if feature in candidate_features]
            total_feature_selection_time = total_feature_selection_time + feature_selection_time
            candidate_set, best_set, prev_candidate_set = set(candidate_features), set(fn_args['features']), set(prev_candidate_features)
            candidate_found = candidate_set != best_set and candidate_set != prev_candidate_set and len(candidate_set) > 0
            all_features_evaluated = len(importance_df[importance_df['importance'].isna()]) == 0
            fn_args['prev_importance_df'] = importance_df
            if candidate_found or all_features_evaluated:
                break
        logger.log(30, f"\tCandidate generation time: ({round(total_feature_selection_time, 2)}s), Cardinality: {len(candidate_features)}")
        return candidate_features, importance_df, candidate_found, total_feature_selection_time

    def compute_next_candidate_round(self, X: pd.DataFrame, y: pd.Series, model: AbstractModel, time_budget: float, features: List[str],
                                     n_sample=10000, n_subsample=5000, prev_importance_df: pd.DataFrame = None, prune_threshold: float = None,
                                     prune_ratio: float = 0.05, prioritized: List[str] = [], prev_estimates: Set[str] = set(), weighted: bool = True
                                     ) -> Tuple[List[str], pd.DataFrame, float]:
        """
        Generate promising feature subsets based on permutation feature importance using time as resource. If there isn't time to evaluate
        permutation feature importance for at least n_sample datapoints for all features, only evaluate importance scores for some features.
        Update self.time_limit to account for time taken during feature importance computation.
=======
    def compute_next_candidate_round(self, X: pd.DataFrame, y: pd.Series, model: AbstractModel, time_budget: float, features: List[str],
                                     n_subsample: int = 5000, min_fi_samples: int = 10000, max_fi_samples: int = 100000, prune_ratio: float = 0.05,
                                     prune_threshold: float = None, prev_importance_df: pd.DataFrame = None, prioritized: Set[str] = set(),
                                     using_prev_fit_fi: Set[str] = set(), weighted: bool = True) -> Tuple[List[str], pd.DataFrame, float]:
        """
        Compute permutation feature importance for as many features as possible under time_budget. Ensure each returned feature importance
        scores are computed from at least n_sample datapoints. Update self.time_limit to account for feature importance computation time.
>>>>>>> f2665baf
        """
        # determine how many subsamples and shuffles to use for feature importance calculation
        time_start = time.time()
        n_features = len(features)
        n_subsample = min(n_subsample, len(X))
<<<<<<< HEAD
        n_shuffle = min(np.ceil(n_sample / n_subsample).astype(int), 100)
        auto_threshold = len(prioritized) > 0

        # if we do not have enough time to evaluate feature importance for all features, do so only for some (first n_evaluated_features elements of features)
        features = self.sort_features_by_priority(features, prioritized, prev_importance_df, prev_estimates)
        expected_single_feature_time = self.safety_time_multiplier * self.model_predict_time * (n_subsample / len(X)) * n_shuffle
        n_evaluated_features = max([i for i in range(0, n_features+1) if i * expected_single_feature_time < time_budget])
=======
        n_sample = max(min_fi_samples, min(max_fi_samples, len(X)))
        n_shuffle = min(np.ceil(n_sample / n_subsample).astype(int), self.max_n_shuffle)
        expected_single_feature_time = self.compute_expected_fi_time_single(X, self.model_predict_time, n_subsample, n_sample)
        auto_threshold = len(prioritized) > 0
        features = sort_features_by_priority(features, prioritized, prev_importance_df, using_prev_fit_fi)

        # if we do not have enough time to evaluate feature importance for all features, do so only for some (first n_evaluated_features elements of features)
        n_evaluated_features = max([i for i in range(0, n_features+1) if i * expected_single_feature_time <= time_budget])
>>>>>>> f2665baf
        if n_evaluated_features == 0:
            prune_time = time.time() - time_start
            self.time_limit = self.time_limit - prune_time
            self._fi_time_elapsed = self._fi_time_elapsed + prune_time
            return features, unevaluated_fi_df_template(features), prune_time
        evaluated_features = features[:n_evaluated_features]
        unevaluated_features = features[n_evaluated_features:]
<<<<<<< HEAD

        # compute feature importance
        logger.log(30, f"\tComputing feature importance for {n_evaluated_features}/{n_features} features with {n_shuffle} shuffles.")
        fi_kwargs = {'X': X, 'y': y, 'num_shuffle_sets': n_shuffle, 'subsample_size': n_subsample, 'features': evaluated_features,
                     'time_limit': time_budget - (time.time() - time_start), 'silent': True, 'random_state': self.rng.integers(0, 1e6)}
        fi_kwargs.update({'is_oof': True} if self.is_bagged else {})
        evaluated_df = model.compute_feature_importance(**fi_kwargs)
        evaluated_df['n'] = evaluated_df['n'] // len(model.models) if self.is_bagged else evaluated_df['n']

        # if we could not compute feature importance for all features and previous feature importance estimates exist, use them
        importance_df = pd.concat([evaluated_df, unevaluated_fi_df_template(unevaluated_features)])
        importance_df = merge_importance_dfs(df_old=prev_importance_df, df_new=importance_df, prev_estimates=prev_estimates | set(prioritized))
=======
        time_budget_fi = time_budget - (time.time() - time_start)
        logger.log(30, f"\tComputing feature importance for {n_evaluated_features}/{n_features} features with {n_shuffle} shuffles.")
        fi_kwargs = {'X': X, 'y': y, 'num_shuffle_sets': n_shuffle, 'subsample_size': n_subsample, 'features': evaluated_features,
                     'time_limit': time_budget_fi, 'silent': True}
        fi_kwargs.update({'is_oof': True} if self.is_bagged else {})
        evaluated_df = model.compute_feature_importance(**fi_kwargs)
        if self.is_bagged:
            evaluated_df['n'] = evaluated_df['n'] // len(model.models)

        # if we could not compute feature importance for all features and previous feature importance estimates exist, use them
        importance_df = pd.concat([evaluated_df, unevaluated_fi_df_template(unevaluated_features)])
        importance_df = merge_importance_dfs(prev_importance_df, importance_df, using_prev_fit_fi)
>>>>>>> f2665baf

        # if auto_threshold, threshold is the mean of noise column importance score
        if auto_threshold:
            noise_rows = importance_df[importance_df.index.isin(prioritized)]
            importance_df = importance_df.drop(prioritized)
            prune_threshold = noise_rows['importance'].mean()

        # use importance_df to generate next candidate features
<<<<<<< HEAD
        candidate_features = self.prune_features_given_fi(importance_df, prune_threshold, prune_ratio, time_budget - (time.time() - time_start), weighted)
=======
        time_budget_select = time_budget - (time.time() - time_start)
        candidate_features = self.compute_next_candidate_given_fi(importance_df, prune_threshold, prune_ratio, time_budget_select, weighted)
>>>>>>> f2665baf

        # if noise columns exist, they should never be removed
        if auto_threshold:
            candidate_features = candidate_features + list(prioritized)
            importance_df = pd.concat([importance_df, noise_rows])

        feature_selection_time = time.time() - time_start
        self.time_limit = self.time_limit - feature_selection_time
        self._fi_time_elapsed = self._fi_time_elapsed + feature_selection_time
        return candidate_features, importance_df.sort_values(by='importance', axis=0), feature_selection_time
<<<<<<< HEAD

    def sort_features_by_priority(self, features: List[str], prioritized: List[str], prev_importance_df: pd.DataFrame,
                                  prev_estimates: Set[str]) -> List[str]:
        """
        Return a list of features sorted by feature importance calculation priority in ascending order.
        If prev_importance_df does not exist and not using auto_threshold, return the original list.
        If prev_importance_df exists, features whose importance scores have not been calculated are
        prioritized first followed by features with lowest previous importance scores estimates. If using
        auto_threshold mode, noise columns are prioritized first since their scores are needed to determine
        the pruning threshold.
        """
        is_first_run = prev_importance_df is None
        auto_threshold = len(prioritized) > 0
        if not is_first_run:
            prev_deleted_features = [feature for feature in prev_importance_df.index if feature not in features]
            prev_importance_df = prev_importance_df.drop(prev_deleted_features)
            unevaluated_rows = prev_importance_df[prev_importance_df['importance'].isna()]
            prev_evaluated_rows = prev_importance_df[~(prev_importance_df['importance'].isna()) &
                                                      (prev_importance_df.index.isin(prev_estimates))].sort_values(by='importance')
            evaluated_rows = prev_importance_df[~(prev_importance_df['importance'].isna()) &
                                                ~(prev_importance_df.index.isin(prev_evaluated_rows.index))].sort_values(by='importance')
            features = unevaluated_rows.index.tolist() + prev_evaluated_rows.index.tolist() + evaluated_rows.index.tolist()
        if auto_threshold:
            features = prioritized + [feature for feature in features if feature not in prioritized]
        return features

    def prune_features_given_fi(self, importance_df: pd.DataFrame, prune_threshold: float, prune_ratio: float, time_budget: float,
                                weighted: bool = True) -> List[str]:
=======

    def compute_next_candidate_given_fi(self, importance_df: pd.DataFrame, prune_threshold: float, prune_ratio: float, time_budget: float,
                                        weighted: bool = True) -> List[str]:
>>>>>>> f2665baf
        """
        Keep features whose importance scores are above threshold or have not yet had a chance to be calculated,
        as well as some features whose importance scores are below threshold if more than prune_ratio * num features
        features are below threshold. In the latter case, randomly sample without replacement from features whose
        importance scores are below threshold until removal candidate configuration that has not yet been tried
        is encountered. Give higher probability to features whose scores are lower than others when sampling.
        """
        time_start = time.time()
        n_remove = max(1, int(prune_ratio * len(importance_df)))
        above_threshold_rows = importance_df[(importance_df['importance'] > prune_threshold) | (importance_df['importance'].isna())]
        below_threshold_rows = importance_df[importance_df['importance'] <= prune_threshold].sort_values(by='importance', axis=0, ascending=True)
<<<<<<< HEAD
        logger.log(30, f"\tNumber of original features above prune threshold {round(prune_threshold, 4)}: {len(above_threshold_rows)}/{len(importance_df)}")
=======
        logger.log(30, f"\tNumber of identified features below prune threshold {round(prune_threshold, 4)}: {len(below_threshold_rows)}/{len(importance_df)}")
>>>>>>> f2665baf
        if len(below_threshold_rows) <= n_remove:
            acceptance_candidates = above_threshold_rows.index.tolist()
            self.attempted_removals.add(tuple(below_threshold_rows.index))
            return acceptance_candidates

        # Try removing features with lowest importance first
        removal_candidate_rows = below_threshold_rows[:n_remove]
        removal_candidates = tuple(removal_candidate_rows.index)
        if removal_candidates not in self.attempted_removals:
            acceptance_candidates = importance_df[~importance_df.index.isin(removal_candidates)].index.tolist()
            self.attempted_removals.add(removal_candidates)
            return acceptance_candidates

        sample_weights = [1/i for i in range(1, len(below_threshold_rows)+1)] if weighted else None
<<<<<<< HEAD
        samples, max_samples = 1, 100
        while time_budget - (time.time() - time_start) > 0 and samples <= max_samples:
            samples = samples + 1
            random_state = self.rng.integers(low=0, high=1e6)
=======
        while time_budget - (time.time() - time_start) > 0:
            random_state = self.rng.integers(low=0, high=1e5)
>>>>>>> f2665baf
            removal_candidate_rows = below_threshold_rows.sample(n=n_remove, random_state=random_state, replace=False, weights=sample_weights)
            removal_candidates = tuple(removal_candidate_rows.index)
            if removal_candidates not in self.attempted_removals:
                acceptance_candidates = importance_df[~importance_df.index.isin(removal_candidates)].index.tolist()
                self.attempted_removals.add(removal_candidates)
                return acceptance_candidates
        return importance_df.index.tolist()

<<<<<<< HEAD
    def fit_score_model(self, model: AbstractModel, X: pd.DataFrame, y: pd.Series, X_val: pd.DataFrame, y_val: pd.Series,
=======
    def compute_expected_fi_time_single(self, X_fi: pd.DataFrame, model_predict_time: float, n_subsample: int, n_total_sample: int) -> float:
        """
        Return the expected time to compute permutation feature importance for a single feature on n_total_sample datapoints.
        """
        n_subsample = min(n_subsample, len(X_fi))
        n_shuffle = min(np.ceil(n_total_sample / n_subsample).astype(int), self.max_n_shuffle)
        return self.safety_time_multiplier * model_predict_time * (n_subsample / len(X_fi)) * n_shuffle

    def compute_time_budget_fi(self, X_fi: pd.DataFrame, n_subsample: int, **kwargs):
        """
        Return the time that a single feature importance computation round can take up to. Currently the minimum of 5 minutes
        and the time it takes to fully evaluated minimum of 50 features or the number of features in the dataset.
        """
        min_fi_samples = kwargs.get('min_fi_samples', 10000)
        max_fi_samples = kwargs.get('max_fi_samples', 100000)
        n_total_samples = max(min_fi_samples, min(max_fi_samples, len(X_fi)))
        fi_time_single = self.compute_expected_fi_time_single(X_fi, self.model_predict_time, n_subsample, n_total_samples)
        return min(fi_time_single * min(len(X_fi.columns), 50), self.max_time_budget_fi)

    def fit_score_model(self, X: pd.DataFrame, y: pd.Series, X_val: pd.DataFrame, y_val: pd.Series,
>>>>>>> f2665baf
                        features: List[str], model_name: str, **kwargs) -> Tuple[AbstractModel, float, float]:
        """
        Fits and scores a model. Updates self.time_limit. Returns the fitted model, its score, and time elapsed.
        If this is the first time we are fitting a model in the pruning procedure, save time and score statistics.
        """
        time_start = time.time()
        model = self.base_model.convert_to_template()
        X = X[features]
        X_val = None if self.is_bagged else X_val[features]
        model.rename(model_name)
        if self.is_bagged:
            kwargs['use_child_oof'] = False
<<<<<<< HEAD
=======
            kwargs['save_bag_folds'] = True
>>>>>>> f2665baf
        if 'time_limit' in kwargs:
            kwargs['time_limit'] = self.time_limit
        model.fit(X=X, y=y, X_val=X_val, y_val=y_val, **kwargs)
        fit_time = time.time() - time_start
        time_start = time.time()
        score = model.score_with_oof(y) if self.is_bagged else model.score(X=X_val, y=y_val)
        predict_time = time.time() - time_start
        self.time_limit = self.time_limit - (fit_time + predict_time)
        if self.model_fit_time is None:
            self.model_fit_time = fit_time
        if self.model_predict_time is None:
            self.model_predict_time = predict_time
        if self.original_val_score is None:
            self.original_val_score = score
        if self.keep_models:
            self.trained_models.append(model)
        self._fit_time_elapsed = self._fit_time_elapsed + (fit_time + predict_time)
        return model, round(score, 4), round(fit_time + predict_time, 4)

<<<<<<< HEAD
    def consider_subsampling(self, X: pd.DataFrame, y: pd.Series, X_val: pd.DataFrame, y_val: pd.DataFrame, train_subsample_size: int,
                             min_fi_samples: int, **kwargs) -> Tuple[pd.DataFrame, pd.Series, pd.DataFrame, pd.Series, bool, dict]:
        """
        If using a proxy model and dataset size is larger than train_sample_size, subsample data to make
        model training faster. If the proxy model is bagged and we have a lot of data, use a non-bagged
        version instead since it is ~10x faster to train. Update fit and predict time estimates accordingly.
=======
    def get_extra_fn_args(self, **kwargs) -> dict:
        return {
            'weighted': kwargs.get('weighted', True),
            'min_fi_samples': kwargs.get('min_fi_samples', 10000),
            'max_fi_samples': kwargs.get('max_fi_samples', 100000)
        }

    def consider_subsampling(self, X: pd.DataFrame, y: pd.Series, X_val: pd.DataFrame, y_val: pd.DataFrame, n_train_subsample: int,
                             **kwargs) -> Tuple[pd.DataFrame, pd.Series, pd.DataFrame, pd.Series, bool, dict]:
        """
        If using a proxy model and dataset size is larger than n_train_subsample, subsample data to make model training faster.
        If the proxy model is bagged and we have a lot of data, use a non-bagged version instead since it is ~10x faster to train.
        Update fit and predict time estimates accordingly.
>>>>>>> f2665baf
        """
        X_train, y_train = X, y
        if len(X) > n_train_subsample:
            subsampled = True
            X_train = X.sample(n_train_subsample, random_state=self.rng.integers(low=0, high=1e5))
            y_train = y.loc[X_train.index]
<<<<<<< HEAD
            replace_bag = kwargs.pop('replace_bag', True)
            if replace_bag and self.is_bagged and len(X) >= train_subsample_size + min_fi_samples:
=======
            if kwargs.pop('replace_bag', True) and self.is_bagged and len(X) >= n_train_subsample * 1.2:
>>>>>>> f2665baf
                self.is_bagged = False
                original_k_fold = kwargs['k_fold']
                self.base_model = self.original_model.convert_to_template_child()
                self.base_model.rename(self.original_model.name.replace('_BAG', ''))
                X_val = X[~X.index.isin(X_train.index)]
                y_val = y.loc[X_val.index]
                if self.model_fit_time is not None:
                    self.model_fit_time = self.model_fit_time / original_k_fold
                if self.model_predict_time is not None:
                    self.model_predict_time = self.model_predict_time / original_k_fold
        else:
            subsampled = False
        return X_train, y_train, X_val, y_val, subsampled, kwargs

    def setup(self, X: pd.DataFrame, y: pd.DataFrame, X_val: pd.DataFrame, y_val: pd.DataFrame, n_train_subsample: int, prune_threshold: float,
              kwargs: dict) -> Tuple[pd.DataFrame, pd.DataFrame, pd.DataFrame, pd.DataFrame, pd.DataFrame, pd.DataFrame, bool, bool, dict]:
        """
        Modify training data, validation data, and model fit kwargs appropriately by subsampling, adding noise columns, replacing bagged
        models, and more.
        """
        X, y, X_val, y_val, subsampled, kwargs = self.consider_subsampling(X, y, X_val, y_val, n_train_subsample, **kwargs)
        auto_threshold = prune_threshold is None
        if auto_threshold:
            kwargs['feature_metadata'] = deepcopy(kwargs['feature_metadata']) if 'feature_metadata' in kwargs else None
            X = add_noise_column(X, self.noise_prefix, self.rng, feature_metadata=kwargs.get('feature_metadata', None))
            X_val = add_noise_column(X_val, self.noise_prefix, self.rng, feature_metadata=kwargs.get('feature_metadata', None))
        X_fi, y_fi = (X, y) if self.is_bagged else (X_val, y_val)
        if self.is_bagged and self.original_model._child_oof and self.model_fit_time is not None:
            self.model_fit_time = self.model_fit_time * kwargs['k_fold']
        return X, y, X_val, y_val, X_fi, y_fi, auto_threshold, subsampled, kwargs<|MERGE_RESOLUTION|>--- conflicted
+++ resolved
@@ -15,23 +15,13 @@
 logger = logging.getLogger(__name__)
 
 
-<<<<<<< HEAD
-def add_noise_column(X: pd.DataFrame, prefix: str, count: int = 1, feature_metadata: FeatureMetadata = None, rng: np.random.Generator = None) -> pd.DataFrame:
-    # Create a copy of dataset X with extra synthetic columns generated from standard normal distribution.
+def add_noise_column(X: pd.DataFrame, prefix: str, rng: np.random.Generator, count: int = 1, feature_metadata: FeatureMetadata = None) -> pd.DataFrame:
+    """
+    Create a copy of dataset X with extra synthetic columns generated from standard normal distribution.
+    """
     if X is None:
         return None
     X = X.copy()
-    if rng is None:
-        rng = np.random.default_rng(seed=0)
-=======
-def add_noise_column(X: pd.DataFrame, prefix: str, rng: np.random.Generator, count: int = 1, feature_metadata: FeatureMetadata = None) -> pd.DataFrame:
-    """
-    Create a copy of dataset X with extra synthetic columns generated from standard normal distribution.
-    """
-    if X is None:
-        return None
-    X = X.copy()
->>>>>>> f2665baf
     for i in range(1, count+1):
         col_name = f"{prefix}_{i}"
         if feature_metadata is not None:
@@ -41,15 +31,6 @@
     return X
 
 
-<<<<<<< HEAD
-def merge_importance_dfs(df_old: pd.DataFrame, df_new: pd.DataFrame, prev_estimates: Set[str]) -> pd.DataFrame:
-    # Create a dataframe that correctly merges two existing dataframe's permutation feature importance statistics,
-    # specifically mean, standard deviation, and shuffle count. For each feature, if one dataframe's feature importance
-    # has not been calculated, the resulting dataframe will contain the other dataframe's feature importance stats.
-    # df_old is assumed to have been from previous feature importance computation round or even pruning round and
-    # can have more features (rows) than df_new. Also, update prev_estimates to indicate the updated feature list that
-    # uses feature importance values from previous fit.
-=======
 def merge_importance_dfs(df_old: pd.DataFrame, df_new: pd.DataFrame, using_prev_fit_fi: Set[str]) -> pd.DataFrame:
     """
     Create a dataframe that correctly merges two existing dataframe's permutation feature importance statistics,
@@ -59,37 +40,23 @@
     can have more features (rows) than df_new. Also, update using_prev_fit_fi to indicate the updated feature list that
     uses feature importance values from previous fit.
     """
->>>>>>> f2665baf
     if df_old is None:
         return df_new
     assert len(df_old) >= len(df_new), "df_old cannot have less rows than df_new."
     evaluated_old_rows, evaluated_new_rows = df_old[df_old['n'] > 0], df_new[df_new['n'] > 0]
     unevaluated_old_rows, unevaluated_new_rows = df_old[df_old['n'] == 0], df_new[df_new['n'] == 0]
-<<<<<<< HEAD
-    # remove features evaluated in df_new from prev_estimates if they exist
-    prev_estimates.difference_update(evaluated_new_rows.index.tolist())
-    evaluated_both = evaluated_new_rows.index.intersection(evaluated_old_rows.index).tolist()
-    evaluated_neither = unevaluated_new_rows.index.intersection(unevaluated_old_rows.index).tolist()
-    evaluated_new_only = evaluated_new_rows[evaluated_new_rows.index.isin(unevaluated_old_rows.index)].index.tolist()
-    evaluated_old_only = evaluated_old_rows[evaluated_old_rows.index.isin(unevaluated_new_rows.index)].index.tolist()
-=======
     evaluated_both = evaluated_new_rows.index.intersection(evaluated_old_rows.index).difference(using_prev_fit_fi).tolist()
     evaluated_neither = unevaluated_new_rows.index.intersection(unevaluated_old_rows.index).tolist()
     evaluated_old_only = evaluated_old_rows[evaluated_old_rows.index.isin(unevaluated_new_rows.index)].index.tolist()
     evaluated_new_only = evaluated_new_rows[evaluated_new_rows.index.isin(unevaluated_old_rows.index)].index.tolist()
     evaluated_new_first_time = evaluated_new_rows.index.intersection(using_prev_fit_fi).tolist()
->>>>>>> f2665baf
 
     # for features with no info on both df_old and df_new, return no info rows
     evaluated_neither_rows = unevaluated_new_rows.loc[evaluated_neither]
     # for features with info on only df_old, return corresponding df_old rows
     evaluated_old_only_rows = evaluated_old_rows.loc[evaluated_old_only]
     # for features with info on only df_new, return corresponding df_new rows
-<<<<<<< HEAD
-    evaluated_new_only_rows = evaluated_new_rows.loc[evaluated_new_only]
-=======
     evaluated_new_only_rows = evaluated_new_rows.loc[evaluated_new_only + evaluated_new_first_time]
->>>>>>> f2665baf
     # for features with info on both df_old and df_new, return combined statistics
     evaluated_both_rows = pd.DataFrame()
     evaluated_both_rows_new = evaluated_new_rows.loc[evaluated_both].sort_index()
@@ -102,9 +69,6 @@
                                      (n_old * n_new * (mean_old - mean_new) ** 2) / ((n_old + n_new) * (n_old + n_new - 1))) ** 0.5
     evaluated_both_rows['p_value'] = None
     evaluated_both_rows['n'] = n_old + n_new
-<<<<<<< HEAD
-    return pd.concat([evaluated_both_rows, evaluated_new_only_rows, evaluated_old_only_rows, evaluated_neither_rows])
-=======
     # remove features evaluated in df_new from using_prev_fit_fi if they exist
     using_prev_fit_fi.difference_update(evaluated_new_rows.index.tolist())
     return pd.concat([evaluated_both_rows, evaluated_new_only_rows, evaluated_old_only_rows, evaluated_neither_rows]).sort_values('importance')
@@ -134,7 +98,6 @@
     if auto_threshold:
         features = list(prioritized) + [feature for feature in features if feature not in prioritized]
     return features
->>>>>>> f2665baf
 
 
 class FeatureSelector:
@@ -165,32 +128,6 @@
                             'total_prune_fi_time': 0., 'score_improvement_from_proxy_yes': 0, 'score_improvement_from_proxy_no': 0, 'kept_ratio': 0.}
         self._fit_time_elapsed = 0.
         self._fi_time_elapsed = 0.
-<<<<<<< HEAD
-        self.noise_prefix = 'AG_normal_noise'
-        self.safety_time_multiplier = 1.1
-
-    def select_features(self, X: pd.DataFrame, y: pd.Series, X_val: pd.DataFrame, y_val: pd.Series, train_subsample_size: int = 50000,
-                        fi_subsample_size: int = 5000, prune_ratio: float = 0.05, prune_threshold: float = None, stop_threshold: int = 1,
-                        min_fi_samples: int = 10000, max_fi_samples: int = 100000, max_fits: int = 5, **kwargs) -> Tuple[List[str], AbstractModel]:
-
-        # optionally subsample training data and add noise features to dataset
-        original_features = X.columns.tolist()
-        auto_threshold = prune_threshold is None
-        refit_at_end = auto_threshold and not self.is_proxy_model
-        X, y, X_val, y_val, subsampled, kwargs = self.consider_subsampling(X, y, X_val, y_val, train_subsample_size, min_fi_samples, **kwargs)
-        if auto_threshold:
-            kwargs['feature_metadata'] = deepcopy(kwargs['feature_metadata']) if 'feature_metadata' in kwargs else None
-            X = add_noise_column(X, prefix=self.noise_prefix, feature_metadata=kwargs.get('feature_metadata', None))
-            X_val = add_noise_column(X_val, prefix=self.noise_prefix, feature_metadata=kwargs.get('feature_metadata', None))
-        candidate_features = X.columns.tolist()
-        X_fi, y_fi = (X, y) if self.is_bagged else (X_val, y_val)
-        n_total_fi_samples = max(min_fi_samples, min(max_fi_samples, len(X_fi)))
-        best_info = {'features': candidate_features, 'index': 1, 'model': self.original_model, 'score': self.original_val_score}
-        logger.log(30, f"\tPerforming V1 model feature selection with model: {self.base_model.name}, total time limit: {round(self.time_limit, 2)}s, " +
-                       f"max fits: {max_fits}, stop threshold: {stop_threshold}, prune ratio: {prune_ratio}, prune threshold: " +
-                       f"{'auto' if prune_threshold is None else prune_threshold}.")
-
-=======
 
     def select_features(self, X: pd.DataFrame, y: pd.Series, X_val: pd.DataFrame, y_val: pd.Series, n_train_subsample: int = 50000,
                         n_fi_subsample: int = 5000, prune_threshold: float = None, prune_ratio: float = 0.05, stop_threshold: int = 10,
@@ -234,7 +171,6 @@
                        f"stop threshold: {stop_threshold}, prune ratio: {prune_ratio}, prune threshold: {'auto' if not prune_threshold else prune_threshold}.")
         original_features = X.columns.tolist()
         X, y, X_val, y_val, X_fi, y_fi, auto_threshold, subsampled, kwargs = self.setup(X, y, X_val, y_val, n_train_subsample, prune_threshold, kwargs)
->>>>>>> f2665baf
         try:
             index = 1
             candidate_features = X.columns.tolist()
@@ -244,42 +180,6 @@
                 raise TimeLimitExceeded
 
             # fit proxy model once on the subsampled dataset to serve as scoring reference if using subsamples or added a noise column
-<<<<<<< HEAD
-            index = 1
-            if subsampled or auto_threshold:
-                model_name = f"{self.base_model.name}_1"
-                curr_model, score, _ = self.fit_score_model(deepcopy(self.base_model), X, y, X_val, y_val, candidate_features, model_name, **kwargs)
-                best_info['model'], best_info['score'] = curr_model, score
-            elif self.keep_models:
-                self.trained_models.append(best_info['model'])
-            self._debug_info['index_trajectory'].append(True)
-
-            fi_round_time = round(max(0.1 * self.model_fit_time, 10 * self.model_predict_time * min(50, len(X.columns)), 60), 2)
-            # TODO: self.model_predict_time * (n_total_fi_samples / len(X)) * min(50, len(X.columns))
-            logger.log(30, f"\tExpected model fit time: {round(self.model_fit_time, 2)}s, and expected candidate generation time: {fi_round_time}s.")
-            logger.log(30, f"\tFit 1 ({round(self.model_fit_time, 4)}s): Current score is {best_info['score']}.")
-            if self.is_proxy_model and self.time_limit <= self.model_fit_time * (2 if refit_at_end else 1) + fi_round_time:
-                logger.log(30, f"\tInsufficient time to perform even a single pruning round.")
-                raise TimeLimitExceeded
-
-            importance_df = None
-            for index in range(2, max_fits+1):
-                # compute next feature subset to try using feature importance
-                model_name = f"{self.base_model.name}_{index}"
-                prev_candidate_features = candidate_features
-                prioritize_fi = [feature for feature in best_info['features'] if self.noise_prefix in feature]
-                fn_args = {'X': X_fi, 'y': y_fi, 'model': best_info['model'], 'time_budget': fi_round_time, 'features': best_info['features'],
-                           'n_sample': n_total_fi_samples, 'n_subsample': fi_subsample_size, 'prev_importance_df': importance_df, 'prune_ratio': prune_ratio,
-                           'prune_threshold': prune_threshold, 'prioritized': prioritize_fi, 'weighted': kwargs.get('weighted', True)}
-
-                candidate_features, importance_df, success, selection_time = self.compute_next_candidate(fn_args, fi_round_time, prev_candidate_features)
-                if not success:
-                    logger.log(30, f"\tThere are no more features to prune. Ending...")
-                    break
-                curr_model, score, fit_time = self.fit_score_model(deepcopy(self.base_model), X, y, X_val, y_val, candidate_features, model_name, **kwargs)
-                if score > best_info['score']:
-                    logger.log(30, f"\tFit {index} ({fit_time}s): Current score {score} is considerably better than best score {best_info['score']}. Update.")
-=======
             if subsampled or auto_threshold or (self.is_bagged and self.original_model._child_oof):
                 best_info['model'], best_info['score'], _ = self.fit_score_model(X, y, X_val, y_val, candidate_features, f"{self.base_model.name}_1", **kwargs)
             self._debug_info['index_trajectory'].append(True)
@@ -310,19 +210,14 @@
 
                 if score >= best_info['score'] * (1 + improvement_threshold):
                     logger.log(30, f"\tFit {index} ({fit_time}s): Current score {score} is better than best score {best_info['score']}. Updating model.")
->>>>>>> f2665baf
                     logger.log(30, f"\tOld # Features: {len(best_info['features'])} / New # Features: {len(candidate_features)}.")
                     prev_best_model = best_info['model']
                     best_info = {'model': curr_model, 'features': candidate_features, 'score': score, 'index': index}
                     prev_best_model.delete_from_disk()
                     self._debug_info['index_trajectory'].append(True)
                 else:
-<<<<<<< HEAD
-                    logger.log(30, f"\tFit {index} ({fit_time}s): Current score {score} isn't considerably better than best score {best_info['score']}. Retry.")
-=======
                     logger.log(30, f"\tFit {index} ({fit_time}s): Current score {score} is not better than best score {best_info['score']}. Retrying.")
                     curr_model.delete_from_disk()
->>>>>>> f2665baf
                     self._debug_info['index_trajectory'].append(False)
 
                 if max_fits is not None and index >= max_fits:
@@ -331,12 +226,7 @@
                 if index - best_info['index'] >= stop_threshold:
                     logger.log(30, f"\tScore has not improved for {stop_threshold} iterations. Ending...")
                     break
-<<<<<<< HEAD
-                if (refit_at_end and self.time_limit <= 2 * self.model_fit_time + selection_time) or\
-                   (not refit_at_end and self.time_limit <= self.model_fit_time + selection_time):
-=======
                 if self.time_limit <= self.model_fit_time + prune_time:
->>>>>>> f2665baf
                     logger.log(30, f"\tInsufficient time to finish next pruning round. Ending...")
                     break
         except TimeLimitExceeded:
@@ -389,44 +279,6 @@
         logger.log(30, f"\tCandidate generation time: ({round(total_prune_time, 2)}s), Cardinality: {len(candidate_features)}")
         return candidate_features, importance_df, candidate_found, total_prune_time
 
-<<<<<<< HEAD
-    def compute_next_candidate(self, fn_args: dict, round_time_budget: float, prev_candidate_features: List[str]
-                               ) -> Tuple[List[str], pd.DataFrame, bool, float]:
-        """
-        While time allows, repeatedly compute feature importance and generate candidate feature subsets using a fixed time budget.
-        If at least one feature can be pruned, return. If no feature is immediately pruned but time remains and some feature's
-        importance scores are not calculated, repeat the procedure.
-        """
-        candidate_features = fn_args['features']
-        importance_df = unevaluated_fi_df_template(candidate_features)
-        candidate_found = False
-        total_feature_selection_time = 0.
-        if fn_args.get('prev_importance_df', None) is not None:
-            prev_importance_df = fn_args['prev_importance_df']
-            fn_args['prev_estimates'] = set(prev_importance_df[prev_importance_df['n'] > 0].index.tolist())
-        while self.time_limit > (round_time_budget + self.model_fit_time) * self.safety_time_multiplier:
-            candidate_features, importance_df, feature_selection_time = self.compute_next_candidate_round(**fn_args)
-            # HACK: Line below is needed to get this working with n-repeated bagged models. Related to feature ordering.
-            candidate_features = [feature for feature in fn_args['X'].columns.tolist() if feature in candidate_features]
-            total_feature_selection_time = total_feature_selection_time + feature_selection_time
-            candidate_set, best_set, prev_candidate_set = set(candidate_features), set(fn_args['features']), set(prev_candidate_features)
-            candidate_found = candidate_set != best_set and candidate_set != prev_candidate_set and len(candidate_set) > 0
-            all_features_evaluated = len(importance_df[importance_df['importance'].isna()]) == 0
-            fn_args['prev_importance_df'] = importance_df
-            if candidate_found or all_features_evaluated:
-                break
-        logger.log(30, f"\tCandidate generation time: ({round(total_feature_selection_time, 2)}s), Cardinality: {len(candidate_features)}")
-        return candidate_features, importance_df, candidate_found, total_feature_selection_time
-
-    def compute_next_candidate_round(self, X: pd.DataFrame, y: pd.Series, model: AbstractModel, time_budget: float, features: List[str],
-                                     n_sample=10000, n_subsample=5000, prev_importance_df: pd.DataFrame = None, prune_threshold: float = None,
-                                     prune_ratio: float = 0.05, prioritized: List[str] = [], prev_estimates: Set[str] = set(), weighted: bool = True
-                                     ) -> Tuple[List[str], pd.DataFrame, float]:
-        """
-        Generate promising feature subsets based on permutation feature importance using time as resource. If there isn't time to evaluate
-        permutation feature importance for at least n_sample datapoints for all features, only evaluate importance scores for some features.
-        Update self.time_limit to account for time taken during feature importance computation.
-=======
     def compute_next_candidate_round(self, X: pd.DataFrame, y: pd.Series, model: AbstractModel, time_budget: float, features: List[str],
                                      n_subsample: int = 5000, min_fi_samples: int = 10000, max_fi_samples: int = 100000, prune_ratio: float = 0.05,
                                      prune_threshold: float = None, prev_importance_df: pd.DataFrame = None, prioritized: Set[str] = set(),
@@ -434,21 +286,11 @@
         """
         Compute permutation feature importance for as many features as possible under time_budget. Ensure each returned feature importance
         scores are computed from at least n_sample datapoints. Update self.time_limit to account for feature importance computation time.
->>>>>>> f2665baf
         """
         # determine how many subsamples and shuffles to use for feature importance calculation
         time_start = time.time()
         n_features = len(features)
         n_subsample = min(n_subsample, len(X))
-<<<<<<< HEAD
-        n_shuffle = min(np.ceil(n_sample / n_subsample).astype(int), 100)
-        auto_threshold = len(prioritized) > 0
-
-        # if we do not have enough time to evaluate feature importance for all features, do so only for some (first n_evaluated_features elements of features)
-        features = self.sort_features_by_priority(features, prioritized, prev_importance_df, prev_estimates)
-        expected_single_feature_time = self.safety_time_multiplier * self.model_predict_time * (n_subsample / len(X)) * n_shuffle
-        n_evaluated_features = max([i for i in range(0, n_features+1) if i * expected_single_feature_time < time_budget])
-=======
         n_sample = max(min_fi_samples, min(max_fi_samples, len(X)))
         n_shuffle = min(np.ceil(n_sample / n_subsample).astype(int), self.max_n_shuffle)
         expected_single_feature_time = self.compute_expected_fi_time_single(X, self.model_predict_time, n_subsample, n_sample)
@@ -457,7 +299,6 @@
 
         # if we do not have enough time to evaluate feature importance for all features, do so only for some (first n_evaluated_features elements of features)
         n_evaluated_features = max([i for i in range(0, n_features+1) if i * expected_single_feature_time <= time_budget])
->>>>>>> f2665baf
         if n_evaluated_features == 0:
             prune_time = time.time() - time_start
             self.time_limit = self.time_limit - prune_time
@@ -465,20 +306,6 @@
             return features, unevaluated_fi_df_template(features), prune_time
         evaluated_features = features[:n_evaluated_features]
         unevaluated_features = features[n_evaluated_features:]
-<<<<<<< HEAD
-
-        # compute feature importance
-        logger.log(30, f"\tComputing feature importance for {n_evaluated_features}/{n_features} features with {n_shuffle} shuffles.")
-        fi_kwargs = {'X': X, 'y': y, 'num_shuffle_sets': n_shuffle, 'subsample_size': n_subsample, 'features': evaluated_features,
-                     'time_limit': time_budget - (time.time() - time_start), 'silent': True, 'random_state': self.rng.integers(0, 1e6)}
-        fi_kwargs.update({'is_oof': True} if self.is_bagged else {})
-        evaluated_df = model.compute_feature_importance(**fi_kwargs)
-        evaluated_df['n'] = evaluated_df['n'] // len(model.models) if self.is_bagged else evaluated_df['n']
-
-        # if we could not compute feature importance for all features and previous feature importance estimates exist, use them
-        importance_df = pd.concat([evaluated_df, unevaluated_fi_df_template(unevaluated_features)])
-        importance_df = merge_importance_dfs(df_old=prev_importance_df, df_new=importance_df, prev_estimates=prev_estimates | set(prioritized))
-=======
         time_budget_fi = time_budget - (time.time() - time_start)
         logger.log(30, f"\tComputing feature importance for {n_evaluated_features}/{n_features} features with {n_shuffle} shuffles.")
         fi_kwargs = {'X': X, 'y': y, 'num_shuffle_sets': n_shuffle, 'subsample_size': n_subsample, 'features': evaluated_features,
@@ -491,7 +318,6 @@
         # if we could not compute feature importance for all features and previous feature importance estimates exist, use them
         importance_df = pd.concat([evaluated_df, unevaluated_fi_df_template(unevaluated_features)])
         importance_df = merge_importance_dfs(prev_importance_df, importance_df, using_prev_fit_fi)
->>>>>>> f2665baf
 
         # if auto_threshold, threshold is the mean of noise column importance score
         if auto_threshold:
@@ -500,12 +326,8 @@
             prune_threshold = noise_rows['importance'].mean()
 
         # use importance_df to generate next candidate features
-<<<<<<< HEAD
-        candidate_features = self.prune_features_given_fi(importance_df, prune_threshold, prune_ratio, time_budget - (time.time() - time_start), weighted)
-=======
         time_budget_select = time_budget - (time.time() - time_start)
         candidate_features = self.compute_next_candidate_given_fi(importance_df, prune_threshold, prune_ratio, time_budget_select, weighted)
->>>>>>> f2665baf
 
         # if noise columns exist, they should never be removed
         if auto_threshold:
@@ -516,40 +338,9 @@
         self.time_limit = self.time_limit - feature_selection_time
         self._fi_time_elapsed = self._fi_time_elapsed + feature_selection_time
         return candidate_features, importance_df.sort_values(by='importance', axis=0), feature_selection_time
-<<<<<<< HEAD
-
-    def sort_features_by_priority(self, features: List[str], prioritized: List[str], prev_importance_df: pd.DataFrame,
-                                  prev_estimates: Set[str]) -> List[str]:
-        """
-        Return a list of features sorted by feature importance calculation priority in ascending order.
-        If prev_importance_df does not exist and not using auto_threshold, return the original list.
-        If prev_importance_df exists, features whose importance scores have not been calculated are
-        prioritized first followed by features with lowest previous importance scores estimates. If using
-        auto_threshold mode, noise columns are prioritized first since their scores are needed to determine
-        the pruning threshold.
-        """
-        is_first_run = prev_importance_df is None
-        auto_threshold = len(prioritized) > 0
-        if not is_first_run:
-            prev_deleted_features = [feature for feature in prev_importance_df.index if feature not in features]
-            prev_importance_df = prev_importance_df.drop(prev_deleted_features)
-            unevaluated_rows = prev_importance_df[prev_importance_df['importance'].isna()]
-            prev_evaluated_rows = prev_importance_df[~(prev_importance_df['importance'].isna()) &
-                                                      (prev_importance_df.index.isin(prev_estimates))].sort_values(by='importance')
-            evaluated_rows = prev_importance_df[~(prev_importance_df['importance'].isna()) &
-                                                ~(prev_importance_df.index.isin(prev_evaluated_rows.index))].sort_values(by='importance')
-            features = unevaluated_rows.index.tolist() + prev_evaluated_rows.index.tolist() + evaluated_rows.index.tolist()
-        if auto_threshold:
-            features = prioritized + [feature for feature in features if feature not in prioritized]
-        return features
-
-    def prune_features_given_fi(self, importance_df: pd.DataFrame, prune_threshold: float, prune_ratio: float, time_budget: float,
-                                weighted: bool = True) -> List[str]:
-=======
 
     def compute_next_candidate_given_fi(self, importance_df: pd.DataFrame, prune_threshold: float, prune_ratio: float, time_budget: float,
                                         weighted: bool = True) -> List[str]:
->>>>>>> f2665baf
         """
         Keep features whose importance scores are above threshold or have not yet had a chance to be calculated,
         as well as some features whose importance scores are below threshold if more than prune_ratio * num features
@@ -561,11 +352,7 @@
         n_remove = max(1, int(prune_ratio * len(importance_df)))
         above_threshold_rows = importance_df[(importance_df['importance'] > prune_threshold) | (importance_df['importance'].isna())]
         below_threshold_rows = importance_df[importance_df['importance'] <= prune_threshold].sort_values(by='importance', axis=0, ascending=True)
-<<<<<<< HEAD
-        logger.log(30, f"\tNumber of original features above prune threshold {round(prune_threshold, 4)}: {len(above_threshold_rows)}/{len(importance_df)}")
-=======
         logger.log(30, f"\tNumber of identified features below prune threshold {round(prune_threshold, 4)}: {len(below_threshold_rows)}/{len(importance_df)}")
->>>>>>> f2665baf
         if len(below_threshold_rows) <= n_remove:
             acceptance_candidates = above_threshold_rows.index.tolist()
             self.attempted_removals.add(tuple(below_threshold_rows.index))
@@ -580,15 +367,8 @@
             return acceptance_candidates
 
         sample_weights = [1/i for i in range(1, len(below_threshold_rows)+1)] if weighted else None
-<<<<<<< HEAD
-        samples, max_samples = 1, 100
-        while time_budget - (time.time() - time_start) > 0 and samples <= max_samples:
-            samples = samples + 1
-            random_state = self.rng.integers(low=0, high=1e6)
-=======
         while time_budget - (time.time() - time_start) > 0:
             random_state = self.rng.integers(low=0, high=1e5)
->>>>>>> f2665baf
             removal_candidate_rows = below_threshold_rows.sample(n=n_remove, random_state=random_state, replace=False, weights=sample_weights)
             removal_candidates = tuple(removal_candidate_rows.index)
             if removal_candidates not in self.attempted_removals:
@@ -597,9 +377,6 @@
                 return acceptance_candidates
         return importance_df.index.tolist()
 
-<<<<<<< HEAD
-    def fit_score_model(self, model: AbstractModel, X: pd.DataFrame, y: pd.Series, X_val: pd.DataFrame, y_val: pd.Series,
-=======
     def compute_expected_fi_time_single(self, X_fi: pd.DataFrame, model_predict_time: float, n_subsample: int, n_total_sample: int) -> float:
         """
         Return the expected time to compute permutation feature importance for a single feature on n_total_sample datapoints.
@@ -620,7 +397,6 @@
         return min(fi_time_single * min(len(X_fi.columns), 50), self.max_time_budget_fi)
 
     def fit_score_model(self, X: pd.DataFrame, y: pd.Series, X_val: pd.DataFrame, y_val: pd.Series,
->>>>>>> f2665baf
                         features: List[str], model_name: str, **kwargs) -> Tuple[AbstractModel, float, float]:
         """
         Fits and scores a model. Updates self.time_limit. Returns the fitted model, its score, and time elapsed.
@@ -633,10 +409,7 @@
         model.rename(model_name)
         if self.is_bagged:
             kwargs['use_child_oof'] = False
-<<<<<<< HEAD
-=======
             kwargs['save_bag_folds'] = True
->>>>>>> f2665baf
         if 'time_limit' in kwargs:
             kwargs['time_limit'] = self.time_limit
         model.fit(X=X, y=y, X_val=X_val, y_val=y_val, **kwargs)
@@ -656,14 +429,6 @@
         self._fit_time_elapsed = self._fit_time_elapsed + (fit_time + predict_time)
         return model, round(score, 4), round(fit_time + predict_time, 4)
 
-<<<<<<< HEAD
-    def consider_subsampling(self, X: pd.DataFrame, y: pd.Series, X_val: pd.DataFrame, y_val: pd.DataFrame, train_subsample_size: int,
-                             min_fi_samples: int, **kwargs) -> Tuple[pd.DataFrame, pd.Series, pd.DataFrame, pd.Series, bool, dict]:
-        """
-        If using a proxy model and dataset size is larger than train_sample_size, subsample data to make
-        model training faster. If the proxy model is bagged and we have a lot of data, use a non-bagged
-        version instead since it is ~10x faster to train. Update fit and predict time estimates accordingly.
-=======
     def get_extra_fn_args(self, **kwargs) -> dict:
         return {
             'weighted': kwargs.get('weighted', True),
@@ -677,19 +442,13 @@
         If using a proxy model and dataset size is larger than n_train_subsample, subsample data to make model training faster.
         If the proxy model is bagged and we have a lot of data, use a non-bagged version instead since it is ~10x faster to train.
         Update fit and predict time estimates accordingly.
->>>>>>> f2665baf
         """
         X_train, y_train = X, y
         if len(X) > n_train_subsample:
             subsampled = True
             X_train = X.sample(n_train_subsample, random_state=self.rng.integers(low=0, high=1e5))
             y_train = y.loc[X_train.index]
-<<<<<<< HEAD
-            replace_bag = kwargs.pop('replace_bag', True)
-            if replace_bag and self.is_bagged and len(X) >= train_subsample_size + min_fi_samples:
-=======
             if kwargs.pop('replace_bag', True) and self.is_bagged and len(X) >= n_train_subsample * 1.2:
->>>>>>> f2665baf
                 self.is_bagged = False
                 original_k_fold = kwargs['k_fold']
                 self.base_model = self.original_model.convert_to_template_child()
