import copy
from abc import ABCMeta, abstractmethod
from functools import partial

import sklearn.metrics
<<<<<<< HEAD
import scipy.stats
=======

>>>>>>> 21483d9b
from . import classification_metrics, softclass_metrics
from .util import sanitize_array
from ..constants import PROBLEM_TYPES, PROBLEM_TYPES_REGRESSION, PROBLEM_TYPES_CLASSIFICATION
from ..utils.miscs import warning_filter
from .classification_metrics import *


class Scorer(object, metaclass=ABCMeta):
    def __init__(self, name, score_func, optimum, sign, kwargs):
        self.name = name
        self._kwargs = kwargs
        self._score_func = score_func
        self._optimum = optimum
        self._sign = sign
        self.alias = set()

    def add_alias(self, alias):
        if alias == self.name:
            raise ValueError(f'The alias "{alias}" is the same as the original name "{self.name}". '
                             f'This is not allowed.')
        self.alias.add(alias)

    @property
    def reward_attr(self) -> str:
        """Get the reward attribute that matches the scorer.

        Returns
        -------
        reward_attr
        """
        if self._sign == 1:
            return self.name
        elif self._sign == -1:
            return f'- {self.name}'
        else:
            raise NotImplementedError('Only supports sign = -1 or 1.')

    @property
    def greater_is_better(self) -> bool:
        """Return whether the score is greater the better.

        We use the stored `sign` object to decide the property.

        Returns
        -------
        flag
            The "greater_is_better" flag.
        """
        return self._sign > 0

    @abstractmethod
    def __call__(self, y_true, y_pred, sample_weight=None):
        pass

    def __repr__(self):
        return self.name

    def sklearn_scorer(self):
        with warning_filter():
            ret = sklearn.metrics.scorer.make_scorer(score_func=self, greater_is_better=True, needs_proba=self.needs_proba, needs_threshold=self.needs_threshold)
        return ret

    @property
    @abstractmethod
    def needs_pred(self):
        raise NotImplementedError

    @property
    @abstractmethod
    def needs_proba(self) -> bool:
        raise NotImplementedError

    @property
    @abstractmethod
    def needs_threshold(self) -> bool:
        raise NotImplementedError


class _PredictScorer(Scorer):
    def __call__(self, y_true, y_pred, sample_weight=None):
        """Evaluate predicted target values for X relative to y_true.

        Parameters
        ----------
        y_true : array-like
            Gold standard target values for X.

        y_pred : array-like, [n_samples x n_classes]
            Model predictions

        sample_weight : array-like, optional (default=None)
            Sample weights.

        Returns
        -------
        score : float
            Score function applied to prediction of estimator on X.
        """

        if isinstance(y_true, list):
            y_true = np.array(y_true)
        if isinstance(y_pred, list):
            y_pred = np.array(y_pred)
        type_true = type_of_target(y_true)

        if len(y_pred.shape) == 1 or y_pred.shape[1] == 1 or type_true == 'continuous':
            pass  # must be regression, all other task types would return at least two probabilities
        elif type_true in ['binary', 'multiclass']:
            y_pred = np.argmax(y_pred, axis=1)
        elif type_true == 'multilabel-indicator':
            y_pred[y_pred > 0.5] = 1.0
            y_pred[y_pred <= 0.5] = 0.0
        else:
            raise ValueError(type_true)

        if sample_weight is not None:
            return self._sign * self._score_func(y_true, y_pred,
                                                 sample_weight=sample_weight,
                                                 **self._kwargs)
        else:
            return self._sign * self._score_func(y_true, y_pred,
                                                 **self._kwargs)

    @property
    def needs_pred(self):
        return True

    @property
    def needs_proba(self):
        return False

    @property
    def needs_threshold(self):
        return False


class _ProbaScorer(Scorer):
    def __call__(self, y_true, y_pred, sample_weight=None):
        """Evaluate predicted probabilities for X relative to y_true.
        Parameters
        ----------
        y_true : array-like
            Gold standard target values for X. These must be class labels,
            not probabilities.

        y_pred : array-like, [n_samples x n_classes]
            Model predictions

        sample_weight : array-like, optional (default=None)
            Sample weights.

        Returns
        -------
        score : float
            Score function applied to prediction of estimator on X.
        """
        if sample_weight is not None:
            return self._sign * self._score_func(y_true, y_pred,
                                                 sample_weight=sample_weight,
                                                 **self._kwargs)
        else:
            return self._sign * self._score_func(y_true, y_pred, **self._kwargs)

    @property
    def needs_pred(self):
        return False

    @property
    def needs_proba(self):
        return True

    @property
    def needs_threshold(self):
        return False


class _ThresholdScorer(Scorer):
    def __call__(self, y_true, y_pred, sample_weight=None):
        """Evaluate decision function output for X relative to y_true.

        Parameters
        ----------
        y_true : array-like
            Gold standard target values for X. These must be class labels,
            not probabilities.

        y_pred : array-like, [n_samples x n_classes]
            Model predictions

        sample_weight : array-like, optional (default=None)
            Sample weights.

        Returns
        -------
        score : float
            Score function applied to prediction of estimator on X.
        """
        if isinstance(y_true, list):
            y_true = np.array(y_true)
        if isinstance(y_pred, list):
            y_pred = np.array(y_pred)
        y_type = type_of_target(y_true)
        if y_type not in ("binary", "multilabel-indicator"):
            raise ValueError("{0} format is not supported".format(y_type))

        if y_type == "binary":
            pass
            # y_pred = y_pred[:, 1]
        elif isinstance(y_pred, list):
            y_pred = np.vstack([p[:, -1] for p in y_pred]).T

        if sample_weight is not None:
            return self._sign * self._score_func(y_true, y_pred,
                                                 sample_weight=sample_weight,
                                                 **self._kwargs)
        else:
            return self._sign * self._score_func(y_true, y_pred, **self._kwargs)

    @property
    def needs_pred(self):
        return False

    @property
    def needs_proba(self):
        return False

    @property
    def needs_threshold(self):
        return True


def scorer_expects_y_pred(scorer: Scorer):
    if isinstance(scorer, _ProbaScorer):
        return False
    elif isinstance(scorer, _ThresholdScorer):
        return False
    else:
        return True


def make_scorer(name, score_func, optimum=1, greater_is_better=True,
                needs_proba=False, needs_threshold=False, **kwargs) -> Scorer:
    """Make a scorer from a performance metric or loss function.

    Factory inspired by scikit-learn which wraps scikit-learn scoring functions
    to be used in auto-sklearn.

    Parameters
    ----------
    score_func : callable
        Score function (or loss function) with signature
        ``score_func(y, y_pred, **kwargs)``.

    optimum : int or float, default=1
        The best score achievable by the score function, i.e. maximum in case of
        scorer function and minimum in case of loss function.

    greater_is_better : boolean, default=True
        Whether score_func is a score function (default), meaning high is good,
        or a loss function, meaning low is good. In the latter case, the
        scorer object will sign-flip the outcome of the score_func.

    needs_proba : boolean, default=False
        Whether score_func requires predict_proba to get probability estimates
        out of a classifier.

    needs_threshold : boolean, default=False
        Whether score_func takes a continuous decision certainty.
        This only works for binary classification.

    **kwargs : additional arguments
        Additional parameters to be passed to score_func.

    Returns
    -------
    scorer
        Callable object that returns a scalar score; greater is better.
    """
    sign = 1 if greater_is_better else -1
    if needs_proba:
        cls = _ProbaScorer
    elif needs_threshold:
        cls = _ThresholdScorer
    else:
        cls = _PredictScorer
    return cls(name, score_func, optimum, sign, kwargs)


# Standard regression scores
r2 = make_scorer('r2',
                 sklearn.metrics.r2_score)
mean_squared_error = make_scorer('mean_squared_error',
                                 sklearn.metrics.mean_squared_error,
                                 optimum=0,
                                 greater_is_better=False)
mean_squared_error.add_alias('mse')

mean_absolute_error = make_scorer('mean_absolute_error',
                                  sklearn.metrics.mean_absolute_error,
                                  optimum=0,
                                  greater_is_better=False)
mean_absolute_error.add_alias('mae')

median_absolute_error = make_scorer('median_absolute_error',
                                    sklearn.metrics.median_absolute_error,
                                    optimum=0,
                                    greater_is_better=False)

spearmanr = make_scorer('spearmanr',
                        lambda predictions, ground_truth:
                        float(scipy.stats.spearmanr(ground_truth, predictions)[0]),
                        optimum=1.0,
                        greater_is_better=True)
pearsonr = make_scorer('pearsonr',
                       lambda predictions, ground_truth:
                       float(scipy.stats.pearsonr(ground_truth, predictions)[0]),
                       optimum=1.0,
                       greater_is_better=True)


def rmse_func(predictions, targets):
    return np.sqrt(((predictions - targets) ** 2).mean())


root_mean_squared_error = make_scorer('root_mean_squared_error',
                                      rmse_func,
                                      optimum=0,
                                      greater_is_better=False)
root_mean_squared_error.add_alias('rmse')

# Standard Classification Scores
accuracy = make_scorer('accuracy',
                       sklearn.metrics.accuracy_score)
accuracy.add_alias('acc')

balanced_accuracy = make_scorer('balanced_accuracy',
                                classification_metrics.balanced_accuracy)
f1 = make_scorer('f1',
                 sklearn.metrics.f1_score)
mcc = make_scorer('mcc', sklearn.metrics.matthews_corrcoef)


# Score functions that need decision values
roc_auc = make_scorer('roc_auc',
                      sklearn.metrics.roc_auc_score,
                      greater_is_better=True,
                      needs_threshold=True)

average_precision = make_scorer('average_precision',
                                sklearn.metrics.average_precision_score,
                                needs_threshold=True)
precision = make_scorer('precision',
                        sklearn.metrics.precision_score)
recall = make_scorer('recall',
                     sklearn.metrics.recall_score)


def customized_log_loss(y_true, y_pred):
    """

    Parameters
    ----------
    y_true : array-like or label indicator matrix
        Ground truth (correct) labels for n_samples samples.

    y_pred : array-like of float
        The predictions. shape = (n_samples, n_classes) or (n_samples,)

    Returns
    -------
    loss
        The negative log-likelihood
    """
    assert y_true.ndim == 1
    if y_pred.ndim == 1:
        # Binary classification problem
        probabilities = np.where(y_true, y_pred, 1 - y_pred)
    else:
        probabilities = np.take(y_pred, y_true, axis=-1)
    nll = - np.log(probabilities).mean()
    return nll


# Score function for probabilistic classification
log_loss = make_scorer('log_loss',
                       customized_log_loss,
                       optimum=0,
                       greater_is_better=False,
                       needs_proba=True)
log_loss.add_alias('nll')

pac_score = make_scorer('pac_score',
                        classification_metrics.pac_score,
                        greater_is_better=True,
                        needs_proba=True)

# Score for soft-classification (with soft, probabilistic labels):
soft_log_loss = make_scorer('soft_log_loss', softclass_metrics.soft_log_loss,
                            greater_is_better=False, needs_proba=True)

REGRESSION_METRICS = dict()
for scorer in [r2, mean_squared_error, root_mean_squared_error, mean_absolute_error,
                   median_absolute_error, spearmanr, pearsonr]:
    if scorer.name in REGRESSION_METRICS:
        raise ValueError(f'Duplicated score name found! scorer={scorer}, name={scorer.name}. '
                         f'Consider to register with a different name.')
    REGRESSION_METRICS[scorer.name] = scorer
    for alias in scorer.alias:
        if alias in REGRESSION_METRICS:
            raise ValueError(f'Duplicated alias found! scorer={scorer}, alias={alias}. '
                             f'Consider to use a different alias.')
        REGRESSION_METRICS[alias] = scorer

CLASSIFICATION_METRICS = dict()
for scorer in [accuracy, balanced_accuracy, mcc, roc_auc, average_precision, log_loss, pac_score]:
    CLASSIFICATION_METRICS[scorer.name] = scorer
    for alias in scorer.alias:
        CLASSIFICATION_METRICS[alias] = scorer


for name, metric in [('precision', sklearn.metrics.precision_score),
                     ('recall', sklearn.metrics.recall_score),
                     ('f1', sklearn.metrics.f1_score)]:
    globals()[name] = make_scorer(name, metric)
    CLASSIFICATION_METRICS[name] = globals()[name]
    for average in ['macro', 'micro', 'samples', 'weighted']:
        qualified_name = '{0}_{1}'.format(name, average)
        globals()[qualified_name] = make_scorer(qualified_name,
                                                partial(metric, pos_label=None, average=average))
        CLASSIFICATION_METRICS[qualified_name] = globals()[qualified_name]


def calculate_score(solution, prediction, task_type, metric,
                    all_scoring_functions=False):
    if task_type not in PROBLEM_TYPES:
        raise NotImplementedError(task_type)

    if all_scoring_functions:
        score = dict()
        if task_type in PROBLEM_TYPES_REGRESSION:
            # TODO put this into the regression metric itself
            cprediction = sanitize_array(prediction)
            metric_dict = copy.copy(REGRESSION_METRICS)
            metric_dict[metric.name] = metric
            for metric_ in REGRESSION_METRICS:
                func = REGRESSION_METRICS[metric_]
                score[func.name] = func(solution, cprediction)

        else:
            metric_dict = copy.copy(CLASSIFICATION_METRICS)
            metric_dict[metric.name] = metric
            for metric_ in metric_dict:
                func = CLASSIFICATION_METRICS[metric_]

                # TODO maybe annotate metrics to define which cases they can
                # handle?

                try:
                    score[func.name] = func(solution, prediction)
                except ValueError as e:
                    if e.args[0] == 'multiclass format is not supported':
                        continue
                    elif e.args[0] == "Samplewise metrics are not available "\
                            "outside of multilabel classification.":
                        continue
                    elif e.args[0] == "Target is multiclass but "\
                            "average='binary'. Please choose another average "\
                            "setting, one of [None, 'micro', 'macro', 'weighted'].":
                        continue
                    else:
                        raise e

    else:
        if task_type in PROBLEM_TYPES_REGRESSION:
            # TODO put this into the regression metric itself
            cprediction = sanitize_array(prediction)
            score = metric(solution, cprediction)
        else:
            score = metric(solution, prediction)

    return score


def get_metric(metric, problem_type=None, metric_type=None) -> Scorer:
    """Returns metric function by using its name if the metric is str.
    Performs basic check for metric compatibility with given problem type."""
    all_available_metric_names = list(CLASSIFICATION_METRICS.keys())\
                                 + list(REGRESSION_METRICS.keys()) + [soft_log_loss]
    if metric is not None and isinstance(metric, str):
        if metric in CLASSIFICATION_METRICS:
            if problem_type is not None and problem_type not in PROBLEM_TYPES_CLASSIFICATION:
                raise ValueError(f"{metric_type}={metric} can only be used for classification problems")
            return CLASSIFICATION_METRICS[metric]
        elif metric in REGRESSION_METRICS:
            if problem_type is not None and problem_type not in PROBLEM_TYPES_REGRESSION:
                raise ValueError(f"{metric_type}={metric} can only be used for regression problems")
            return REGRESSION_METRICS[metric]
        elif metric == 'soft_log_loss':
            return soft_log_loss
        else:
            raise ValueError(
                f"{metric} is an unknown metric, all available metrics are "
                f"'{all_available_metric_names}'. You can also refer to "
                f"autogluon.core.metrics to see how to define your own {metric_type} function"
            )
    else:
        return metric<|MERGE_RESOLUTION|>--- conflicted
+++ resolved
@@ -3,11 +3,7 @@
 from functools import partial
 
 import sklearn.metrics
-<<<<<<< HEAD
-import scipy.stats
-=======
-
->>>>>>> 21483d9b
+
 from . import classification_metrics, softclass_metrics
 from .util import sanitize_array
 from ..constants import PROBLEM_TYPES, PROBLEM_TYPES_REGRESSION, PROBLEM_TYPES_CLASSIFICATION
