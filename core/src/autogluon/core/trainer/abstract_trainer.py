--- conflicted
+++ resolved
@@ -1241,11 +1241,7 @@
                 model_name = model.name
                 reuse_first_fold = False
                 if isinstance(model, BaggedEnsembleModel):
-<<<<<<< HEAD
                     # Reuse if model is already _FULL and no X_val
-=======
-                    # reuse if model is already _FULL and no X_val
->>>>>>> 2f90efb0
                     if X_val is None:
                         reuse_first_fold = not model._bagged_mode
                 if not reuse_first_fold:
