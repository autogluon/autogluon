--- conflicted
+++ resolved
@@ -30,13 +30,8 @@
     "torch": ">=2.2,<2.7",  # Major version cap, sync with common/src/autogluon/common/utils/try_import.py
     "lightning": ">=2.2,<2.7",  # Major version cap
     "async_timeout": ">=4.0,<6",  # Major version cap
-<<<<<<< HEAD
-    "transformers[sentencepiece]": ">=4.38.0,<5",
+    "transformers[sentencepiece]": ">=4.38.0,<4.50", # there is a breaking change in 4.50 for model config saving
     "accelerate": ">=0.34.0,<2.0",
-=======
-    "transformers[sentencepiece]": ">=4.38.0,<4.50", # there is a breaking change in 4.50 for model config saving
-    "accelerate": ">=0.34.0,<1.0",
->>>>>>> a9c62dba
     "typing-extensions": ">=4.0,<5",
 }
 if LITE_MODE:
