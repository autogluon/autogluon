--- conflicted
+++ resolved
@@ -11,11 +11,7 @@
 
 AUTOGLUON_ROOT_PATH = os.path.abspath(os.path.join(os.path.dirname(os.path.abspath(__file__)), "..", "..", "..", ".."))
 
-<<<<<<< HEAD
-PYTHON_REQUIRES = '>=3.8, <3.12'
-=======
-PYTHON_REQUIRES = ">=3.8, <3.11"
->>>>>>> 9703f242
+PYTHON_REQUIRES = ">=3.8, <3.12"
 
 
 # Only put packages here that would otherwise appear multiple times across different module's setup.py files.
