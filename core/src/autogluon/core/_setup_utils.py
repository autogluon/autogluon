"""Setup utils for autogluon. Only used for installing the code via setup.py, do not import after installation."""

# Refer to https://github.com/scikit-learn/scikit-learn/blob/main/sklearn/_min_dependencies.py for original implementation

import os

AUTOGLUON = 'autogluon'
PACKAGE_NAME = os.getenv('AUTOGLUON_PACKAGE_NAME', AUTOGLUON)
# TODO: make it more explicit, maybe use another env variable
LITE_MODE = 'lite' in PACKAGE_NAME

AUTOGLUON_ROOT_PATH = os.path.abspath(
    os.path.join(os.path.dirname(os.path.abspath(__file__)), '..', '..', '..', '..')
)

<<<<<<< HEAD
PYTHON_REQUIRES = '>=3.7, <3.10' if not LITE_MODE else '>=3.7, <3.11'
=======
PYTHON_REQUIRES = '>=3.7, <3.11'

>>>>>>> 988a8998

# Only put packages here that would otherwise appear multiple times across different module's setup.py files.
DEPENDENT_PACKAGES = {
    # note: if python 3.7 is used, the open CVEs are present: CVE-2021-41496 | CVE-2021-34141; fixes are available in 1.22.x, but python 3.8 only
    'numpy': '>=1.21,<1.24',
    'pandas': '>1.4.0,<1.6',
    'scikit-learn': '>=1.0.0,<1.2',
    'scipy': '>=1.5.4,<1.10.0',
    'psutil': '>=5.7.3,<6',
    'networkx': '>=2.3,<3.0',
    'gluoncv': '>=0.10.5,<0.10.6',
    'tqdm': '>=4.38.0',
    'Pillow': '>=9.3.0,<=9.4.0',
    'timm': '>=0.5.4,<0.7.0',
}
if LITE_MODE:
    DEPENDENT_PACKAGES = {
        package: version for package, version in DEPENDENT_PACKAGES.items()
        if package not in ['psutil', 'gluoncv', 'Pillow', 'timm']
    }

DEPENDENT_PACKAGES = {package: package + version for package, version in DEPENDENT_PACKAGES.items()}
# TODO: Use DOCS_PACKAGES and TEST_PACKAGES
DOCS_PACKAGES = []
TEST_PACKAGES = [
    'flake8',
    'pytest',
]


def load_version_file():
    with open(os.path.join(AUTOGLUON_ROOT_PATH, 'VERSION')) as version_file:
        version = version_file.read().strip()
    return version


def get_dependency_version_ranges(packages: list) -> list:
    return [package if package not in DEPENDENT_PACKAGES else DEPENDENT_PACKAGES[package] for package in packages]


def update_version(version, use_file_if_exists=True, create_file=False):
    """
    To release a new stable version on PyPi, simply tag the release on github, and the Github CI will automatically publish
    a new stable version to PyPi using the configurations in .github/workflows/pypi_release.yml .
    You need to increase the version number after stable release, so that the nightly pypi can work properly.
    """
    try:
        if not os.getenv('RELEASE'):
            from datetime import date
            minor_version_file_path = os.path.join(AUTOGLUON_ROOT_PATH, 'VERSION.minor')
            if use_file_if_exists and os.path.isfile(minor_version_file_path):
                with open(minor_version_file_path) as f:
                    day = f.read().strip()
            else:
                today = date.today()
                day = today.strftime("b%Y%m%d")
            version += day
    except Exception:
        pass
    if create_file and not os.getenv('RELEASE'):
        with open(os.path.join(AUTOGLUON_ROOT_PATH, 'VERSION.minor'), 'w') as f:
            f.write(day)
    return version


def create_version_file(*, version, submodule):
    print('-- Building version ' + version)
    if submodule is not None:
        version_path = os.path.join(AUTOGLUON_ROOT_PATH, submodule, 'src', AUTOGLUON, submodule, 'version.py')
    else:
        version_path = os.path.join(AUTOGLUON_ROOT_PATH, AUTOGLUON, 'src', AUTOGLUON, 'version.py')
    with open(version_path, 'w') as f:
        f.write(f'"""This is the {AUTOGLUON} version file."""\n')
        f.write("__version__ = '{}'\n".format(version))
        f.write("__lite__ = {}\n".format(LITE_MODE))


def default_setup_args(*, version, submodule):
    from setuptools import find_packages
    long_description = open(os.path.join(AUTOGLUON_ROOT_PATH, 'README.md')).read()
    if submodule is None:
        name = PACKAGE_NAME
    else:
        name = f'{PACKAGE_NAME}.{submodule}'
    setup_args = dict(
        name=name,
        version=version,
        author='AutoGluon Community',
        url='https://github.com/autogluon/autogluon',
        description='AutoML for Image, Text, and Tabular Data',
        long_description=long_description,
        long_description_content_type='text/markdown',
        license='Apache-2.0',
        license_files=('../LICENSE', '../NOTICE'),

        # Package info
        packages=find_packages('src'),
        package_dir={'': 'src'},
        namespace_packages=[AUTOGLUON],
        zip_safe=True,
        include_package_data=True,
        python_requires=PYTHON_REQUIRES,
        package_data={AUTOGLUON: [
            'LICENSE',
        ]},
        classifiers=[
            "Development Status :: 4 - Beta",
            "Intended Audience :: Education",
            "Intended Audience :: Developers",
            "Intended Audience :: Science/Research",
            "Intended Audience :: Customer Service",
            "Intended Audience :: Financial and Insurance Industry",
            "Intended Audience :: Healthcare Industry",
            "Intended Audience :: Telecommunications Industry",
            "License :: OSI Approved :: Apache Software License",
            "Operating System :: MacOS",
            "Operating System :: Microsoft :: Windows",
            "Operating System :: POSIX",
            "Operating System :: Unix",
            'Programming Language :: Python :: 3',
            "Programming Language :: Python :: 3.7",
            "Programming Language :: Python :: 3.8",
            "Programming Language :: Python :: 3.9",
            "Topic :: Software Development",
            "Topic :: Scientific/Engineering :: Artificial Intelligence",
            "Topic :: Scientific/Engineering :: Information Analysis",
            "Topic :: Scientific/Engineering :: Image Recognition",
        ],
        project_urls={
            'Documentation': 'https://auto.gluon.ai',
            'Bug Reports': 'https://github.com/autogluon/autogluon/issues',
            'Source': 'https://github.com/autogluon/autogluon/',
            'Contribute!': 'https://github.com/autogluon/autogluon/blob/master/CONTRIBUTING.md',
        },
    )
    return setup_args<|MERGE_RESOLUTION|>--- conflicted
+++ resolved
@@ -13,12 +13,8 @@
     os.path.join(os.path.dirname(os.path.abspath(__file__)), '..', '..', '..', '..')
 )
 
-<<<<<<< HEAD
-PYTHON_REQUIRES = '>=3.7, <3.10' if not LITE_MODE else '>=3.7, <3.11'
-=======
 PYTHON_REQUIRES = '>=3.7, <3.11'
 
->>>>>>> 988a8998
 
 # Only put packages here that would otherwise appear multiple times across different module's setup.py files.
 DEPENDENT_PACKAGES = {
