"""Setup utils for autogluon. Only used for installing the code via setup.py, do not import after installation."""

# Refer to https://github.com/scikit-learn/scikit-learn/blob/main/sklearn/_min_dependencies.py for original implementation

import os
from wheel.bdist_wheel import bdist_wheel

AUTOGLUON = 'autogluon'
PACKAGE_NAME = os.getenv('AUTOGLUON_PACKAGE_NAME', AUTOGLUON)
# TODO: make it more explicit, maybe use another env variable
LITE_MODE = 'lite' in PACKAGE_NAME

AUTOGLUON_ROOT_PATH = os.path.abspath(
    os.path.join(os.path.dirname(os.path.abspath(__file__)), '..', '..', '..', '..')
)

PYTHON_REQUIRES = '>=3.7, <3.10' if not LITE_MODE else '>=3.7, <3.11'

# Only put packages here that would otherwise appear multiple times across different module's setup.py files.
DEPENDENT_PACKAGES = {
    # note: if python 3.7 is used, the open CVEs are present: CVE-2021-41496 | CVE-2021-34141; fixes are available in 1.22.x, but python 3.8 only
    'numpy': '>=1.21,<1.23',
    'pandas': '>=1.2.5,!=1.4.0,<1.5',
    'scikit-learn': '>=1.0.0,<1.1',
    'scipy': '>=1.5.4,<1.8.0',
    'psutil': '>=5.7.3,<6',
    'gluoncv': '>=0.10.5,<0.10.6',
    'tqdm': '>=4.38.0',
    'Pillow': '>=9.0.1,<9.1.0',
<<<<<<< HEAD
    'timm': '>=0.5.4,<0.6.0',
} if not LITE_MODE else {
    'numpy': '>=1.21,<1.23',
    'pandas': '>=1.2.5,!=1.4.0,<=1.5.0',
    'scikit-learn': '>=1.0.0,<=1.1.1',
    'scipy': '>=1.5.4,<=1.9.1',
    'tqdm': '>=4.38.0',
=======
    'timm': '>=0.5.4,<0.7.0',
>>>>>>> b0ccd059
}
DEPENDENT_PACKAGES = {package: package + version for package, version in DEPENDENT_PACKAGES.items()}
# TODO: Use DOCS_PACKAGES and TEST_PACKAGES
DOCS_PACKAGES = []
TEST_PACKAGES = [
    'flake8',
    'pytest',
]


def load_version_file():
    with open(os.path.join(AUTOGLUON_ROOT_PATH, 'VERSION')) as version_file:
        version = version_file.read().strip()
    return version


def get_dependency_version_ranges(packages: list) -> list:
    return [package if package not in DEPENDENT_PACKAGES else DEPENDENT_PACKAGES[package] for package in packages]


def update_version(version, use_file_if_exists=True, create_file=False):
    """
    To release a new stable version on PyPi, simply tag the release on github, and the Github CI will automatically publish
    a new stable version to PyPi using the configurations in .github/workflows/pypi_release.yml .
    You need to increase the version number after stable release, so that the nightly pypi can work properly.
    """
    try:
        if not os.getenv('RELEASE'):
            from datetime import date
            minor_version_file_path = os.path.join(AUTOGLUON_ROOT_PATH, 'VERSION.minor')
            if use_file_if_exists and os.path.isfile(minor_version_file_path):
                with open(minor_version_file_path) as f:
                    day = f.read().strip()
            else:
                today = date.today()
                day = today.strftime("b%Y%m%d")
            version += day
    except Exception:
        pass
    if create_file and not os.getenv('RELEASE'):
        with open(os.path.join(AUTOGLUON_ROOT_PATH, 'VERSION.minor'), 'w') as f:
            f.write(day)
    return version


def create_version_file(*, version, submodule):
    print('-- Building version ' + version)
    if submodule is not None:
        version_path = os.path.join(AUTOGLUON_ROOT_PATH, submodule, 'src', AUTOGLUON, submodule, 'version.py')
    else:
        version_path = os.path.join(AUTOGLUON_ROOT_PATH, AUTOGLUON, 'src', AUTOGLUON, 'version.py')
    with open(version_path, 'w') as f:
        f.write(f'"""This is the {AUTOGLUON} version file."""\n')
        f.write("__version__ = '{}'\n".format(version))
        f.write("__lite__ = '{}'\n".format(LITE_MODE))


def default_setup_args(*, version, submodule):
    from setuptools import find_packages
    long_description = open(os.path.join(AUTOGLUON_ROOT_PATH, 'README.md')).read()
    if submodule is None:
        name = PACKAGE_NAME
    else:
        name = f'{PACKAGE_NAME}.{submodule}'
    setup_args = dict(
        name=name,
        version=version,
        author='AutoGluon Community',
        url='https://github.com/awslabs/autogluon',
        description='AutoML for Image, Text, and Tabular Data',
        long_description=long_description,
        long_description_content_type='text/markdown',
        license='Apache-2.0',
        license_files=('../LICENSE', '../NOTICE'),

        # Package info
        packages=find_packages('src'),
        package_dir={'': 'src'},
        namespace_packages=[AUTOGLUON],
        zip_safe=True,
        include_package_data=True,
        python_requires=PYTHON_REQUIRES,
        package_data={AUTOGLUON: [
            'LICENSE',
        ]},
        classifiers=[
            "Development Status :: 4 - Beta",
            "Intended Audience :: Education",
            "Intended Audience :: Developers",
            "Intended Audience :: Science/Research",
            "Intended Audience :: Customer Service",
            "Intended Audience :: Financial and Insurance Industry",
            "Intended Audience :: Healthcare Industry",
            "Intended Audience :: Telecommunications Industry",
            "License :: OSI Approved :: Apache Software License",
            "Operating System :: MacOS",
            "Operating System :: Microsoft :: Windows",
            "Operating System :: POSIX",
            "Operating System :: Unix",
            'Programming Language :: Python :: 3',
            "Programming Language :: Python :: 3.7",
            "Programming Language :: Python :: 3.8",
            "Programming Language :: Python :: 3.9",
            "Topic :: Software Development",
            "Topic :: Scientific/Engineering :: Artificial Intelligence",
            "Topic :: Scientific/Engineering :: Information Analysis",
            "Topic :: Scientific/Engineering :: Image Recognition",
        ],
        project_urls={
            'Documentation': 'https://auto.gluon.ai',
            'Bug Reports': 'https://github.com/awslabs/autogluon/issues',
            'Source': 'https://github.com/awslabs/autogluon/',
            'Contribute!': 'https://github.com/awslabs/autogluon/blob/master/CONTRIBUTING.md',
        },
    )
    return setup_args<|MERGE_RESOLUTION|>--- conflicted
+++ resolved
@@ -27,17 +27,13 @@
     'gluoncv': '>=0.10.5,<0.10.6',
     'tqdm': '>=4.38.0',
     'Pillow': '>=9.0.1,<9.1.0',
-<<<<<<< HEAD
-    'timm': '>=0.5.4,<0.6.0',
+    'timm': '>=0.5.4,<0.7.0',
 } if not LITE_MODE else {
     'numpy': '>=1.21,<1.23',
     'pandas': '>=1.2.5,!=1.4.0,<=1.5.0',
     'scikit-learn': '>=1.0.0,<=1.1.1',
     'scipy': '>=1.5.4,<=1.9.1',
     'tqdm': '>=4.38.0',
-=======
-    'timm': '>=0.5.4,<0.7.0',
->>>>>>> b0ccd059
 }
 DEPENDENT_PACKAGES = {package: package + version for package, version in DEPENDENT_PACKAGES.items()}
 # TODO: Use DOCS_PACKAGES and TEST_PACKAGES
