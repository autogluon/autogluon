from __future__ import annotations

import copy
import inspect
import logging
import math
import os
import platform
import time
from collections import Counter
from statistics import mean
from typing import Dict, List, Type, Union

import numpy as np
import pandas as pd

from autogluon.common.utils.distribute_utils import DistributedContext
from autogluon.common.utils.log_utils import DuplicateFilter
from autogluon.common.utils.try_import import try_import_ray

from ...constants import MULTICLASS, QUANTILE, REFIT_FULL_SUFFIX, REGRESSION, SOFTCLASS
from ...hpo.exceptions import EmptySearchSpace
from ...pseudolabeling.pseudolabeling import assert_pseudo_column_match
from ...utils.exceptions import TimeLimitExceeded
from ...utils.loaders import load_pkl
from ...utils.savers import save_pkl
from ...utils.utils import CVSplitter, _compute_fi_with_stddev
from ..abstract.abstract_model import AbstractModel
from ..abstract.model_trial import model_trial, skip_hpo
from .fold_fitting_strategy import (
    FoldFittingStrategy,
    ParallelDistributedFoldFittingStrategy,
    ParallelFoldFittingStrategy,
    ParallelLocalFoldFittingStrategy,
    SequentialLocalFoldFittingStrategy,
)

logger = logging.getLogger(__name__)
dup_filter = DuplicateFilter()
logger.addFilter(dup_filter)


# TODO: Add metadata object with info like score on each model, train time on each model, etc.
class BaggedEnsembleModel(AbstractModel):
    """
    Bagged ensemble meta-model which fits a given model multiple times across different splits of the training data.

    For certain child models such as KNN, this may only train a single model and instead rely on the child model to generate out-of-fold predictions.

    Parameters
    ----------
    model_base : Union[AbstractModel, Type[AbstractModel]]
        The base model to repeatedly fit during bagging.
        If a AbstractModel class, then also provide model_base_kwargs which will be used to initialize the model via model_base(**model_base_kwargs).
    model_base_kwargs : Dict[str, any], default = None
        kwargs used to initialize model_base if model_base is a class.
    random_state : int, default = 0
        Random state used to split the data into cross-validation folds during fit.
    **kwargs
        Refer to AbstractModel documentation
    """

    _oof_filename = "oof.pkl"

    def __init__(self, model_base: Union[AbstractModel, Type[AbstractModel]], model_base_kwargs: Dict[str, any] = None, random_state: int = 0, **kwargs):
        if inspect.isclass(model_base):
            if model_base_kwargs is None:
                model_base_kwargs = dict()
            self.model_base: AbstractModel = model_base(**model_base_kwargs)
        elif model_base_kwargs is not None:
            raise AssertionError(
                f"model_base_kwargs must be None if model_base was passed as an object! " f"(model_base: {model_base}, model_base_kwargs: {model_base_kwargs})"
            )
        else:
            self.model_base: AbstractModel = model_base
        self._child_type = type(self.model_base)
        self.models = []
        self._oof_pred_proba = None
        self._oof_pred_model_repeats = None
        self._n_repeats = 0  # Number of n_repeats with at least 1 model fit, if kfold=5 and 8 models have been fit, _n_repeats is 2
        self._n_repeats_finished = 0  # Number of n_repeats finished, if kfold=5 and 8 models have been fit, _n_repeats_finished is 1
        self._k_fold_end = 0  # Number of models fit in current n_repeat (0 if completed), if kfold=5 and 8 models have been fit, _k_fold_end is 3
        self._k = None  # k models per n_repeat, equivalent to kfold value
        self._k_per_n_repeat = []  # k-fold used for each n_repeat. == [5, 10, 3] if first kfold was 5, second was 10, and third was 3
        self._random_state = random_state
        self.low_memory = True
        self._bagged_mode = None
        # _child_oof currently is only set to True for KNN models, that are capable of LOO prediction generation to avoid needing bagging.
        # TODO: Consider moving `_child_oof` logic to a separate class / refactor OOF logic.
        # FIXME: Avoid unnecessary refit during refit_full on `_child_oof=True` models, just reuse the original model.
        self._child_oof = False  # Whether the OOF preds were taken from a single child model (Assumes child can produce OOF preds without bagging).
        self._cv_splitters = []  # Keeps track of the CV splitter used for each bagged repeat.
        self._params_aux_child = None  # aux params of child model

        self._predict_n_size_lst = None  # A list of the predict row count for each child, useful to calculate the expected inference throughput of the bag.

        super().__init__(problem_type=self.model_base.problem_type, eval_metric=self.model_base.eval_metric, **kwargs)

    def _set_default_params(self):
        default_params = {
            # 'use_child_oof': False,  # [Advanced] Whether to defer to child model for OOF preds and only train a single child.
            "save_bag_folds": True,
            # 'refit_folds': False,  # [Advanced, Experimental] Whether to refit bags immediately to a refit_full model in a single .fit call.
            # 'num_folds' None,  # Number of bagged folds per set. If specified, overrides .fit `k_fold` value.
            # 'max_sets': None,  # Maximum bagged repeats to allow, if specified, will set `self.can_fit()` to `self._n_repeats_finished < max_repeats`
        }
        for param, val in default_params.items():
            self._set_default_param_value(param, val)
        super()._set_default_params()

    def _get_default_auxiliary_params(self) -> dict:
        default_auxiliary_params = super()._get_default_auxiliary_params()
        extra_auxiliary_params = dict(
            drop_unique=False,  # TODO: Get the value from child instead
        )
        default_auxiliary_params.update(extra_auxiliary_params)
        return default_auxiliary_params

    def is_valid(self):
        return self.is_fit() and (self._n_repeats == self._n_repeats_finished)

    def can_infer(self):
        return self.is_fit() and self.params.get("save_bag_folds", True)

    def is_stratified(self):
        if self.problem_type in [REGRESSION, QUANTILE, SOFTCLASS]:
            return False
        else:
            return True

    def is_fit(self) -> bool:
        return self.n_children != 0

    def can_fit(self) -> bool:
        if not self.is_fit():
            return True
        if not self._bagged_mode:
            return False
        # If max_sets is specified and the model has already fit >=max_sets, return False
        return self._get_model_params().get("max_sets", None) is None or self._get_model_params().get("max_sets") > self._n_repeats_finished

    @property
    def n_children(self) -> int:
        """Returns the count of fitted children"""
        return len(self.models)

    def is_valid_oof(self):
        return self.is_fit() and (self._child_oof or self._bagged_mode)

    def predict_proba_oof(self, **kwargs) -> np.array:
        # TODO: Require is_valid == True (add option param to ignore is_valid)
        return self._predict_proba_oof(self._oof_pred_proba, self._oof_pred_model_repeats)

    @staticmethod
    def _predict_proba_oof(oof_pred_proba, oof_pred_model_repeats, return_type=np.float32) -> np.array:
        oof_pred_model_repeats_without_0 = np.where(oof_pred_model_repeats == 0, 1, oof_pred_model_repeats)
        if oof_pred_proba.ndim == 2:
            oof_pred_model_repeats_without_0 = oof_pred_model_repeats_without_0[:, None]
        return (oof_pred_proba / oof_pred_model_repeats_without_0).astype(return_type)

    def _init_misc(self, **kwargs):
        child = self._get_model_base().convert_to_template()
        child.initialize(**kwargs)
        self.eval_metric = child.eval_metric
        self.stopping_metric = child.stopping_metric
        self.quantile_levels = child.quantile_levels
        self.normalize_pred_probas = child.normalize_pred_probas
        self._params_aux_child = child.params_aux

    def preprocess(self, X, preprocess_nonadaptive=True, model=None, **kwargs):
        if preprocess_nonadaptive:
            if model is None:
                if not self.models:
                    return X
                model = self.models[0]
            model = self.load_child(model)
            return model.preprocess(X, preprocess_stateful=False)
        else:
            return X

    def _get_cv_splitter(self, n_splits, n_repeats, groups=None):
        return CVSplitter(n_splits=n_splits, n_repeats=n_repeats, groups=groups, stratified=self.is_stratified(), random_state=self._random_state)

    def _fit(
        self,
        X,
        y,
        X_val=None,
        y_val=None,
        X_pseudo=None,
        y_pseudo=None,
        k_fold=None,
        k_fold_start=0,
        k_fold_end=None,
        n_repeats=1,
        n_repeat_start=0,
        groups=None,
        _skip_oof=False,
        **kwargs,
    ):
        use_child_oof = self.params.get("use_child_oof", False)
        if use_child_oof and groups is not None:
            logger.log(20, f"\tForcing `use_child_oof=False` because `groups` is specified")
            use_child_oof = False
        if use_child_oof:
            if self.is_fit():
                # TODO: We may want to throw an exception instead and avoid calling fit more than once
                return self
            k_fold = 1
            k_fold_end = None
            groups = None
        else:
            k_fold, k_fold_end = self._update_k_fold(k_fold=k_fold, k_fold_end=k_fold_end)
        if k_fold is None and groups is None:
            k_fold = 5
        if k_fold is not None and k_fold < 1:
            k_fold = 1
        if k_fold is None or k_fold > 1:
            k_fold = self._get_cv_splitter(n_splits=k_fold, n_repeats=n_repeats, groups=groups).n_splits
        max_sets = self._get_model_params().get("max_sets", None)
        if max_sets is not None:
            if n_repeats > max_sets:
                n_repeats = max_sets
        self._validate_bag_kwargs(
            k_fold=k_fold,
            k_fold_start=k_fold_start,
            k_fold_end=k_fold_end,
            n_repeats=n_repeats,
            n_repeat_start=n_repeat_start,
            groups=groups,
        )
        if k_fold_end is None:
            k_fold_end = k_fold

        model_base = self._get_model_base()
        model_base.rename(name="")
        kwargs["feature_metadata"] = self.feature_metadata
        kwargs["num_classes"] = self.num_classes  # TODO: maybe don't pass num_classes to children

        if self.model_base is not None:
            self.save_model_base(self.model_base)
            self.model_base = None

        if self._oof_pred_proba is None and self.is_fit():
            self._load_oof()

        can_refit_full = self._get_tags_child().get("can_refit_full", False)

        if (not can_refit_full or k_fold == 1) and not self.params.get("save_bag_folds", True):
            # TODO: This is a hack to avoid a very challenging situation:
            #  in high_quality preset we don't save fold models, but for models that don't support refit_full,
            #  they must copy the first fold model instead of fitting again.
            #  Therefore we must override save_bag_folds for these unsupported models so that the refit versions have a fold model to copy.
            #  This could be implemented better by only keeping the first fold model artifact and avoid saving the other fold model artifacts (lower disk usage)
            #  However, this is complex to code accounting for the fitting strategies and would be prone to difficult to diagnose bugs.
            self.params["save_bag_folds"] = True
            if k_fold != 1:
                # Only log in the situation where functionality is currently suboptimal
                logger.log(20, "\tForcing `save_bag_folds=True` because child model does not support `refit_full`.")

        save_bag_folds = self.params.get("save_bag_folds", True)
        if k_fold == 1:
            self._fit_single(
                X=X,
                y=y,
                X_pseudo=X_pseudo,
                y_pseudo=y_pseudo,
                model_base=model_base,
                use_child_oof=use_child_oof,
                skip_oof=_skip_oof,
                **kwargs,
            )
            return self
        else:
            refit_folds = self.params.get("refit_folds", False)
            if refit_folds:
                if n_repeat_start != 0 or k_fold_start != 0:
                    raise AssertionError(f"n_repeat_start and k_fold_start must be 0 with refit_folds=True, values: ({n_repeat_start}, {k_fold_start})")
                if k_fold_end != k_fold:
                    raise AssertionError(f"k_fold_end and k_fold must be equal with refit_folds=True, values: ({k_fold_end}, {k_fold})")
                save_bag_folds = False
                if kwargs.get("time_limit", None) is not None:
                    fold_start = n_repeat_start * k_fold + k_fold_start
                    fold_end = (n_repeats - 1) * k_fold + k_fold_end
                    folds_to_fit = fold_end - fold_start
                    # Reserve time for final refit model
                    kwargs["time_limit"] = kwargs["time_limit"] * folds_to_fit / (folds_to_fit + 1.2)
            self._fit_folds(
                X=X,
                y=y,
                model_base=model_base,
                X_pseudo=X_pseudo,
                y_pseudo=y_pseudo,
                k_fold=k_fold,
                k_fold_start=k_fold_start,
                k_fold_end=k_fold_end,
                n_repeats=n_repeats,
                n_repeat_start=n_repeat_start,
                save_folds=save_bag_folds,
                groups=groups,
                **kwargs,
            )
            # FIXME: Cleanup self
            # FIXME: Support `can_refit_full=False` models
            if refit_folds:
                refit_template = self.convert_to_refit_full_template(name_suffix=None)
                refit_template.params["use_child_oof"] = False
                kwargs["time_limit"] = None
                # _skip_oof=True to avoid inferring on training data needlessly.
                refit_template.fit(X=X, y=y, k_fold=1, _skip_oof=True, **kwargs)
                refit_template._oof_pred_proba = self._oof_pred_proba
                refit_template._oof_pred_model_repeats = self._oof_pred_model_repeats
                refit_template._child_oof = True
                refit_template.fit_time += self.fit_time + self.predict_time
                refit_template.predict_time = self.predict_time
                return refit_template
            else:
                return self

    def _update_k_fold(self, k_fold, k_fold_end=None, verbose=True):
        """Update k_fold and k_fold_end in case num_folds was specified"""
        k_fold_override = self.params.get("num_folds", None)
        if k_fold_override is not None:
            if k_fold is not None:
                if k_fold != k_fold_override and verbose:
                    logger.log(20, f"\tSetting folds to {k_fold_override}. Ignoring `k_fold={k_fold}` because `num_folds={k_fold_override}` overrides.")
                if k_fold_end is not None and k_fold_end == k_fold:
                    k_fold_end = k_fold_override
            k_fold = k_fold_override
        return k_fold, k_fold_end

    def _get_child_aux_val(self, key: str, default=None):
        assert self.is_initialized(), "Model must be initialized before calling self._get_child_aux_val!"
        return self._params_aux_child.get(key, default)

    def _validate_bag_kwargs(self, *, k_fold, k_fold_start, k_fold_end, n_repeats, n_repeat_start, groups):
        if groups is not None:
            if self._n_repeats_finished != 0:
                raise AssertionError("Bagged models cannot call fit with `groups` specified when a full k-fold set has already been fit.")
            if n_repeats > 1:
                raise AssertionError("Cannot perform repeated bagging with `groups` specified.")
            return

        if k_fold_end is None:
            k_fold_end = k_fold
        if k_fold is None:
            raise ValueError("k_fold cannot be None.")
        if k_fold < 1:
            raise ValueError(f"k_fold must be equal or greater than 1, value: ({k_fold})")
        if n_repeat_start != self._n_repeats_finished:
            raise ValueError(f"n_repeat_start must equal self._n_repeats_finished, values: ({n_repeat_start}, {self._n_repeats_finished})")
        if n_repeats <= n_repeat_start:
            raise ValueError(f"n_repeats must be greater than n_repeat_start, values: ({n_repeats}, {n_repeat_start})")
        if k_fold_start != self._k_fold_end:
            raise ValueError(f"k_fold_start must equal previous k_fold_end, values: ({k_fold_start}, {self._k_fold_end})")
        if k_fold_start >= k_fold_end:
            # TODO: Remove this limitation if n_repeats > 1
            raise ValueError(f"k_fold_end must be greater than k_fold_start, values: ({k_fold_end}, {k_fold_start})")
        if (n_repeats - n_repeat_start) > 1 and k_fold_end != k_fold:
            # TODO: Remove this limitation
            raise ValueError(f"k_fold_end must equal k_fold when (n_repeats - n_repeat_start) > 1, values: ({k_fold_end}, {k_fold})")
        if self._k is not None and self._k != k_fold:
            raise ValueError(f"k_fold must equal previously fit k_fold value for the current n_repeat, values: (({k_fold}, {self._k})")

    def predict_proba_children(
        self,
        X: pd.DataFrame,
        children_idx: List[int] = None,
        normalize=None,
        preprocess_nonadaptive: bool = True,
        **kwargs,
    ) -> List[np.ndarray]:
        """
        Returns the prediction probabilities for each child model

        Parameters
        ----------
        X : pd.DataFrame
            The input data to predict on
        children_idx : List[int], default = None
            The list of child indices to get results from, based on position in `self.models`.
            The returned list will be in the order specified in `children_idx`.
            If None, will predict with all children in `self.models` order.
        normalize: bool, default = None
            Whether to normalize the output.
            If None, uses the model default.
        preprocess_nonadaptive : bool, default = True
            [Advanced] If False, assumes `X` has already been preprocessed in the non-adaptive stage and skips this preprocessing.
        **kwargs :
            Data preprocessing kwargs

        Returns
        -------
        List of prediction probabilities for each child model.
        """
        if children_idx is None:
            children_idx = list(range(self.n_children))
        children = [self.models[index] for index in children_idx]
        model = self.load_child(children[0])
        if preprocess_nonadaptive:
            X = self.preprocess(X, model=model, **kwargs)
        pred_proba_children = []
        pred_proba_children.append(model.predict_proba(X=X, preprocess_nonadaptive=False, normalize=normalize))
        for model in children[1:]:
            model = self.load_child(model)
            pred_proba_children.append(model.predict_proba(X=X, preprocess_nonadaptive=False, normalize=normalize))
        return pred_proba_children

    def predict_children(
        self,
        X: pd.DataFrame,
        children_idx: List[int] = None,
        normalize=None,
        preprocess_nonadaptive: bool = True,
        **kwargs,
    ) -> List[np.ndarray]:
        """
        Returns the predictions for each child model

        Parameters
        ----------
        X : pd.DataFrame
            The input data to predict on
        children_idx : List[int], default = None
            The list of child indices to get results from, based on position in `self.models`.
            The returned list will be in the order specified in `children_idx`.
            If None, will predict with all children in `self.models` order.
        normalize: bool, default = None
            Whether to normalize the output.
            If None, uses the model default.
        preprocess_nonadaptive : bool, default = True
            [Advanced] If False, assumes `X` has already been preprocessed in the non-adaptive stage and skips this preprocessing.
        **kwargs :
            Data preprocessing kwargs

        Returns
        -------
        List of predictions for each child model.
        """
        if children_idx is None:
            children_idx = list(range(self.n_children))
        children = [self.models[index] for index in children_idx]
        model = self.load_child(children[0])
        if preprocess_nonadaptive:
            X = self.preprocess(X, model=model, **kwargs)
        pred_children = []
        pred_children.append(model.predict(X=X, preprocess_nonadaptive=False, normalize=normalize))
        for model in children[1:]:
            model = self.load_child(model)
            pred_children.append(model.predict(X=X, preprocess_nonadaptive=False, normalize=normalize))
        return pred_children

    def _predict_proba_internal(self, X, *, normalize: bool | None = None, **kwargs):
        model = self.load_child(self.models[0])
        X = self.preprocess(X, model=model, **kwargs)
        y_pred_proba = model.predict_proba(X=X, preprocess_nonadaptive=False, normalize=normalize)
        for model in self.models[1:]:
            model = self.load_child(model)
            y_pred_proba += model.predict_proba(X=X, preprocess_nonadaptive=False, normalize=normalize)
        y_pred_proba = y_pred_proba / self.n_children
        return y_pred_proba

<<<<<<< HEAD
        return pred_proba

    def parallel_remote_predict_proba(self, X, normalize=False, **kwargs):
        # FIXME: This will cause non-deterministic numerical behavior due to random order of
        #  adding models to proba can be fixed but not that important for now.

        import ray
        X_ref = ray.put(self.preprocess(X, model=self.load_child(self.models[0]), **kwargs))
        self_ref = ray.put(self)

        remote_func = ray.remote(
            num_cpus=self._params_aux_child.get("num_cpus", 1),
            num_gpus=self._params_aux_child.get("num_gpus", 0),
            max_calls=self.n_children, max_retries=0, retry_exceptions=False)(
            _func_remote_pred_proba
        )
        unfinished = []
        for model in self.models:
            result_ref = remote_func.remote(
                _self=self_ref,
                model_name=model,
                X=X_ref,
                normalize=normalize,
            )
            unfinished.append(result_ref)

        pred_proba = None
        while unfinished:
            finished, unfinished = ray.wait(unfinished, num_returns=1)
            if pred_proba is None:
                pred_proba = ray.get(finished[0]).copy()
            else:
                pred_proba += ray.get(finished[0])

        pred_proba = pred_proba / self.n_children

        ray.internal.free(object_refs=[self_ref, X_ref])
        del self_ref, X_ref

        if self.params_aux.get("temperature_scalar", None) is not None:
            pred_proba = self._apply_temperature_scaling(pred_proba)
        elif self.conformalize is not None:
            pred_proba = self._apply_conformalization(pred_proba)

        return pred_proba

    def _predict_proba(self, X, normalize=False, **kwargs):
=======
    def _predict_proba(self, X, normalize=False, **kwargs) -> np.ndarray:
>>>>>>> ea7b4fba
        return self.predict_proba(X=X, normalize=normalize, **kwargs)

    def score_with_oof(self, y, sample_weight=None):
        self._load_oof()
        valid_indices = self._oof_pred_model_repeats > 0
        y = y[valid_indices]
        y_pred_proba = self.predict_proba_oof()[valid_indices]
        if sample_weight is not None:
            sample_weight = sample_weight[valid_indices]
        return self.score_with_y_pred_proba(y=y, y_pred_proba=y_pred_proba, sample_weight=sample_weight)

    def _fit_single(self, X, y, model_base, use_child_oof, time_limit=None, skip_oof=False, X_pseudo=None, y_pseudo=None, **kwargs):
        if self.is_fit():
            raise AssertionError("Model is already fit.")
        if self._n_repeats != 0:
            raise ValueError(f"n_repeats must equal 0 when fitting a single model with k_fold == 1, value: {self._n_repeats}")
        model_base.name = f"{model_base.name}S1F1"
        model_base.set_contexts(path_context=os.path.join(self.path, model_base.name))
        time_start_fit = time.time()

        is_pseudo = X_pseudo is not None and y_pseudo is not None
        # FIXME: This can lead to poor performance. Probably not bugged, but rather all pseudolabels can come from the same class...
        #  Consider pseudolabelling to respect the original distribution
        if is_pseudo:
            # FIXME: Consider use_child_oof with pseudo labels! Need to keep track of indices
            logger.log(15, f"{len(X_pseudo)} extra rows of pseudolabeled data added to training set for {self.name}")
            assert_pseudo_column_match(X=X, X_pseudo=X_pseudo)
            X_fit = pd.concat([X, X_pseudo], axis=0, ignore_index=True)
            y_fit = pd.concat([y, y_pseudo], axis=0, ignore_index=True)
        else:
            X_fit = X
            y_fit = y
        model_base.fit(X=X_fit, y=y_fit, time_limit=time_limit, **kwargs)
        model_base.fit_time = time.time() - time_start_fit
        model_base.predict_time = None
        if not skip_oof:
            X_len = len(X)
            # Check if pred_proba is going to take too long
            if time_limit is not None and X_len >= 10000:
                max_allowed_time = time_limit * 1.3  # allow some buffer
                time_left = max(
                    max_allowed_time - model_base.fit_time,
                    time_limit * 0.1,  # At least 10% of time_limit
                    10,  # At least 10 seconds
                )
                # Sample at most 500 rows to estimate prediction time of all rows
                # TODO: Consider moving this into end of abstract model fit for all models.
                #  Currently this only fixes problem when in bagged mode, if not bagging, then inference could still be problematic
                n_sample = min(500, round(X_len * 0.1))
                frac = n_sample / X_len
                X_sample = X.sample(n=n_sample)
                time_start_predict = time.time()
                model_base.predict_proba(X_sample)
                time_predict_frac = time.time() - time_start_predict
                time_predict_estimate = time_predict_frac / frac
                logger.log(15, f"\t{round(time_predict_estimate, 2)}s\t= Estimated out-of-fold prediction time...")
                if time_predict_estimate > time_left:
                    logger.warning(
                        f"\tNot enough time to generate out-of-fold predictions for model. Estimated time required was {round(time_predict_estimate, 2)}s compared to {round(time_left, 2)}s of available time."
                    )
                    raise TimeLimitExceeded

            if use_child_oof:
                logger.log(
                    15, "\t`use_child_oof` was specified for this model. It will function similarly to a bagged model, but will only fit one child model."
                )
                time_start_predict = time.time()
                if model_base._get_tags().get("valid_oof", False):
                    # For models with the ability to produce their own OOF, such as RandomForest OOB and KNN-LOO,
                    # we get their OOF predictions on the full data, then limit to the original training data.
                    self._oof_pred_proba = model_base.predict_proba_oof(X=X_fit, y=y_fit)[: len(X)]
                else:
                    logger.warning(
                        "\tWARNING: `use_child_oof` was specified but child model does not have a dedicated `predict_proba_oof` method. This model may have heavily overfit validation scores."
                    )
                    self._oof_pred_proba = model_base.predict_proba(X=X)
                self._child_oof = True
                model_base.predict_time = time.time() - time_start_predict
                model_base.val_score = model_base.score_with_y_pred_proba(y=y, y_pred_proba=self._oof_pred_proba)
            else:
                can_get_oof_from_train = self._get_tags().get("can_get_oof_from_train", False)
                if not can_get_oof_from_train:
                    # TODO: Consider raising an exception in v1.0 release, we don't want this happening when not intended.
                    logger.log(
                        30,
                        f"\tWARNING: Setting `self._oof_pred_proba` by predicting on train directly! "
                        f"This is probably a bug and should be investigated...\n"
                        f'\tIf this is intended, set the model tag "can_get_oof_from_train" to True '
                        f"in `{self.__class__.__name__}._more_tags` to avoid this warning.",
                    )
                self._oof_pred_proba = model_base.predict_proba(X=X)  # TODO: Cheater value, will be overfit to valid set
            self._oof_pred_model_repeats = np.ones(shape=len(X), dtype=np.uint8)
        model_base.record_predict_info(X=X)
        model_base.reduce_memory_size(remove_fit=True, remove_info=False, requires_save=True)
        if not self.params.get("save_bag_folds", True):
            model_base.model = None
        if self.low_memory:
            self.save_child(model_base)
        self.add_child(model=model_base, add_child_times=True)
        self._set_n_repeat_single()

    def _set_n_repeat_single(self):
        """Sets variables that track `n_repeats` to values that represent having only 1 child in the bag."""
        self._n_repeats = 1
        self._n_repeats_finished = 1
        self._k_per_n_repeat = [1]
        self._bagged_mode = False

    def _get_default_fold_fitting_strategy(self):
        try:
            try_import_ray()
            fold_fitting_strategy = "parallel_distributed" if DistributedContext.is_distributed_mode() else "parallel_local"
        except Exception as e:
            warning_msg = f"Will use sequential fold fitting strategy because import of ray failed. Reason: {str(e)}"
            dup_filter.attach_filter_targets(warning_msg)
            logger.warning(warning_msg)
            fold_fitting_strategy = "sequential_local"
        assert fold_fitting_strategy in ["parallel_distributed", "parallel_local", "sequential_local"]
        return fold_fitting_strategy

    def _get_fold_fitting_strategy(self, model_base, num_gpus):
        fold_fitting_strategy = self.params.get("fold_fitting_strategy", "auto")
        if num_gpus is not None and not isinstance(num_gpus, str):
            # Use a specialized fitting strategy for CPU or GPU models if specified.
            if num_gpus > 0:
                fold_fitting_strategy = self.params.get("fold_fitting_strategy_gpu", fold_fitting_strategy)
            else:
                fold_fitting_strategy = self.params.get("fold_fitting_strategy_cpu", fold_fitting_strategy)
        if fold_fitting_strategy == "auto":
            fold_fitting_strategy = self._get_default_fold_fitting_strategy()
        disable_parallel_fitting = self.params.get("_disable_parallel_fitting", False)
        if fold_fitting_strategy in ["parallel_local", "parallel_distributed"]:
            if fold_fitting_strategy == "parallel_local":
                fold_fitting_strategy = ParallelLocalFoldFittingStrategy
            else:
                fold_fitting_strategy = ParallelDistributedFoldFittingStrategy
            if disable_parallel_fitting:
                fold_fitting_strategy = SequentialLocalFoldFittingStrategy
                logger.log(20, f"\t{model_base.__class__.__name__} does not support parallel folding yet. Will use sequential folding instead")
        elif fold_fitting_strategy == "sequential_local":
            fold_fitting_strategy = SequentialLocalFoldFittingStrategy
        else:
            raise ValueError(
                f"{fold_fitting_strategy} is not a valid option for fold_fitting_strategy" "Valid options are: parallel_local and sequential_local"
            )
        return fold_fitting_strategy

    def _fit_folds(
        self,
        X,
        y,
        model_base,
        X_pseudo=None,
        y_pseudo=None,
        k_fold=None,
        k_fold_start=0,
        k_fold_end=None,
        n_repeats=1,
        n_repeat_start=0,
        time_limit=None,
        sample_weight=None,
        save_folds=True,
        groups=None,
        num_cpus=None,
        num_gpus=None,
        **kwargs,
    ):
        fold_fitting_strategy_cls = self._get_fold_fitting_strategy(model_base=model_base, num_gpus=num_gpus)
        # TODO: Preprocess data here instead of repeatedly
        # FIXME: Raise exception if multiclass/binary and a single val fold contains all instances of a class. (Can happen if custom groups is specified)
        time_start = time.time()
        if k_fold_start != 0:
            cv_splitter = self._cv_splitters[n_repeat_start]
        else:
            cv_splitter = self._get_cv_splitter(n_splits=k_fold, n_repeats=n_repeats, groups=groups)
        if k_fold != cv_splitter.n_splits:
            k_fold = cv_splitter.n_splits
        if k_fold_end is None:
            k_fold_end = k_fold
        if cv_splitter.n_repeats < n_repeats:
            # If current cv_splitter doesn't have enough n_repeats for all folds, then create a new one.
            cv_splitter = self._get_cv_splitter(n_splits=k_fold, n_repeats=n_repeats, groups=groups)

        fold_fit_args_list, n_repeats_started, n_repeats_finished = self._generate_fold_configs(
            X=X,
            y=y,
            cv_splitter=cv_splitter,
            k_fold_start=k_fold_start,
            k_fold_end=k_fold_end,
            n_repeat_start=n_repeat_start,
            n_repeat_end=n_repeats,
        )

        fold_fit_args_list = [dict(fold_ctx=fold_ctx) for fold_ctx in fold_fit_args_list]

        oof_pred_proba, oof_pred_model_repeats = self._construct_empty_oof(X=X, y=y)
        models = []

        num_folds = len(fold_fit_args_list)
        num_folds_parallel = self.params.get("num_folds_parallel", "auto")
        if num_folds_parallel == "auto":
            num_folds_parallel = num_folds
        fold_fitting_strategy_args = dict(
            model_base=model_base,
            model_base_kwargs=kwargs,
            bagged_ensemble_model=self,
            X=X,
            y=y,
            X_pseudo=X_pseudo,
            y_pseudo=y_pseudo,
            sample_weight=sample_weight,
            time_limit=time_limit,
            time_start=time_start,
            models=models,
            oof_pred_proba=oof_pred_proba,
            oof_pred_model_repeats=oof_pred_model_repeats,
            save_folds=save_folds,
            num_cpus=num_cpus,
            num_gpus=num_gpus,
        )
        # noinspection PyCallingNonCallable
        if issubclass(fold_fitting_strategy_cls, ParallelFoldFittingStrategy):
            fold_fitting_strategy_args["num_jobs"] = num_folds
            fold_fitting_strategy_args["num_folds_parallel"] = num_folds_parallel
        if (fold_fitting_strategy_cls == ParallelDistributedFoldFittingStrategy) and (not DistributedContext.is_shared_network_file_system()):
            fold_fitting_strategy_args["model_sync_path"] = DistributedContext.get_model_sync_path()
        fold_fitting_strategy: FoldFittingStrategy = fold_fitting_strategy_cls(**fold_fitting_strategy_args)

        if isinstance(fold_fitting_strategy, ParallelFoldFittingStrategy):
            num_parallel_jobs = fold_fitting_strategy.num_parallel_jobs
            num_cpus_per = fold_fitting_strategy.resources_model["num_cpus"]
            num_gpus_per = fold_fitting_strategy.resources_model["num_gpus"]
            mem_est_proportion_per_fold = fold_fitting_strategy.mem_est_proportion_per_fold()
            extra_log = (
                f" ({num_parallel_jobs} workers, " f"per: cpus={num_cpus_per}, gpus={num_gpus_per}, " f"memory={(100*mem_est_proportion_per_fold):.2f}%)"
            )
        else:
            extra_log = ""

        logger.log(
            20,
            f"\tFitting {len(fold_fit_args_list)} child models "
            f'({fold_fit_args_list[0]["fold_ctx"]["model_name_suffix"]} - {fold_fit_args_list[-1]["fold_ctx"]["model_name_suffix"]}) | '
            f"Fitting with {fold_fitting_strategy.__class__.__name__}"
            f"{extra_log}",
        )

        # noinspection PyCallingNonCallable
        for fold_fit_args in fold_fit_args_list:
            fold_fitting_strategy.schedule_fold_model_fit(**fold_fit_args)
        fold_fitting_strategy.after_all_folds_scheduled()

        for model in models:
            # No need to add child times or save child here as this already occurred in the fold_fitting_strategy
            self.add_child(model=model, add_child_times=False)
        self._bagged_mode = True

        if self._oof_pred_proba is None:
            self._oof_pred_proba = oof_pred_proba
            self._oof_pred_model_repeats = oof_pred_model_repeats
        else:
            self._oof_pred_proba += oof_pred_proba
            self._oof_pred_model_repeats += oof_pred_model_repeats

        self._cv_splitters += [cv_splitter for _ in range(n_repeats_started)]
        self._k_per_n_repeat += [k_fold for _ in range(n_repeats_finished)]
        self._n_repeats = n_repeats
        if k_fold == k_fold_end:
            self._k = None
            self._k_fold_end = 0
            self._n_repeats_finished = self._n_repeats
        else:
            self._k = k_fold
            self._k_fold_end = k_fold_end
            self._n_repeats_finished = self._n_repeats - 1

    @staticmethod
    def _generate_fold_configs(*, X, y, cv_splitter, k_fold_start, k_fold_end, n_repeat_start, n_repeat_end) -> (list, int, int):
        """
        Generates fold configs given a cv_splitter, k_fold start-end and n_repeat start-end.
        Fold configs are used by inheritors of FoldFittingStrategy when fitting fold models.

        Returns a list of fold configs, the number of started repeats, and the number of finished repeats.
        """
        k_fold = cv_splitter.n_splits
        kfolds = cv_splitter.split(X=X, y=y)

        fold_start = n_repeat_start * k_fold + k_fold_start
        fold_end = (n_repeat_end - 1) * k_fold + k_fold_end
        folds_to_fit = fold_end - fold_start

        fold_fit_args_list = []
        n_repeats_started = 0
        n_repeats_finished = 0
        for repeat in range(n_repeat_start, n_repeat_end):  # For each repeat
            is_first_set = repeat == n_repeat_start
            is_last_set = repeat == (n_repeat_end - 1)
            if (not is_first_set) or (k_fold_start == 0):
                n_repeats_started += 1

            fold_in_set_start = k_fold_start if repeat == n_repeat_start else 0
            fold_in_set_end = k_fold_end if is_last_set else k_fold

            for fold_in_set in range(fold_in_set_start, fold_in_set_end):  # For each fold
                fold = fold_in_set + (repeat * k_fold)
                fold_ctx = dict(
                    model_name_suffix=f"S{repeat + 1}F{fold_in_set + 1}",  # S5F3 = 3rd fold of the 5th repeat set
                    fold=kfolds[fold],
                    is_last_fold=fold == (fold_end - 1),
                    folds_to_fit=folds_to_fit,
                    folds_finished=fold - fold_start,
                    folds_left=fold_end - fold,
                )

                fold_fit_args_list.append(fold_ctx)
            if fold_in_set_end == k_fold:
                n_repeats_finished += 1

        assert len(fold_fit_args_list) == folds_to_fit, "fold_fit_args_list is not the expected length!"

        return fold_fit_args_list, n_repeats_started, n_repeats_finished

    # TODO: Augment to generate OOF after shuffling each column in X (Batching), this is the fastest way.
    # TODO: Reduce logging clutter during OOF importance calculation (Currently logs separately for each child)
    # Generates OOF predictions from pre-trained bagged models, assuming X and y are in the same row order as used in .fit(X, y)
    def compute_feature_importance(
        self,
        X: pd.DataFrame,
        y: pd.Series,
        features: List[str] = None,
        silent: bool = False,
        time_limit: float = None,
        is_oof: bool = False,
        from_children: bool = False,
        **kwargs,
    ) -> pd.DataFrame:
        """

        Parameters
        ----------
        X: pd.DataFrame
            The data to use for calculating feature importance.
        y: pd.Series
            The ground truth to use for calculating feature importance.
        features: List[str], default = None,
            The list of features to compute feature importances for.
            If None, all features are computed.
        silent: bool, default = False
            If True, silences logs.
        time_limit: float, default = None
            If specified, will early stop shuffle set repeats when time limit would be exceeded.
            If is_oof or from_children is True, the individual child models are processed one by one and early stopped if time limit would be exceeded.
        is_oof: bool, default = False
            If True, calculates feature importance for each child model on the out-of-fold indices, treating X as the original training data.
        from_children: bool, default = False
            If True, calculates feature importance for each child model without averaging child predictions.
            If False, calculates feature importance for the bagged ensemble via averaging of the child predictions.
        kwargs

        Returns
        -------
        A pandas DataFrame of feature importances.
        """
        if features is None:
            # FIXME: use FULL features (children can have different features)
            features = self.load_child(model=self.models[0]).features
        if not is_oof and not from_children:
            return super().compute_feature_importance(X, y, features=features, time_limit=time_limit, silent=silent, **kwargs)
        fi_fold_list = []
        model_index = 0
        if time_limit is not None:
            time_limit_per_child = time_limit / self.n_children
        else:
            time_limit_per_child = None
        if not silent:
            logging_message = f"Computing feature importance via permutation shuffling for {len(features)} features using out-of-fold (OOF) data aggregated across {self.n_children} child models..."
            if time_limit is not None:
                logging_message = f"{logging_message} Time limit: {time_limit}s..."
            logger.log(20, logging_message)

        time_start = time.time()
        early_stop = False
        children_completed = 0
        log_final_suffix = ""
        for n_repeat, k in enumerate(self._k_per_n_repeat):
            if is_oof:
                if self._child_oof or not self._bagged_mode:
                    raise AssertionError(
                        "Model trained with no validation data cannot get feature importance on training data, please specify new test data to compute feature importances (model=%s)"
                        % self.name
                    )
                kfolds = self._cv_splitters[n_repeat].split(X=X, y=y)
                cur_kfolds = kfolds[n_repeat * k : (n_repeat + 1) * k]
            else:
                cur_kfolds = [(None, list(range(len(X))))] * k
            for i, fold in enumerate(cur_kfolds):
                _, test_index = fold
                model = self.load_child(self.models[model_index + i])
                fi_fold = model.compute_feature_importance(
                    X=X.iloc[test_index, :],
                    y=y.iloc[test_index],
                    features=features,
                    time_limit=time_limit_per_child,
                    silent=silent,
                    log_prefix="\t",
                    importance_as_list=True,
                    **kwargs,
                )
                fi_fold_list.append(fi_fold)

                children_completed += 1
                if time_limit is not None and children_completed != self.n_children:
                    time_now = time.time()
                    time_left = time_limit - (time_now - time_start)
                    time_child_average = (time_now - time_start) / children_completed
                    if time_left < (time_child_average * 1.1):
                        log_final_suffix = f" (Early stopping due to lack of time...)"
                        early_stop = True
                        break
            if early_stop:
                break
            model_index += k
        # TODO: DON'T THROW AWAY SAMPLES! USE LARGER N
        fi_list_dict = dict()
        for val in fi_fold_list:
            val = val["importance"].to_dict()  # TODO: Don't throw away stddev information of children
            for key in val:
                if key not in fi_list_dict:
                    fi_list_dict[key] = []
                fi_list_dict[key] += val[key]
        fi_df = _compute_fi_with_stddev(fi_list_dict)

        if not silent:
            logger.log(
                20,
                f"\t{round(time.time() - time_start, 2)}s\t= Actual runtime (Completed {children_completed} of {self.n_children} children){log_final_suffix}",
            )

        return fi_df

    def get_features(self):
        assert self.is_fit(), "The model must be fit before calling the get_features method."
        return self.load_child(self.models[0]).get_features()

    def load_child(self, model: Union[AbstractModel, str], verbose=False) -> AbstractModel:
        if isinstance(model, str):
            child_path = self.create_contexts(os.path.join(self.path, model))
            return self._child_type.load(path=child_path, verbose=verbose)
        else:
            return model

    def add_child(self, model: Union[AbstractModel, str], add_child_times=False):
        """
        Add a new fit child model to `self.models`

        Parameters
        ----------
        model : Union[AbstractModel, str]
            The child model to add. If str, it is the name of the model.
        add_child_times : bool, default = False
            Whether to add child metadata on times to the bag times.
            This includes fit_time, predict_time, and predict_1_time.
        """
        if self.models is None:
            self.models = []
        if isinstance(model, str):
            model_name = model
            model = None
        else:
            model_name = model.name
        if self.low_memory:
            self.models.append(model_name)
        else:
            if model is None:
                model = self.load_child(model=model_name, verbose=False)
            self.models.append(model)
        if add_child_times:
            if model is None:
                model = self.load_child(model=model_name, verbose=False)
            self._add_child_times_to_bag(model=model)

    def save_child(self, model: Union[AbstractModel, str], path=None, verbose=False):
        """Save child model to disk."""
        if path is None:
            path = self.path
        child = self.load_child(model)
        child.set_contexts(os.path.join(path, child.name))
        child.save(verbose=verbose)

    def can_compile(self, compiler_configs=None):
        """Check if child models can compile"""
        if not self.is_fit():
            return False
        return self.load_child(self.models[0]).can_compile(compiler_configs=compiler_configs)

    def compile(self, compiler_configs=None):
        """Compile all child models"""
        assert self.is_fit(), "The model must be fit before calling the compile method."
        for child in self.models:
            child = self.load_child(child)
            child.compile(compiler_configs=compiler_configs)
            self.save_child(child)

    def get_compiler_name(self) -> str:
        assert self.is_fit(), "The model must be fit before calling the get_compiler_name method."
        return self.load_child(self.models[0]).get_compiler_name()

    # TODO: Multiply epochs/n_iterations by some value (such as 1.1) to account for having more training data than bagged models
    def convert_to_refit_full_template(self, name_suffix=REFIT_FULL_SUFFIX) -> AbstractModel:
        """
        After calling this function, returned model should be able to be fit without X_val, y_val using the iterations trained by the original model.

        Parameters
        ----------
        name_suffix : str, default = '_FULL'
            If name_suffix is not None, will append name_suffix to self.name when creating the template model's name.
            Be careful of setting to None or empty string, as this will lead to the template overwriting self on disk when saved.

        Returns
        -------
        model_full_template : AbstractModel
            Unfit model capable of being fit without X_val, y_val. Hyperparameters are based on post-fit self hyperparameters.
        """
        init_args = self.get_params()
        init_args["hyperparameters"]["save_bag_folds"] = True  # refit full models must save folds
        init_args["model_base"] = self.convert_to_refit_full_template_child()
        if name_suffix:
            init_args["name"] = init_args["name"] + name_suffix
        model_full_template = self.__class__(**init_args)
        return model_full_template

    def convert_to_refit_full_template_child(self) -> AbstractModel:
        refit_params_trained = self._get_compressed_params_trained()
        refit_params = copy.deepcopy(self._get_model_base().get_params())
        refit_params["hyperparameters"].update(refit_params_trained)
        refit_child_template = self._child_type(**refit_params)

        return refit_child_template

    def convert_to_refit_full_via_copy(self) -> AbstractModel:
        """
        Creates a new refit_full variant of the model, but instead of training it simply copies `self` while keeping only the first fold model.
        This method is for compatibility with models that have not implemented refit_full support as a fallback.
        """
        if not self.params.get("save_bag_folds", True):
            raise AssertionError("Cannot perform copy-based refit_full when save_bag_folds is False!")
        __models = self.models
        self.models = []
        model_full = copy.deepcopy(self)
        self.models = __models
        child_0 = self.load_child(self.models[0])
        model_full.fit_time = None
        model_full.predict_time = None
        model_full.predict_1_time = None
        model_full.val_score = None
        model_full.rename(model_full.name + REFIT_FULL_SUFFIX)
        if model_full.low_memory:
            model_full.save_child(child_0)
        model_full.add_child(model=child_0, add_child_times=True)
        model_full._set_n_repeat_single()
        return model_full

    def get_params(self):
        init_args = dict(
            model_base=self._get_model_base(),
            random_state=self._random_state,
        )
        init_args.update(super().get_params())
        init_args.pop("eval_metric")
        init_args.pop("problem_type")
        return init_args

    def convert_to_template_child(self):
        return self._get_model_base().convert_to_template()

    def _get_compressed_params(self, model_params_list=None) -> dict:
        if model_params_list is None:
            model_params_list = [self.load_child(child).get_trained_params() for child in self.models]

        if len(model_params_list) == 0:
            return dict()
        model_params_compressed = dict()
        for param in model_params_list[0].keys():
            model_param_vals = [model_params[param] for model_params in model_params_list]
            if all(isinstance(val, bool) for val in model_param_vals):
                counter = Counter(model_param_vals)
                compressed_val = counter.most_common(1)[0][0]
            elif all(isinstance(val, int) for val in model_param_vals):
                compressed_val = round(mean(model_param_vals))
            elif all(isinstance(val, float) for val in model_param_vals):
                compressed_val = mean(model_param_vals)
            else:
                try:
                    counter = Counter(model_param_vals)
                    compressed_val = counter.most_common(1)[0][0]
                except TypeError:
                    compressed_val = model_param_vals[0]
            model_params_compressed[param] = compressed_val
        return model_params_compressed

    def _get_compressed_params_trained(self):
        model_params_list = [self.load_child(child).params_trained for child in self.models]
        return self._get_compressed_params(model_params_list=model_params_list)

    def _get_model_base(self):
        if self.model_base is None:
            return self.load_model_base()
        else:
            return self.model_base

    def _add_child_times_to_bag(self, model):
        self._add_parallel_child_times(fit_time=model.fit_time, predict_time=model.predict_time, predict_1_time=model.predict_1_time)
        assert model.predict_n_size is not None
        self._add_predict_n_size(predict_n_size_lst=[model.predict_n_size])

    def _add_parallel_child_times(self, fit_time: float, predict_time: float, predict_1_time: float):
        if self.fit_time is None:
            self.fit_time = fit_time
        else:
            self.fit_time += fit_time

        if self.predict_time is None:
            self.predict_time = predict_time
        else:
            self.predict_time += predict_time

        if self.predict_1_time is None:
            self.predict_1_time = predict_1_time
        else:
            self.predict_1_time += predict_1_time

    def _add_predict_n_size(self, predict_n_size_lst: List[float]):
        if self._predict_n_size_lst is None:
            self._predict_n_size_lst = []
        self._predict_n_size_lst += predict_n_size_lst

    @property
    def predict_n_size(self) -> float | None:
        if self._predict_n_size is not None:
            return self._predict_n_size
        if not self._predict_n_size_lst:
            return None
        return np.ceil(np.mean(self._predict_n_size_lst))

    @classmethod
    def load(cls, path: str, reset_paths=True, low_memory=True, load_oof=False, verbose=True):
        model = super().load(path=path, reset_paths=reset_paths, verbose=verbose)
        if not low_memory:
            model.persist_child_models(reset_paths=reset_paths)
        if load_oof:
            model._load_oof()
        return model

    @classmethod
    def load_oof(cls, path, verbose=True):
        try:
            oof = load_pkl.load(path=os.path.join(path, "utils", cls._oof_filename), verbose=verbose)
            oof_pred_proba = oof["_oof_pred_proba"]
            oof_pred_model_repeats = oof["_oof_pred_model_repeats"]
        except FileNotFoundError:
            model = cls.load(path=path, reset_paths=True, verbose=verbose)
            model._load_oof()
            oof_pred_proba = model._oof_pred_proba
            oof_pred_model_repeats = model._oof_pred_model_repeats
        return cls._predict_proba_oof(oof_pred_proba=oof_pred_proba, oof_pred_model_repeats=oof_pred_model_repeats)

    def _load_oof(self):
        if self._oof_pred_proba is not None:
            pass
        else:
            oof = load_pkl.load(path=os.path.join(self.path, "utils", self._oof_filename))
            self._oof_pred_proba = oof["_oof_pred_proba"]
            self._oof_pred_model_repeats = oof["_oof_pred_model_repeats"]

    def persist_child_models(self, reset_paths=True):
        for i, model_name in enumerate(self.models):
            if isinstance(model_name, str):
                child_path = self.create_contexts(os.path.join(self.path, model_name))
                child_model = self._child_type.load(path=child_path, reset_paths=reset_paths, verbose=True)
                self.models[i] = child_model

    def unpersist_child_models(self):
        self.models = self._get_child_model_names(models=self.models)

    def _get_child_model_names(self, models: list) -> list:
        model_names = []
        for i, model in enumerate(models):
            if isinstance(model, str):
                model_names.append(model)
            else:
                model_names.append(model.name)
        return model_names

    def load_model_base(self):
        return load_pkl.load(path=os.path.join(self.path, "utils", "model_template.pkl"))

    def save_model_base(self, model_base):
        save_pkl.save(path=os.path.join(self.path, "utils", "model_template.pkl"), object=model_base)

    def save(self, path=None, verbose=True, save_oof=True, save_children=False) -> str:
        if path is None:
            path = self.path

        if save_children:
            for child in self.models:
                self.save_child(model=child, path=path, verbose=False)

        if save_oof and self._oof_pred_proba is not None:
            save_pkl.save(
                path=os.path.join(path, "utils", self._oof_filename),
                object={
                    "_oof_pred_proba": self._oof_pred_proba,
                    "_oof_pred_model_repeats": self._oof_pred_model_repeats,
                },
            )
            self._oof_pred_proba = None
            self._oof_pred_model_repeats = None

        _models = self.models
        if self.low_memory:
            self.models = self._get_child_model_names(self.models)
        path = super().save(path=path, verbose=verbose)
        self.models = _models
        return path

    # If `remove_fit_stack=True`, variables will be removed that are required to fit more folds and to fit new stacker models which use this model as a base model.
    #  This includes OOF variables.
    def reduce_memory_size(self, remove_fit_stack=False, remove_fit=True, remove_info=False, requires_save=True, reduce_children=False, **kwargs):
        super().reduce_memory_size(remove_fit=remove_fit, remove_info=remove_info, requires_save=requires_save, **kwargs)
        if remove_fit_stack:
            try:
                os.remove(os.path.join(self.path, "utils", self._oof_filename))
            except FileNotFoundError:
                pass
            if requires_save:
                self._oof_pred_proba = None
                self._oof_pred_model_repeats = None
            try:
                os.remove(os.path.join(self.path, "utils", "model_template.pkl"))
            except FileNotFoundError:
                pass
            if requires_save:
                self.model_base = None
            try:
                os.rmdir(os.path.join(self.path, "utils"))
            except OSError:
                pass
        if reduce_children:
            for model in self.models:
                model = self.load_child(model)
                model.reduce_memory_size(remove_fit=remove_fit, remove_info=remove_info, requires_save=requires_save, **kwargs)
                if requires_save and self.low_memory:
                    self.save_child(model=model)

    def _model_names(self):
        model_names = []
        for model in self.models:
            if isinstance(model, str):
                model_names.append(model)
            else:
                model_names.append(model.name)
        return model_names

    def get_info(self):
        info = super().get_info()
        children_info = self._get_child_info()
        child_memory_sizes = [child["memory_size"] for child in children_info.values()]
        sum_memory_size_child = sum(child_memory_sizes)
        if child_memory_sizes:
            max_memory_size_child = max(child_memory_sizes)
        else:
            max_memory_size_child = 0
        if self.low_memory:
            max_memory_size = info["memory_size"] + sum_memory_size_child
            min_memory_size = info["memory_size"] + max_memory_size_child
        else:
            max_memory_size = info["memory_size"]
            min_memory_size = info["memory_size"] - sum_memory_size_child + max_memory_size_child

        # Necessary if save_space is used as save_space deletes model_base.
        if self.n_children > 0:
            child_model = self.load_child(self.models[0])
        else:
            child_model = self._get_model_base()
        child_hyperparameters = child_model.params
        child_ag_args_fit = child_model.params_aux

        bagged_info = dict(
            child_model_type=self._child_type.__name__,
            num_child_models=self.n_children,
            child_model_names=self._model_names(),
            _n_repeats=self._n_repeats,
            # _n_repeats_finished=self._n_repeats_finished,  # commented out because these are too technical
            # _k_fold_end=self._k_fold_end,
            # _k=self._k,
            _k_per_n_repeat=self._k_per_n_repeat,
            _random_state=self._random_state,
            low_memory=self.low_memory,  # If True, then model will attempt to use at most min_memory_size memory by having at most one child in memory. If False, model will use max_memory_size memory.
            bagged_mode=self._bagged_mode,
            max_memory_size=max_memory_size,  # Memory used when all children are loaded into memory at once.
            min_memory_size=min_memory_size,  # Memory used when only the largest child is loaded into memory.
            child_hyperparameters=child_hyperparameters,
            child_hyperparameters_fit=self._get_compressed_params_trained(),
            child_ag_args_fit=child_ag_args_fit,
        )
        info["bagged_info"] = bagged_info
        info["children_info"] = children_info

        child_features_full = list(set().union(*[child["features"] for child in children_info.values()]))
        info["features"] = child_features_full
        info["num_features"] = len(child_features_full)

        return info

    def get_memory_size(self, allow_exception: bool = False) -> int | None:
        models = self.models
        self.models = None
        memory_size = super().get_memory_size(allow_exception=allow_exception)
        self.models = models
        return memory_size

    def validate_fit_resources(self, **kwargs):
        self._get_model_base().validate_fit_resources(**kwargs)

    def get_minimum_resources(self, **kwargs) -> Dict[str, int]:
        return self._get_model_base().get_minimum_resources(**kwargs)

    def _get_default_resources(self):
        return self._get_model_base()._get_default_resources()

    def _validate_fit_memory_usage(self, **kwargs):
        # memory is checked downstream on the child model
        pass

    def _get_child_info(self):
        child_info_dict = dict()
        for model in self.models:
            if isinstance(model, str):
                child_path = self.create_contexts(os.path.join(self.path, model))
                child_info_dict[model] = self._child_type.load_info(child_path)
            else:
                child_info_dict[model.name] = model.get_info()
        return child_info_dict

    def _construct_empty_oof(self, X, y):
        if self.problem_type == MULTICLASS:
            oof_pred_proba = np.zeros(shape=(len(X), len(y.unique())), dtype=np.float64)
        elif self.problem_type == SOFTCLASS:
            oof_pred_proba = np.zeros(shape=y.shape, dtype=np.float64)
        elif self.problem_type == QUANTILE:
            oof_pred_proba = np.zeros(shape=(len(X), len(self.quantile_levels)), dtype=np.float64)
        else:
            oof_pred_proba = np.zeros(shape=len(X), dtype=np.float64)
        oof_pred_model_repeats = np.zeros(shape=len(X), dtype=np.uint8)
        return oof_pred_proba, oof_pred_model_repeats

    def _hyperparameter_tune(self, X, y, X_val, y_val, hpo_executor, k_fold=None, k_fold_end=None, **kwargs):
        time_start = time.time()
        logger.log(15, "Starting generic AbstractModel hyperparameter tuning for %s model..." % self.name)
        k_fold, k_fold_end = self._update_k_fold(k_fold=k_fold, k_fold_end=k_fold_end)
        # initialize the model base to get necessary info for search space and estimating memory usage
        initialized_model_base = copy.deepcopy(self.model_base)
        model_init_args = self.model_base.get_params()
        model_init_args["feature_metadata"] = self.feature_metadata
        model_init_args["num_classes"] = self.num_classes
        initialized_model_base.initialize(X=X, y=y, **model_init_args)
        search_space = initialized_model_base._get_search_space()

        try:
            hpo_executor.validate_search_space(search_space, self.name)
        except EmptySearchSpace:
            return skip_hpo(X=X, y=y, X_val=X_val, y_val=y_val, **kwargs)

        directory = self.path
        os.makedirs(directory, exist_ok=True)
        data_path = directory
        if DistributedContext.is_distributed_mode() and (not DistributedContext.is_shared_network_file_system()):
            data_path = DistributedContext.get_util_path()
        train_path, val_path = hpo_executor.prepare_data(X=X, y=y, X_val=X_val, y_val=y_val, path_prefix=data_path)

        model_cls = self.__class__
        init_params = copy.deepcopy(self.get_params())
        model_base = self._get_model_base()

        if not inspect.isclass(model_base):
            init_params["model_base"] = init_params["model_base"].__class__
            init_params["model_base_kwargs"] = model_base.get_params()
        # Here the hyperparameters are unprocessed search space.
        # HPO Executor will handle passing in the correct parameters.
        # But we need to keep the ag_args_fit being passed to the base model
        if "hyperparameters" in init_params["model_base_kwargs"]:
            model_base_ag_args_fit = init_params["model_base_kwargs"]["hyperparameters"].get("ag_args_fit", {})
            init_params["model_base_kwargs"]["hyperparameters"] = {"ag_args_fit": model_base_ag_args_fit}
        # We set soft time limit to avoid trials being terminated directly by ray tune
        trial_soft_time_limit = None
        if hpo_executor.time_limit is not None:
            trial_soft_time_limit = max(hpo_executor.time_limit * 0.9, hpo_executor.time_limit - 5)  # 5 seconds max for buffer

        fit_kwargs = copy.deepcopy(kwargs)
        fit_kwargs["k_fold"] = k_fold
        fit_kwargs["k_fold_end"] = k_fold_end
        fit_kwargs["feature_metadata"] = self.feature_metadata
        fit_kwargs["num_classes"] = self.num_classes
        fit_kwargs["sample_weight"] = kwargs.get("sample_weight", None)
        fit_kwargs["sample_weight_val"] = kwargs.get("sample_weight_val", None)
        fit_kwargs.pop("time_limit", None)  # time_limit already set in hpo_executor
        train_fn_kwargs = dict(
            model_cls=model_cls,
            init_params=init_params,
            time_start=time_start,
            time_limit=trial_soft_time_limit,
            fit_kwargs=fit_kwargs,
            train_path=train_path,
            val_path=val_path,
            hpo_executor=hpo_executor,
            is_bagged_model=True,
        )

        minimum_resources_per_fold = self.get_minimum_resources(is_gpu_available=(hpo_executor.resources.get("num_gpus", 0) > 0))
        minimum_cpu_per_fold = minimum_resources_per_fold.get("num_cpus", 1)
        minimum_gpu_per_fold = minimum_resources_per_fold.get("num_gpus", 0)

        # This explicitly tells ray.Tune to not change the working directory
        # to the trial directory, giving access to paths relative to
        # the original working directory.
        os.environ["RAY_CHDIR_TO_TRIAL_DIR"] = "0"
        hpo_executor.execute(
            model_trial=model_trial,
            train_fn_kwargs=train_fn_kwargs,
            directory=directory,
            minimum_cpu_per_trial=minimum_cpu_per_fold,
            minimum_gpu_per_trial=minimum_gpu_per_fold,
            model_estimate_memory_usage=None,  # Not needed as we've already calculated it above
            adapter_type="tabular",
            trainable_is_parallel=True,
        )

        hpo_results = hpo_executor.get_hpo_results(
            model_name=self.name,
            model_path_root=self.path_root,
            time_start=time_start,
        )

        return hpo_results

    def _more_tags(self):
        return {
            "valid_oof": True,
            "can_refit_full": True,
        }

    def _get_tags_child(self):
        """Gets the tags of the child model."""
        return self._get_model_base()._get_tags()


def _func_remote_pred_proba(*, _self, model_name, X, normalize):
    model = _self.load_child(model_name)
    return model.predict_proba(X=X, preprocess_nonadaptive=False, normalize=normalize)<|MERGE_RESOLUTION|>--- conflicted
+++ resolved
@@ -460,9 +460,6 @@
         y_pred_proba = y_pred_proba / self.n_children
         return y_pred_proba
 
-<<<<<<< HEAD
-        return pred_proba
-
     def parallel_remote_predict_proba(self, X, normalize=False, **kwargs):
         # FIXME: This will cause non-deterministic numerical behavior due to random order of
         #  adding models to proba can be fixed but not that important for now.
@@ -508,9 +505,6 @@
         return pred_proba
 
     def _predict_proba(self, X, normalize=False, **kwargs):
-=======
-    def _predict_proba(self, X, normalize=False, **kwargs) -> np.ndarray:
->>>>>>> ea7b4fba
         return self.predict_proba(X=X, normalize=normalize, **kwargs)
 
     def score_with_oof(self, y, sample_weight=None):
