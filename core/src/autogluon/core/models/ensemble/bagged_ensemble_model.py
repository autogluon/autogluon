import copy
import inspect
import logging
import os
import platform
import time
from collections import Counter
from statistics import mean
from typing import Dict, Type, Union

import numpy as np
import pandas as pd

from autogluon.common.utils.log_utils import DuplicateFilter
from .fold_fitting_strategy import AbstractFoldFittingStrategy, SequentialLocalFoldFittingStrategy, ParallelLocalFoldFittingStrategy
from ..abstract.abstract_model import AbstractModel
from ...constants import MULTICLASS, REGRESSION, SOFTCLASS, QUANTILE, REFIT_FULL_SUFFIX
from ...utils.exceptions import TimeLimitExceeded
from ...utils.loaders import load_pkl
from ...utils.savers import save_pkl
from ...utils.try_import import try_import_ray
from ...utils.utils import CVSplitter, _compute_fi_with_stddev


logger = logging.getLogger(__name__)
dup_filter = DuplicateFilter()
logger.addFilter(dup_filter)


# TODO: Add metadata object with info like score on each model, train time on each model, etc.
class BaggedEnsembleModel(AbstractModel):
    """
    Bagged ensemble meta-model which fits a given model multiple times across different splits of the training data.

    For certain child models such as KNN, this may only train a single model and instead rely on the child model to generate out-of-fold predictions.

    Parameters
    ----------
    model_base : Union[AbstractModel, Type[AbstractModel]]
        The base model to repeatedly fit during bagging.
        If a AbstractModel class, then also provide model_base_kwargs which will be used to initialize the model via model_base(**model_base_kwargs).
    model_base_kwargs : Dict[str, any], default = None
        kwargs used to initialize model_base if model_base is a class.
    random_state : int, default = 0
        Random state used to split the data into cross-validation folds during fit.
    **kwargs
        Refer to AbstractModel documentation
    """
    _oof_filename = 'oof.pkl'

    def __init__(self, model_base: Union[AbstractModel, Type[AbstractModel]], model_base_kwargs: Dict[str, any] = None, random_state: int = 0, **kwargs):
        if inspect.isclass(model_base):
            if model_base_kwargs is None:
                model_base_kwargs = dict()
            self.model_base: AbstractModel = model_base(**model_base_kwargs)
        elif model_base_kwargs is not None:
            raise AssertionError(f'model_base_kwargs must be None if model_base was passed as an object! '
                                 f'(model_base: {model_base}, model_base_kwargs: {model_base_kwargs})')
        else:
            self.model_base: AbstractModel = model_base
        self._child_type = type(self.model_base)
        self.models = []
        self._oof_pred_proba = None
        self._oof_pred_model_repeats = None
        self._n_repeats = 0  # Number of n_repeats with at least 1 model fit, if kfold=5 and 8 models have been fit, _n_repeats is 2
        self._n_repeats_finished = 0  # Number of n_repeats finished, if kfold=5 and 8 models have been fit, _n_repeats_finished is 1
        self._k_fold_end = 0  # Number of models fit in current n_repeat (0 if completed), if kfold=5 and 8 models have been fit, _k_fold_end is 3
        self._k = None  # k models per n_repeat, equivalent to kfold value
        self._k_per_n_repeat = []  # k-fold used for each n_repeat. == [5, 10, 3] if first kfold was 5, second was 10, and third was 3
        self._random_state = random_state
        self.low_memory = True
        self._bagged_mode = None
        # _child_oof currently is only set to True for KNN models, that are capable of LOO prediction generation to avoid needing bagging.
        # TODO: Consider moving `_child_oof` logic to a separate class / refactor OOF logic.
        # FIXME: Avoid unnecessary refit during refit_full on `_child_oof=True` models, just re-use the original model.
        self._child_oof = False  # Whether the OOF preds were taken from a single child model (Assumes child can produce OOF preds without bagging).
        self._cv_splitters = []  # Keeps track of the CV splitter used for each bagged repeat.
        self._params_aux_child = None  # aux params of child model

        super().__init__(problem_type=self.model_base.problem_type, eval_metric=self.model_base.eval_metric, **kwargs)

    def _set_default_params(self):
        default_params = {
            # 'use_child_oof': False,  # [Advanced] Whether to defer to child model for OOF preds and only train a single child.
            'save_bag_folds': True,
            # 'refit_folds': False,  # [Advanced, Experimental] Whether to refit bags immediately to a refit_full model in a single .fit call.
        }
        for param, val in default_params.items():
            self._set_default_param_value(param, val)
        super()._set_default_params()

    def _get_default_auxiliary_params(self) -> dict:
        default_auxiliary_params = super()._get_default_auxiliary_params()
        extra_auxiliary_params = dict(
            drop_unique=False,  # TODO: Get the value from child instead
        )
        default_auxiliary_params.update(extra_auxiliary_params)
        return default_auxiliary_params

    def is_valid(self):
        return self.is_fit() and (self._n_repeats == self._n_repeats_finished)

    def can_infer(self):
        return self.is_fit() and self.params.get('save_bag_folds', True)

    def is_stratified(self):
        if self.problem_type in [REGRESSION, QUANTILE, SOFTCLASS]:
            return False
        else:
            return True

    def is_fit(self):
        return len(self.models) != 0

    def can_fit(self) -> bool:
        return not self.is_fit() or self._bagged_mode

    def is_valid_oof(self):
        return self.is_fit() and (self._child_oof or self._bagged_mode)

    def get_oof_pred_proba(self, **kwargs):
        # TODO: Require is_valid == True (add option param to ignore is_valid)
        return self._oof_pred_proba_func(self._oof_pred_proba, self._oof_pred_model_repeats)

    @staticmethod
    def _oof_pred_proba_func(oof_pred_proba, oof_pred_model_repeats):
        oof_pred_model_repeats_without_0 = np.where(oof_pred_model_repeats == 0, 1, oof_pred_model_repeats)
        if oof_pred_proba.ndim == 2:
            oof_pred_model_repeats_without_0 = oof_pred_model_repeats_without_0[:, None]
        return oof_pred_proba / oof_pred_model_repeats_without_0

    def _init_misc(self, **kwargs):
        child = self._get_model_base().convert_to_template()
        child.initialize(**kwargs)
        self.eval_metric = child.eval_metric
        self.stopping_metric = child.stopping_metric
        self.quantile_levels = child.quantile_levels
        self.normalize_pred_probas = child.normalize_pred_probas
        self._params_aux_child = child.params_aux

    def preprocess(self, X, preprocess_nonadaptive=True, model=None, **kwargs):
        if preprocess_nonadaptive:
            if model is None:
                if not self.models:
                    return X
                model = self.models[0]
            model = self.load_child(model)
            return model.preprocess(X, preprocess_stateful=False)
        else:
            return X

    def _get_cv_splitter(self, n_splits, n_repeats, groups=None):
        return CVSplitter(n_splits=n_splits, n_repeats=n_repeats, groups=groups, stratified=self.is_stratified(), random_state=self._random_state)

    def _fit(self,
             X,
             y,
             X_val=None,
             y_val=None,
             X_pseudo=None,
             y_pseudo=None,
             k_fold=None,
             k_fold_start=0,
             k_fold_end=None,
             n_repeats=1,
             n_repeat_start=0,
             groups=None,
             **kwargs):
        use_child_oof = self.params.get('use_child_oof', False)
        if use_child_oof:
            if self.is_fit():
                # TODO: We may want to throw an exception instead and avoid calling fit more than once
                return self
            k_fold = 1
            k_fold_end = None
            groups = None
        if k_fold is None and groups is None:
            k_fold = 5
        if k_fold is not None and k_fold < 1:
            k_fold = 1
        if k_fold is None or k_fold > 1:
            k_fold = self._get_cv_splitter(n_splits=k_fold, n_repeats=n_repeats, groups=groups).n_splits
        self._validate_bag_kwargs(
            k_fold=k_fold,
            k_fold_start=k_fold_start,
            k_fold_end=k_fold_end,
            n_repeats=n_repeats,
            n_repeat_start=n_repeat_start,
            groups=groups,
        )
        if k_fold_end is None:
            k_fold_end = k_fold

        model_base = self._get_model_base()
        model_base.rename(name='')
        kwargs['feature_metadata'] = self.feature_metadata
        kwargs['num_classes'] = self.num_classes  # TODO: maybe don't pass num_classes to children

        if self.model_base is not None:
            self.save_model_base(self.model_base)
            self.model_base = None

        if self._oof_pred_proba is None and self.is_fit():
            self._load_oof()

        if (not self._get_tags_child().get('can_refit_full', False) or k_fold == 1) and not self.params.get('save_bag_folds', True):
            # TODO: This is a hack to avoid a very challenging situation:
            #  in high_quality preset we don't save fold models, but for models that don't support refit_full,
            #  they must copy the first fold model instead of fitting again.
            #  Therefore we must override save_bag_folds for these unsupported models so that the refit versions have a fold model to copy.
            #  This could be implemented better by only keeping the first fold model artifact and avoid saving the other fold model artifacts (lower disk usage)
            #  However, this is complex to code accounting for the fitting strategies and would be prone to difficult to diagnose bugs.
            self.params['save_bag_folds'] = True
            if k_fold != 1:
                # Only log in the situation where functionality is currently suboptimal
                logger.log(20, '\tForcing `save_bag_folds=True` because child model does not support `refit_full`.')

        save_bag_folds = self.params.get('save_bag_folds', True)
        if k_fold == 1:
            self._fit_single(X=X, y=y, model_base=model_base, use_child_oof=use_child_oof, **kwargs)
            return self
        else:
            refit_folds = self.params.get('refit_folds', False)
            if refit_folds:
                save_bag_folds = False
                if kwargs.get('time_limit', None) is not None:
                    fold_start = n_repeat_start * k_fold + k_fold_start
                    fold_end = (n_repeats - 1) * k_fold + k_fold_end
                    folds_to_fit = fold_end - fold_start
                    # Reserve time for final refit model
                    kwargs['time_limit'] = kwargs['time_limit'] * folds_to_fit / (folds_to_fit + 1.2)
            self._fit_folds(X=X, y=y, model_base=model_base, X_pseudo=X_pseudo, y_pseudo=y_pseudo,
                            k_fold=k_fold, k_fold_start=k_fold_start, k_fold_end=k_fold_end,
                            n_repeats=n_repeats, n_repeat_start=n_repeat_start, save_folds=save_bag_folds, groups=groups, **kwargs)
            # FIXME: Don't save folds except for refit
            # FIXME: Cleanup self
            # FIXME: Don't add `_FULL` to name
            # FIXME: Support `can_refit_full=False` models
            if refit_folds:
                refit_template = self.convert_to_refit_full_template()
                refit_template.params['use_child_oof'] = False
                kwargs['time_limit'] = None
                refit_template.fit(X=X, y=y, k_fold=1, **kwargs)
                refit_template._oof_pred_proba = self._oof_pred_proba
                refit_template._oof_pred_model_repeats = self._oof_pred_model_repeats
                refit_template._child_oof = True
                refit_template.fit_time += self.fit_time + self.predict_time
                return refit_template
            else:
                return self

    def _get_child_aux_val(self, key: str, default=None):
        return self._params_aux_child.get(key, default)

    def _validate_bag_kwargs(self, *,
                             k_fold,
                             k_fold_start,
                             k_fold_end,
                             n_repeats,
                             n_repeat_start,
                             groups):
        if groups is not None:
            if self._n_repeats_finished != 0:
                raise AssertionError('Bagged models cannot call fit with `groups` specified when a full k-fold set has already been fit.')
            if n_repeats > 1:
                raise AssertionError('Cannot perform repeated bagging with `groups` specified.')
            return

        if k_fold_end is None:
            k_fold_end = k_fold
        if k_fold is None:
            raise ValueError('k_fold cannot be None.')
        if k_fold < 1:
            raise ValueError(f'k_fold must be equal or greater than 1, value: ({k_fold})')
        if n_repeat_start != self._n_repeats_finished:
            raise ValueError(f'n_repeat_start must equal self._n_repeats_finished, values: ({n_repeat_start}, {self._n_repeats_finished})')
        if n_repeats <= n_repeat_start:
            raise ValueError(f'n_repeats must be greater than n_repeat_start, values: ({n_repeats}, {n_repeat_start})')
        if k_fold_start != self._k_fold_end:
            raise ValueError(f'k_fold_start must equal previous k_fold_end, values: ({k_fold_start}, {self._k_fold_end})')
        if k_fold_start >= k_fold_end:
            # TODO: Remove this limitation if n_repeats > 1
            raise ValueError(f'k_fold_end must be greater than k_fold_start, values: ({k_fold_end}, {k_fold_start})')
        if (n_repeats - n_repeat_start) > 1 and k_fold_end != k_fold:
            # TODO: Remove this limitation
            raise ValueError(f'k_fold_end must equal k_fold when (n_repeats - n_repeat_start) > 1, values: ({k_fold_end}, {k_fold})')
        if self._k is not None and self._k != k_fold:
            raise ValueError(f'k_fold must equal previously fit k_fold value for the current n_repeat, values: (({k_fold}, {self._k})')

    def predict_proba(self, X, normalize=None, **kwargs):
        model = self.load_child(self.models[0])
        X = self.preprocess(X, model=model, **kwargs)
        pred_proba = model.predict_proba(X=X, preprocess_nonadaptive=False, normalize=normalize)
        for model in self.models[1:]:
            model = self.load_child(model)
            pred_proba += model.predict_proba(X=X, preprocess_nonadaptive=False, normalize=normalize)
        pred_proba = pred_proba / len(self.models)

        if self.temperature_scalar is not None:
            pred_proba = self._apply_temperature_scaling(pred_proba)
        elif self.conformalize is not None:
            pred_proba = self._apply_conformalization(pred_proba)

        return pred_proba

    def _predict_proba(self, X, normalize=False, **kwargs):
        return self.predict_proba(X=X, normalize=normalize, **kwargs)

    def score_with_oof(self, y, sample_weight=None):
        self._load_oof()
        valid_indices = self._oof_pred_model_repeats > 0
        y = y[valid_indices]
        y_pred_proba = self.get_oof_pred_proba()[valid_indices]
        if sample_weight is not None:
            sample_weight = sample_weight[valid_indices]
        return self.score_with_y_pred_proba(y=y, y_pred_proba=y_pred_proba, sample_weight=sample_weight)

    def _fit_single(self, X, y, model_base, use_child_oof, time_limit=None, **kwargs):
        if self.is_fit():
            raise AssertionError('Model is already fit.')
        if self._n_repeats != 0:
            raise ValueError(f'n_repeats must equal 0 when fitting a single model with k_fold == 1, value: {self._n_repeats}')
        model_base.name = f'{model_base.name}S1F1'
        model_base.set_contexts(path_context=self.path + model_base.name + os.path.sep)
        time_start_fit = time.time()
        model_base.fit(X=X, y=y, time_limit=time_limit, **kwargs)
        model_base.fit_time = time.time() - time_start_fit
        model_base.predict_time = None
        X_len = len(X)

        # Check if pred_proba is going to take too long
        if time_limit is not None and X_len >= 10000:

            max_allowed_time = time_limit * 1.3  # allow some buffer
            time_left = max(
                max_allowed_time - model_base.fit_time,
                time_limit * 0.1,  # At least 10% of time_limit
                10,  # At least 10 seconds
            )
            # Sample at most 500 rows to estimate prediction time of all rows
            # TODO: Consider moving this into end of abstract model fit for all models.
            #  Currently this only fixes problem when in bagged mode, if not bagging, then inference could still be problamatic
            n_sample = min(500, round(X_len * 0.1))
            frac = n_sample / X_len
            X_sample = X.sample(n=n_sample)
            time_start_predict = time.time()
            model_base.predict_proba(X_sample)
            time_predict_frac = time.time() - time_start_predict
            time_predict_estimate = time_predict_frac / frac
            logger.log(15, f'\t{round(time_predict_estimate, 2)}s\t= Estimated out-of-fold prediction time...')
            if time_predict_estimate > time_left:
                logger.warning(f'\tNot enough time to generate out-of-fold predictions for model. Estimated time required was {round(time_predict_estimate, 2)}s compared to {round(time_left, 2)}s of available time.')
                raise TimeLimitExceeded

        if use_child_oof:
            logger.log(15, '\t`use_child_oof` was specified for this model. It will function similarly to a bagged model, but will only fit one child model.')
            time_start_predict = time.time()
            if model_base._get_tags().get('valid_oof', False):
                self._oof_pred_proba = model_base.get_oof_pred_proba(X=X, y=y)
            else:
                logger.warning('\tWARNING: `use_child_oof` was specified but child model does not have a dedicated `get_oof_pred_proba` method. This model may have heavily overfit validation scores.')
                self._oof_pred_proba = model_base.predict_proba(X=X)
            self._child_oof = True
            model_base.predict_time = time.time() - time_start_predict
            model_base.val_score = model_base.score_with_y_pred_proba(y=y, y_pred_proba=self._oof_pred_proba)
        else:
            self._oof_pred_proba = model_base.predict_proba(X=X)  # TODO: Cheater value, will be overfit to valid set
        self._oof_pred_model_repeats = np.ones(shape=len(X), dtype=np.uint8)
        model_base.reduce_memory_size(remove_fit=True, remove_info=False, requires_save=True)
        if not self.params.get('save_bag_folds', True):
            model_base.model = None
        if self.low_memory:
            self.save_child(model_base)
        self.add_child(model=model_base, add_child_times=True)
        self._set_n_repeat_single()

    def _set_n_repeat_single(self):
        """Sets variables that track `n_repeats` to values that represent having only 1 child in the bag."""
        self._n_repeats = 1
        self._n_repeats_finished = 1
        self._k_per_n_repeat = [1]
        self._bagged_mode = False

    def _get_default_fold_fitting_strategy(self):
        # ray not working properly on macos: https://github.com/ray-project/ray/issues/20084
        # TODO: re-enable macos once this issue is addressed
        os_fitting_strategy_map = dict(
            Darwin='sequential_local',
            Windows='parallel_local',
            Linux='parallel_local',
        )
        current_os = platform.system()
        fold_fitting_strategy = os_fitting_strategy_map.get(current_os, 'sequential_local')
        if fold_fitting_strategy == 'sequential_local':
            warning_msg = f'\tWill use sequential fold fitting strategy because {current_os} OS does not yet support parallel folding.'
            dup_filter.attach_filter_targets(warning_msg)
            logger.warning(warning_msg)
        else:
            try:
                try_import_ray()
            except Exception:
                warning_msg = 'Will use sequential fold fitting strategy because ray>=1.7.0,<1.8.0 is not installed.'
                dup_filter.attach_filter_targets(warning_msg)
                logger.warning(warning_msg)
                fold_fitting_strategy = 'sequential_local'
        assert fold_fitting_strategy in ['parallel_local', 'sequential_local']
        return fold_fitting_strategy

    def _fit_folds(self,
                   X,
                   y,
                   model_base,
                   X_pseudo=None,
                   y_pseudo=None,
                   k_fold=None,
                   k_fold_start=0,
                   k_fold_end=None,
                   n_repeats=1,
                   n_repeat_start=0,
                   time_limit=None,
                   sample_weight=None,
                   save_folds=True,
                   groups=None,
                   **kwargs):
        fold_fitting_strategy = self.params.get('fold_fitting_strategy', 'auto')
        if fold_fitting_strategy == 'auto':
            fold_fitting_strategy = self._get_default_fold_fitting_strategy()
        num_folds_parallel = self.params.get('num_folds_parallel', 'auto')
        disable_parallel_fitting = self.params.get('_disable_parallel_fitting', False)
        if fold_fitting_strategy == 'parallel_local':
            if disable_parallel_fitting:
                fold_fitting_strategy = SequentialLocalFoldFittingStrategy
                logger.log(20, f'\t{model_base.__class__.__name__} does not support parallel folding yet. Will use sequential folding instead')
            else:
                fold_fitting_strategy = ParallelLocalFoldFittingStrategy
        elif fold_fitting_strategy == 'sequential_local':
            fold_fitting_strategy = SequentialLocalFoldFittingStrategy
        else:
            raise ValueError(
                f'{fold_fitting_strategy} is not a valid option for fold_fitting_strategy'
                'Valid options are: parallel_local and sequential_local'
            )

        # TODO: Preprocess data here instead of repeatedly
        # FIXME: Raise exception if multiclass/binary and a single val fold contains all instances of a class. (Can happen if custom groups is specified)
        time_start = time.time()
        if k_fold_start != 0:
            cv_splitter = self._cv_splitters[n_repeat_start]
        else:
            cv_splitter = self._get_cv_splitter(n_splits=k_fold, n_repeats=n_repeats, groups=groups)
        if k_fold != cv_splitter.n_splits:
            k_fold = cv_splitter.n_splits
        if k_fold_end is None:
            k_fold_end = k_fold
        if cv_splitter.n_repeats < n_repeats:
            # If current cv_splitter doesn't have enough n_repeats for all folds, then create a new one.
            cv_splitter = self._get_cv_splitter(n_splits=k_fold, n_repeats=n_repeats, groups=groups)

        fold_fit_args_list, n_repeats_started, n_repeats_finished = self._generate_fold_configs(
            X=X,
            y=y,
            cv_splitter=cv_splitter,
            k_fold_start=k_fold_start,
            k_fold_end=k_fold_end,
            n_repeat_start=n_repeat_start,
            n_repeat_end=n_repeats,
        )

        fold_fit_args_list = [dict(fold_ctx=fold_ctx) for fold_ctx in fold_fit_args_list]

        oof_pred_proba, oof_pred_model_repeats = self._construct_empty_oof(X=X, y=y)
        models = []

        if num_folds_parallel == 'auto':
            num_folds_parallel = len(fold_fit_args_list)
        fold_fitting_strategy_args = dict(
            model_base=model_base, model_base_kwargs=kwargs,
            bagged_ensemble_model=self, X=X, y=y, X_pseudo=X_pseudo, y_pseudo=y_pseudo, sample_weight=sample_weight,
            time_limit=time_limit, time_start=time_start, models=models,
            oof_pred_proba=oof_pred_proba, oof_pred_model_repeats=oof_pred_model_repeats,
            save_folds=save_folds
        )
        # noinspection PyCallingNonCallable
        if fold_fitting_strategy == ParallelLocalFoldFittingStrategy:
            fold_fitting_strategy_args['num_folds_parallel'] = num_folds_parallel
        fold_fitting_strategy = fold_fitting_strategy(**fold_fitting_strategy_args)

        if type(fold_fitting_strategy) == ParallelLocalFoldFittingStrategy and not fold_fitting_strategy.is_mem_sufficient(num_folds_parallel):
            # If memory is not sufficient, fall back to sequential fold strategy
            fold_fitting_strategy_args.pop('num_folds_parallel', None)
            fold_fitting_strategy: AbstractFoldFittingStrategy = SequentialLocalFoldFittingStrategy(**fold_fitting_strategy_args)
            logger.log(30, f'\tMemory not enough to fit {model_base.__class__.__name__} folds in parallel. Will do sequential fitting instead. '
                           f'\tConsider decreasing folds trained in parallel by passing num_folds_parallel to ag_args_ensemble when calling predictor.fit')

        logger.log(20, f'\tFitting {len(fold_fit_args_list)} child models '
                       f'({fold_fit_args_list[0]["fold_ctx"]["model_name_suffix"]} - {fold_fit_args_list[-1]["fold_ctx"]["model_name_suffix"]}) | '
                       f'Fitting with {fold_fitting_strategy.__class__.__name__}')

        # noinspection PyCallingNonCallable
        for fold_fit_args in fold_fit_args_list:
            fold_fitting_strategy.schedule_fold_model_fit(**fold_fit_args)
        fold_fitting_strategy.after_all_folds_scheduled()

        for model in models:
            # No need to add child times or save child here as this already occurred in the fold_fitting_strategy
            self.add_child(model=model, add_child_times=False)
        self._bagged_mode = True

        if self._oof_pred_proba is None:
            self._oof_pred_proba = oof_pred_proba
            self._oof_pred_model_repeats = oof_pred_model_repeats
        else:
            self._oof_pred_proba += oof_pred_proba
            self._oof_pred_model_repeats += oof_pred_model_repeats

        self._cv_splitters += [cv_splitter for _ in range(n_repeats_started)]
        self._k_per_n_repeat += [k_fold for _ in range(n_repeats_finished)]
        self._n_repeats = n_repeats
        if k_fold == k_fold_end:
            self._k = None
            self._k_fold_end = 0
            self._n_repeats_finished = self._n_repeats
        else:
            self._k = k_fold
            self._k_fold_end = k_fold_end
            self._n_repeats_finished = self._n_repeats - 1

    @staticmethod
    def _generate_fold_configs(*,
                               X,
                               y,
                               cv_splitter,
                               k_fold_start,
                               k_fold_end,
                               n_repeat_start,
                               n_repeat_end) -> (list, int, int):
        """
        Generates fold configs given a cv_splitter, k_fold start-end and n_repeat start-end.
        Fold configs are used by inheritors of AbstractFoldFittingStrategy when fitting fold models.

        Returns a list of fold configs, the number of started repeats, and the number of finished repeats.
        """
        k_fold = cv_splitter.n_splits
        kfolds = cv_splitter.split(X=X, y=y)

        fold_start = n_repeat_start * k_fold + k_fold_start
        fold_end = (n_repeat_end - 1) * k_fold + k_fold_end
        folds_to_fit = fold_end - fold_start

        fold_fit_args_list = []
        n_repeats_started = 0
        n_repeats_finished = 0
        for repeat in range(n_repeat_start, n_repeat_end):  # For each repeat
            is_first_set = repeat == n_repeat_start
            is_last_set = repeat == (n_repeat_end - 1)
            if (not is_first_set) or (k_fold_start == 0):
                n_repeats_started += 1

            fold_in_set_start = k_fold_start if repeat == n_repeat_start else 0
            fold_in_set_end = k_fold_end if is_last_set else k_fold

            for fold_in_set in range(fold_in_set_start, fold_in_set_end):  # For each fold
                fold = fold_in_set + (repeat * k_fold)

                fold_ctx = dict(
                    model_name_suffix=f'S{repeat + 1}F{fold_in_set + 1}',  # S5F3 = 3rd fold of the 5th repeat set
                    fold=kfolds[fold],
                    is_last_fold=fold == (fold_end - 1),
                    folds_to_fit=folds_to_fit,
                    folds_finished=fold - fold_start,
                    folds_left=fold_end - fold,
                )

                fold_fit_args_list.append(fold_ctx)
            if fold_in_set_end == k_fold:
                n_repeats_finished += 1

        assert len(fold_fit_args_list) == folds_to_fit, "fold_fit_args_list is not the expected length!"

        return fold_fit_args_list, n_repeats_started, n_repeats_finished

    # TODO: Augment to generate OOF after shuffling each column in X (Batching), this is the fastest way.
    # TODO: Reduce logging clutter during OOF importance calculation (Currently logs separately for each child)
    # Generates OOF predictions from pre-trained bagged models, assuming X and y are in the same row order as used in .fit(X, y)
    def compute_feature_importance(self,
                                   X,
                                   y,
                                   features=None,
                                   silent=False,
                                   time_limit=None,
                                   is_oof=False,
                                   **kwargs) -> pd.DataFrame:
        if features is None:
            # FIXME: use FULL features (children can have different features)
            features = self.load_child(model=self.models[0]).features
        if not is_oof:
            return super().compute_feature_importance(X, y, features=features, time_limit=time_limit, silent=silent, **kwargs)
        fi_fold_list = []
        model_index = 0
        num_children = len(self.models)
        if time_limit is not None:
            time_limit_per_child = time_limit / num_children
        else:
            time_limit_per_child = None
        if not silent:
            logging_message = f'Computing feature importance via permutation shuffling for {len(features)} features using out-of-fold (OOF) data aggregated across {num_children} child models...'
            if time_limit is not None:
                logging_message = f'{logging_message} Time limit: {time_limit}s...'
            logger.log(20, logging_message)

        time_start = time.time()
        early_stop = False
        children_completed = 0
        log_final_suffix = ''
        for n_repeat, k in enumerate(self._k_per_n_repeat):
            if is_oof:
                if self._child_oof or not self._bagged_mode:
                    raise AssertionError('Model trained with no validation data cannot get feature importances on training data, please specify new test data to compute feature importances (model=%s)' % self.name)
                kfolds = self._cv_splitters[n_repeat].split(X=X, y=y)
                cur_kfolds = kfolds[n_repeat * k:(n_repeat + 1) * k]
            else:
                cur_kfolds = [(None, list(range(len(X))))] * k
            for i, fold in enumerate(cur_kfolds):
                _, test_index = fold
                model = self.load_child(self.models[model_index + i])
                fi_fold = model.compute_feature_importance(X=X.iloc[test_index, :], y=y.iloc[test_index], features=features, time_limit=time_limit_per_child,
                                                           silent=silent, log_prefix='\t', importance_as_list=True, **kwargs)
                fi_fold_list.append(fi_fold)

                children_completed += 1
                if time_limit is not None and children_completed != num_children:
                    time_now = time.time()
                    time_left = time_limit - (time_now - time_start)
                    time_child_average = (time_now - time_start) / children_completed
                    if time_left < (time_child_average * 1.1):
                        log_final_suffix = f' (Early stopping due to lack of time...)'
                        early_stop = True
                        break
            if early_stop:
                break
            model_index += k
        # TODO: DON'T THROW AWAY SAMPLES! USE LARGER N
        fi_list_dict = dict()
        for val in fi_fold_list:
            val = val['importance'].to_dict()  # TODO: Don't throw away stddev information of children
            for key in val:
                if key not in fi_list_dict:
                    fi_list_dict[key] = []
                fi_list_dict[key] += val[key]
        fi_df = _compute_fi_with_stddev(fi_list_dict)

        if not silent:
            logger.log(20, f'\t{round(time.time() - time_start, 2)}s\t= Actual runtime (Completed {children_completed} of {num_children} children){log_final_suffix}')

        return fi_df

    def get_features(self):
        assert self.is_fit(), "The model must be fit before calling the get_features method."
        return self.load_child(self.models[0]).get_features()

    def load_child(self, model: Union[AbstractModel, str], verbose=False) -> AbstractModel:
        if isinstance(model, str):
            child_path = self.create_contexts(self.path + model + os.path.sep)
            return self._child_type.load(path=child_path, verbose=verbose)
        else:
            return model

    def add_child(self, model: Union[AbstractModel, str], add_child_times=False):
        """
        Add a new fit child model to `self.models`

        Parameters
        ----------
        model : Union[AbstractModel, str]
            The child model to add. If str, it is the name of the model.
        add_child_times : bool, default = False
            Whether to add child metadata on times to the bag times.
            This includes fit_time, predict_time, and predict_1_time.
        """
        if self.models is None:
            self.models = []
        if isinstance(model, str):
            model_name = model
            model = None
        else:
            model_name = model.name
        if self.low_memory:
            self.models.append(model_name)
        else:
            if model is None:
                model = self.load_child(model=model_name, verbose=False)
            self.models.append(model)
        if add_child_times:
            if model is None:
                model = self.load_child(model=model_name, verbose=False)
            self._add_child_times_to_bag(model=model)

    def save_child(self, model: Union[AbstractModel, str], verbose=False):
        """Save child model to disk."""
        child = self.load_child(model)
        child.set_contexts(self.path + child.name + os.path.sep)
        child.save(verbose=verbose)

    # TODO: Multiply epochs/n_iterations by some value (such as 1.1) to account for having more training data than bagged models
    def convert_to_refit_full_template(self):
        init_args = self.get_params()
        init_args['hyperparameters']['save_bag_folds'] = True  # refit full models must save folds
        init_args['model_base'] = self.convert_to_refit_full_template_child()
        init_args['name'] = init_args['name'] + REFIT_FULL_SUFFIX
        model_full_template = self.__class__(**init_args)
        return model_full_template

    def convert_to_refit_full_template_child(self):
        refit_params_trained = self._get_compressed_params_trained()
        refit_params = copy.deepcopy(self._get_model_base().get_params())
        refit_params['hyperparameters'].update(refit_params_trained)
        refit_child_template = self._child_type(**refit_params)

        return refit_child_template

    def convert_to_refit_full_via_copy(self) -> AbstractModel:
        """
        Creates a new refit_full variant of the model, but instead of training it simply copies `self` while keeping only the first fold model.
        This method is for compatibility with models that have not implemented refit_full support as a fallback.
        """
        if not self.params.get('save_bag_folds', True):
            raise AssertionError('Cannot perform copy-based refit_full when save_bag_folds is False!')
        __models = self.models
        self.models = []
        model_full = copy.deepcopy(self)
        self.models = __models
        child_0 = self.load_child(self.models[0])
        model_full.fit_time = None
        model_full.predict_time = None
        model_full.predict_1_time = None
        model_full.val_score = None
        model_full.rename(model_full.name + REFIT_FULL_SUFFIX)
        if model_full.low_memory:
            model_full.save_child(child_0)
        model_full.add_child(model=child_0, add_child_times=True)
        model_full._set_n_repeat_single()
        return model_full

    def get_params(self):
        init_args = dict(
            model_base=self._get_model_base(),
            random_state=self._random_state,
        )
        init_args.update(super().get_params())
        init_args.pop('eval_metric')
        init_args.pop('problem_type')
        return init_args

    def convert_to_template_child(self):
        return self._get_model_base().convert_to_template()

    def _get_compressed_params(self, model_params_list=None):
        if model_params_list is None:
            model_params_list = [
                self.load_child(child).get_trained_params()
                for child in self.models
            ]

        model_params_compressed = dict()
        for param in model_params_list[0].keys():
            model_param_vals = [model_params[param] for model_params in model_params_list]
            if all(isinstance(val, bool) for val in model_param_vals):
                counter = Counter(model_param_vals)
                compressed_val = counter.most_common(1)[0][0]
            elif all(isinstance(val, int) for val in model_param_vals):
                compressed_val = round(mean(model_param_vals))
            elif all(isinstance(val, float) for val in model_param_vals):
                compressed_val = mean(model_param_vals)
            else:
                try:
                    counter = Counter(model_param_vals)
                    compressed_val = counter.most_common(1)[0][0]
                except TypeError:
                    compressed_val = model_param_vals[0]
            model_params_compressed[param] = compressed_val
        return model_params_compressed

    def _get_compressed_params_trained(self):
        model_params_list = [
            self.load_child(child).params_trained
            for child in self.models
        ]
        return self._get_compressed_params(model_params_list=model_params_list)

    def _get_model_base(self):
        if self.model_base is None:
            return self.load_model_base()
        else:
            return self.model_base

    def _add_child_times_to_bag(self, model):
        if self.fit_time is None:
            self.fit_time = model.fit_time
        else:
            self.fit_time += model.fit_time

        if self.predict_time is None:
            self.predict_time = model.predict_time
        else:
            self.predict_time += model.predict_time

        if self.predict_1_time is None:
            self.predict_1_time = model.predict_1_time
        else:
            self.predict_1_time += model.predict_1_time
    
    def _add_parallel_child_times(self, fit_time, predict_time, predict_1_time):
        if self.fit_time is None:
            self.fit_time = fit_time
        else:
            self.fit_time += fit_time

        if self.predict_time is None:
            self.predict_time = predict_time
        else:
            self.predict_time += predict_time

        if self.predict_1_time is None:
            self.predict_1_time = predict_1_time
        else:
            self.predict_1_time += predict_1_time

    @classmethod
    def load(cls, path: str, reset_paths=True, low_memory=True, load_oof=False, verbose=True):
        model = super().load(path=path, reset_paths=reset_paths, verbose=verbose)
        if not low_memory:
            model.persist_child_models(reset_paths=reset_paths)
        if load_oof:
            model._load_oof()
        return model

    @classmethod
    def load_oof(cls, path, verbose=True):
        try:
            oof = load_pkl.load(path=path + 'utils' + os.path.sep + cls._oof_filename, verbose=verbose)
            oof_pred_proba = oof['_oof_pred_proba']
            oof_pred_model_repeats = oof['_oof_pred_model_repeats']
        except FileNotFoundError:
            model = cls.load(path=path, reset_paths=True, verbose=verbose)
            model._load_oof()
            oof_pred_proba = model._oof_pred_proba
            oof_pred_model_repeats = model._oof_pred_model_repeats
        return cls._oof_pred_proba_func(oof_pred_proba=oof_pred_proba, oof_pred_model_repeats=oof_pred_model_repeats)

    def _load_oof(self):
        if self._oof_pred_proba is not None:
            pass
        else:
            oof = load_pkl.load(path=self.path + 'utils' + os.path.sep + self._oof_filename)
            self._oof_pred_proba = oof['_oof_pred_proba']
            self._oof_pred_model_repeats = oof['_oof_pred_model_repeats']

    def persist_child_models(self, reset_paths=True):
        for i, model_name in enumerate(self.models):
            if isinstance(model_name, str):
                child_path = self.create_contexts(self.path + model_name + os.path.sep)
                child_model = self._child_type.load(path=child_path, reset_paths=reset_paths, verbose=True)
                self.models[i] = child_model

    def load_model_base(self):
        return load_pkl.load(path=self.path + 'utils' + os.path.sep + 'model_template.pkl')

    def save_model_base(self, model_base):
        save_pkl.save(path=self.path + 'utils' + os.path.sep + 'model_template.pkl', object=model_base)

    def save(self, path=None, verbose=True, save_oof=True, save_children=False) -> str:
        if path is None:
            path = self.path

        if save_children:
            model_names = []
            for child in self.models:
                child = self.load_child(child)
                child.set_contexts(path + child.name + os.path.sep)
                child.save(verbose=False)
                model_names.append(child.name)
            self.models = model_names

        if save_oof and self._oof_pred_proba is not None:
            save_pkl.save(path=path + 'utils' + os.path.sep + self._oof_filename, object={
                '_oof_pred_proba': self._oof_pred_proba,
                '_oof_pred_model_repeats': self._oof_pred_model_repeats,
            })
            self._oof_pred_proba = None
            self._oof_pred_model_repeats = None

        return super().save(path=path, verbose=verbose)

    # If `remove_fit_stack=True`, variables will be removed that are required to fit more folds and to fit new stacker models which use this model as a base model.
    #  This includes OOF variables.
    def reduce_memory_size(self, remove_fit_stack=False, remove_fit=True, remove_info=False, requires_save=True, reduce_children=False, **kwargs):
        super().reduce_memory_size(remove_fit=remove_fit, remove_info=remove_info, requires_save=requires_save, **kwargs)
        if remove_fit_stack:
            try:
                os.remove(self.path + 'utils' + os.path.sep + self._oof_filename)
            except FileNotFoundError:
                pass
            if requires_save:
                self._oof_pred_proba = None
                self._oof_pred_model_repeats = None
            try:
                os.remove(self.path + 'utils' + os.path.sep + 'model_template.pkl')
            except FileNotFoundError:
                pass
            if requires_save:
                self.model_base = None
            try:
                os.rmdir(self.path + 'utils')
            except OSError:
                pass
        if reduce_children:
            for model in self.models:
                model = self.load_child(model)
                model.reduce_memory_size(remove_fit=remove_fit, remove_info=remove_info, requires_save=requires_save, **kwargs)
                if requires_save and self.low_memory:
                    self.save_child(model=model)

    def _get_model_names(self):
        model_names = []
        for model in self.models:
            if isinstance(model, str):
                model_names.append(model)
            else:
                model_names.append(model.name)
        return model_names

    def get_info(self):
        info = super().get_info()
        children_info = self._get_child_info()
        child_memory_sizes = [child['memory_size'] for child in children_info.values()]
        sum_memory_size_child = sum(child_memory_sizes)
        if child_memory_sizes:
            max_memory_size_child = max(child_memory_sizes)
        else:
            max_memory_size_child = 0
        if self.low_memory:
            max_memory_size = info['memory_size'] + sum_memory_size_child
            min_memory_size = info['memory_size'] + max_memory_size_child
        else:
            max_memory_size = info['memory_size']
            min_memory_size = info['memory_size'] - sum_memory_size_child + max_memory_size_child

        # Necessary if save_space is used as save_space deletes model_base.
        if len(self.models) > 0:
            child_model = self.load_child(self.models[0])
        else:
            child_model = self._get_model_base()
        child_hyperparameters = child_model.params
        child_ag_args_fit = child_model.params_aux

        bagged_info = dict(
            child_model_type=self._child_type.__name__,
            num_child_models=len(self.models),
            child_model_names=self._get_model_names(),
            _n_repeats=self._n_repeats,
            # _n_repeats_finished=self._n_repeats_finished,  # commented out because these are too technical
            # _k_fold_end=self._k_fold_end,
            # _k=self._k,
            _k_per_n_repeat=self._k_per_n_repeat,
            _random_state=self._random_state,
            low_memory=self.low_memory,  # If True, then model will attempt to use at most min_memory_size memory by having at most one child in memory. If False, model will use max_memory_size memory.
            bagged_mode=self._bagged_mode,
            max_memory_size=max_memory_size,  # Memory used when all children are loaded into memory at once.
            min_memory_size=min_memory_size,  # Memory used when only the largest child is loaded into memory.
            child_hyperparameters=child_hyperparameters,
            child_hyperparameters_fit=self._get_compressed_params_trained(),
            child_ag_args_fit=child_ag_args_fit,
        )
        info['bagged_info'] = bagged_info
        info['children_info'] = children_info

        child_features_full = list(set().union(*[child['features'] for child in children_info.values()]))
        info['features'] = child_features_full
        info['num_features'] = len(child_features_full)

        return info

    def get_memory_size(self):
        models = self.models
        self.models = None
        memory_size = super().get_memory_size()
        self.models = models
        return memory_size

    def validate_fit_resources(self, **kwargs):
        self._get_model_base().validate_fit_resources(**kwargs)

    def get_minimum_resources(self) -> Dict[str, int]:
        return self._get_model_base().get_minimum_resources()

    def _validate_fit_memory_usage(self, **kwargs):
        # memory is checked downstream on the child model
        pass

    def _get_child_info(self):
        child_info_dict = dict()
        for model in self.models:
            if isinstance(model, str):
                child_path = self.create_contexts(self.path + model + os.path.sep)
                child_info_dict[model] = self._child_type.load_info(child_path)
            else:
                child_info_dict[model.name] = model.get_info()
        return child_info_dict

    def _construct_empty_oof(self, X, y):
        if self.problem_type == MULTICLASS:
            oof_pred_proba = np.zeros(shape=(len(X), len(y.unique())), dtype=np.float32)
        elif self.problem_type == SOFTCLASS:
            oof_pred_proba = np.zeros(shape=y.shape, dtype=np.float32)
        elif self.problem_type == QUANTILE:
            oof_pred_proba = np.zeros(shape=(len(X), len(self.quantile_levels)), dtype=np.float32)
        else:
            oof_pred_proba = np.zeros(shape=len(X), dtype=np.float32)
        oof_pred_model_repeats = np.zeros(shape=len(X), dtype=np.uint8)
        return oof_pred_proba, oof_pred_model_repeats

    def _preprocess_fit_resources(self, silent=False, **kwargs):
        """Pass along to child models to avoid altering up-front"""
        return kwargs

    # TODO: Currently double disk usage, saving model in HPO and also saving model in bag
    # FIXME: with use_bag_holdout=True, the fold-1 scores that are logged are of the inner validation score, not the holdout score.
    #  Fix this by passing X_val, y_val into this method
    def _hyperparameter_tune(self, X, y, k_fold, hyperparameter_tune_kwargs, time_limit=None, preprocess_kwargs=None, groups=None, **kwargs):
        if len(self.models) != 0:
            raise ValueError('self.models must be empty to call hyperparameter_tune, value: %s' % self.models)

        kwargs['feature_metadata'] = self.feature_metadata
        kwargs['num_classes'] = self.num_classes  # TODO: maybe don't pass num_classes to children
        model_base = self._get_model_base()
        model_base.set_contexts(self.path + 'hpo' + os.path.sep)

        # TODO: Preprocess data here instead of repeatedly
        if preprocess_kwargs is None:
            preprocess_kwargs = dict()
        use_child_oof = self.params.get('use_child_oof', False)
        X = self.preprocess(X=X, preprocess=False, fit=True, **preprocess_kwargs)

        if use_child_oof:
            k_fold = 1
            X_fold = X
            y_fold = y
            X_val_fold = None
            y_val_fold = None
            train_index = list(range(len(X)))
            test_index = train_index
            cv_splitter = None
        else:
            cv_splitter = self._get_cv_splitter(n_splits=k_fold, n_repeats=1, groups=groups)
            if k_fold != cv_splitter.n_splits:
                k_fold = cv_splitter.n_splits

            kfolds = cv_splitter.split(X=X, y=y)

            train_index, test_index = kfolds[0]
            X_fold, X_val_fold = X.iloc[train_index, :], X.iloc[test_index, :]
            y_fold, y_val_fold = y.iloc[train_index], y.iloc[test_index]
<<<<<<< HEAD
        orig_time = time_limit
        if orig_time is not None:
            time_limit = orig_time * 0.8  # TODO: Scheduler doesn't early stop on final model, this is a safety net. Scheduler should be updated to early stop
        hpo_models, analysis = model_base.hyperparameter_tune(
            X=X_fold,
            y=y_fold,
            X_val=X_val_fold,
            y_val=y_val_fold,
            hyperparameter_tune_kwargs=hyperparameter_tune_kwargs,
            time_limit=time_limit,
            **kwargs
        )
=======
        orig_time = scheduler_options[1]['time_out']
        if orig_time:
            scheduler_options[1]['time_out'] = orig_time * 0.8  # TODO: Scheduler doesn't early stop on final model, this is a safety net. Scheduler should be updated to early stop
        hpo_models, hpo_model_performances, hpo_results = model_base.hyperparameter_tune(X=X_fold, y=y_fold, X_val=X_val_fold, y_val=y_val_fold, scheduler_options=scheduler_options, **kwargs)
        scheduler_options[1]['time_out'] = orig_time
>>>>>>> da5cf555

        bags = {}
        bags_performance = {}
        for i, (model_name, model_path) in enumerate(hpo_models.items()):
            child: AbstractModel = self._child_type.load(path=model_path)

            # TODO: Create new Ensemble Here
            bag = copy.deepcopy(self)
            bag.rename(f"{bag.name}{os.path.sep}T{i+1}")
            bag.set_contexts(self.path_root + bag.name + os.path.sep)

            oof_pred_proba, oof_pred_model_repeats = self._construct_empty_oof(X=X, y=y)

            if child._get_tags().get('valid_oof', False):
                y_pred_proba = child.get_oof_pred_proba(X=X, y=y)
                bag._n_repeats_finished = 1
                bag._k_per_n_repeat = [1]
                bag._bagged_mode = False
                bag._child_oof = True  # TODO: Consider a separate tag for refit_folds vs efficient OOF
            else:
                y_pred_proba = child.predict_proba(X_val_fold)

            oof_pred_proba[test_index] += y_pred_proba
            oof_pred_model_repeats[test_index] += 1

            bag.model_base = None
            child.rename('')
            child.set_contexts(bag.path + child.name + os.path.sep)
            bag.save_model_base(child.convert_to_template())

            bag._k = k_fold
            bag._k_fold_end = 1
            bag._n_repeats = 1
            bag._oof_pred_proba = oof_pred_proba
            bag._oof_pred_model_repeats = oof_pred_model_repeats
            child.rename('S1F1')
            child.set_contexts(bag.path + child.name + os.path.sep)
            if not self.params.get('save_bag_folds', True):
                child.model = None
            if bag.low_memory:
                bag.save_child(child, verbose=False)
                bag.models.append(child.name)
            else:
                bag.models.append(child)
            bag.val_score = child.val_score
            bag._add_child_times_to_bag(model=child)
            if cv_splitter is not None:
                bag._cv_splitters = [cv_splitter]

            bag.save()
            bags[bag.name] = bag.path

        # TODO: hpo_results likely not correct because no renames
        return bags, analysis

    def _more_tags(self):
        return {
            'valid_oof': True,
            'can_refit_full': True,
        }

    def _get_tags_child(self):
        """Gets the tags of the child model."""
        return self._get_model_base()._get_tags()<|MERGE_RESOLUTION|>--- conflicted
+++ resolved
@@ -1060,7 +1060,6 @@
             train_index, test_index = kfolds[0]
             X_fold, X_val_fold = X.iloc[train_index, :], X.iloc[test_index, :]
             y_fold, y_val_fold = y.iloc[train_index], y.iloc[test_index]
-<<<<<<< HEAD
         orig_time = time_limit
         if orig_time is not None:
             time_limit = orig_time * 0.8  # TODO: Scheduler doesn't early stop on final model, this is a safety net. Scheduler should be updated to early stop
@@ -1073,13 +1072,6 @@
             time_limit=time_limit,
             **kwargs
         )
-=======
-        orig_time = scheduler_options[1]['time_out']
-        if orig_time:
-            scheduler_options[1]['time_out'] = orig_time * 0.8  # TODO: Scheduler doesn't early stop on final model, this is a safety net. Scheduler should be updated to early stop
-        hpo_models, hpo_model_performances, hpo_results = model_base.hyperparameter_tune(X=X_fold, y=y_fold, X_val=X_val_fold, y_val=y_val_fold, scheduler_options=scheduler_options, **kwargs)
-        scheduler_options[1]['time_out'] = orig_time
->>>>>>> da5cf555
 
         bags = {}
         bags_performance = {}
