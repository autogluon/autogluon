import copy
import logging
import os
import time
from collections import Counter
from statistics import mean

import numpy as np
import pandas as pd

from .fold_fitting_strategy import AbstractFoldFittingStrategy, SequentialLocalFoldFittingStrategy
from ..abstract.abstract_model import AbstractModel
from ...constants import MULTICLASS, REGRESSION, SOFTCLASS, QUANTILE, REFIT_FULL_SUFFIX
from ...utils.exceptions import TimeLimitExceeded
from ...utils.loaders import load_pkl
from ...utils.savers import save_pkl
from ...utils.utils import CVSplitter, _compute_fi_with_stddev

logger = logging.getLogger(__name__)


# TODO: Add metadata object with info like score on each model, train time on each model, etc.
class BaggedEnsembleModel(AbstractModel):
    """
    Bagged ensemble meta-model which fits a given model multiple times across different splits of the training data.

    For certain child models such as KNN, this may only train a single model and instead rely on the child model to generate out-of-fold predictions.
    """
    _oof_filename = 'oof.pkl'

    def __init__(self, model_base: AbstractModel, random_state=0, **kwargs):
        self.model_base = model_base
        self._child_type = type(self.model_base)
        self.models = []
        self._oof_pred_proba = None
        self._oof_pred_model_repeats = None
        self._n_repeats = 0  # Number of n_repeats with at least 1 model fit, if kfold=5 and 8 models have been fit, _n_repeats is 2
        self._n_repeats_finished = 0  # Number of n_repeats finished, if kfold=5 and 8 models have been fit, _n_repeats_finished is 1
        self._k_fold_end = 0  # Number of models fit in current n_repeat (0 if completed), if kfold=5 and 8 models have been fit, _k_fold_end is 3
        self._k = None  # k models per n_repeat, equivalent to kfold value
        self._k_per_n_repeat = []  # k-fold used for each n_repeat. == [5, 10, 3] if first kfold was 5, second was 10, and third was 3
        self._random_state = random_state
        self.low_memory = True
        self._bagged_mode = None
        # _child_oof currently is only set to True for KNN models, that are capable of LOO prediction generation to avoid needing bagging.
        # TODO: Consider moving `_child_oof` logic to a separate class / refactor OOF logic.
        # FIXME: Avoid unnecessary refit during refit_full on `_child_oof=True` models, just re-use the original model.
        self._child_oof = False  # Whether the OOF preds were taken from a single child model (Assumes child can produce OOF preds without bagging).
        self._cv_splitters = []  # Keeps track of the CV splitter used for each bagged repeat.

        super().__init__(problem_type=self.model_base.problem_type, eval_metric=self.model_base.eval_metric, **kwargs)

    def _set_default_params(self):
        default_params = {
            # 'use_child_oof': False,  # [Advanced] Whether to defer to child model for OOF preds and only train a single child.
            'save_bag_folds': True,
            # 'refit_folds': False,  # [Advanced, Experimental] Whether to refit bags immediately to a refit_full model in a single .fit call.
        }
        for param, val in default_params.items():
            self._set_default_param_value(param, val)
        super()._set_default_params()

    def _get_default_auxiliary_params(self) -> dict:
        default_auxiliary_params = super()._get_default_auxiliary_params()
        extra_auxiliary_params = dict(
            drop_unique=False,  # TODO: Get the value from child instead
        )
        default_auxiliary_params.update(extra_auxiliary_params)
        return default_auxiliary_params

    def is_valid(self):
        return self.is_fit() and (self._n_repeats == self._n_repeats_finished)

    def can_infer(self):
        return self.is_fit() and self.params.get('save_bag_folds', True)

    def is_stratified(self):
        if self.problem_type in [REGRESSION, QUANTILE, SOFTCLASS]:
            return False
        else:
            return True

    def is_fit(self):
        return len(self.models) != 0

    def can_fit(self) -> bool:
        return not self.is_fit() or self._bagged_mode

    def is_valid_oof(self):
        return self.is_fit() and (self._child_oof or self._bagged_mode)

    def get_oof_pred_proba(self, **kwargs):
        # TODO: Require is_valid == True (add option param to ignore is_valid)
        return self._oof_pred_proba_func(self._oof_pred_proba, self._oof_pred_model_repeats)

    @staticmethod
    def _oof_pred_proba_func(oof_pred_proba, oof_pred_model_repeats):
        oof_pred_model_repeats_without_0 = np.where(oof_pred_model_repeats == 0, 1, oof_pred_model_repeats)
        if oof_pred_proba.ndim == 2:
            oof_pred_model_repeats_without_0 = oof_pred_model_repeats_without_0[:, None]
        return oof_pred_proba / oof_pred_model_repeats_without_0

    def _init_misc(self, **kwargs):
        child = self._get_model_base().convert_to_template()
        child.initialize(**kwargs)
        self.eval_metric = child.eval_metric
        self.stopping_metric = child.stopping_metric
        self.quantile_levels = child.quantile_levels
        self.normalize_pred_probas = child.normalize_pred_probas

    def preprocess(self, X, preprocess_nonadaptive=True, model=None, **kwargs):
        if preprocess_nonadaptive:
            if model is None:
                if not self.models:
                    return X
                model = self.models[0]
            model = self.load_child(model)
            return model.preprocess(X, preprocess_stateful=False)
        else:
            return X

    def _get_cv_splitter(self, n_splits, n_repeats, groups=None):
        return CVSplitter(n_splits=n_splits, n_repeats=n_repeats, groups=groups, stratified=self.is_stratified(), random_state=self._random_state)

    def _fit(self,
             X,
             y,
             X_val=None,
             y_val=None,
             k_fold=None,
             k_fold_start=0,
             k_fold_end=None,
             n_repeats=1,
             n_repeat_start=0,
             groups=None,
             **kwargs):
<<<<<<< HEAD
        use_child_oof = kwargs.get('use_child_oof', self.params.get('use_child_oof', False))
=======
        # HACK to be able to change these variables at fit time
        self.params['use_child_oof'] = kwargs.get('use_child_oof', self.params.get('use_child_oof', False))
        self.params['save_bag_folds'] = kwargs.get('save_bag_folds', self.params.get('save_bag_folds', True))
        use_child_oof = self.params['use_child_oof']
        save_bag_folds = self.params['save_bag_folds']
>>>>>>> f2665baf
        if use_child_oof:
            if self.is_fit():
                # TODO: We may want to throw an exception instead and avoid calling fit more than once
                return self
            k_fold = 1
            k_fold_end = None
            groups = None
        if k_fold is None and groups is None:
            k_fold = 5
        if k_fold is not None and k_fold < 1:
            k_fold = 1
        if k_fold is None or k_fold > 1:
            k_fold = self._get_cv_splitter(n_splits=k_fold, n_repeats=n_repeats, groups=groups).n_splits
        self._validate_bag_kwargs(
            k_fold=k_fold,
            k_fold_start=k_fold_start,
            k_fold_end=k_fold_end,
            n_repeats=n_repeats,
            n_repeat_start=n_repeat_start,
            groups=groups,
        )
        if k_fold_end is None:
            k_fold_end = k_fold

        model_base = self._get_model_base()
        model_base.rename(name='')
        kwargs['feature_metadata'] = self.feature_metadata
        kwargs['num_classes'] = self.num_classes  # TODO: maybe don't pass num_classes to children

        if self.model_base is not None:
            self.save_model_base(self.model_base)
            self.model_base = None

        if self._oof_pred_proba is None and self.is_fit():
            self._load_oof()

        if k_fold == 1:
            self._fit_single(X=X, y=y, model_base=model_base, use_child_oof=use_child_oof, **kwargs)
            return self
        else:
            refit_folds = self.params.get('refit_folds', False)
            if refit_folds:
                save_bag_folds = False
                if kwargs.get('time_limit', None) is not None:
                    fold_start = n_repeat_start * k_fold + k_fold_start
                    fold_end = (n_repeats - 1) * k_fold + k_fold_end
                    folds_to_fit = fold_end - fold_start
                    # Reserve time for final refit model
                    kwargs['time_limit'] = kwargs['time_limit'] * folds_to_fit / (folds_to_fit + 1.2)
            self._fit_folds(X=X, y=y, model_base=model_base, k_fold=k_fold, k_fold_start=k_fold_start, k_fold_end=k_fold_end,
                            n_repeats=n_repeats, n_repeat_start=n_repeat_start, save_folds=save_bag_folds, groups=groups, **kwargs)
            # FIXME: Don't save folds except for refit
            # FIXME: Cleanup self
            # FIXME: Don't add `_FULL` to name
            if refit_folds:
                refit_template = self.convert_to_refit_full_template()
                refit_template.params['use_child_oof'] = False
                kwargs['time_limit'] = None
                refit_template.fit(X=X, y=y, k_fold=1, **kwargs)
                refit_template._oof_pred_proba = self._oof_pred_proba
                refit_template._oof_pred_model_repeats = self._oof_pred_model_repeats
                refit_template._child_oof = True
                refit_template.fit_time += self.fit_time + self.predict_time
                return refit_template
            else:
                return self

    def _validate_bag_kwargs(self, *,
                             k_fold,
                             k_fold_start,
                             k_fold_end,
                             n_repeats,
                             n_repeat_start,
                             groups):
        if groups is not None:
            if self._n_repeats_finished != 0:
                raise AssertionError('Bagged models cannot call fit with `groups` specified when a full k-fold set has already been fit.')
            if n_repeats > 1:
                raise AssertionError('Cannot perform repeated bagging with `groups` specified.')
            return

        if k_fold_end is None:
            k_fold_end = k_fold
        if k_fold is None:
            raise ValueError('k_fold cannot be None.')
        if k_fold < 1:
            raise ValueError(f'k_fold must be equal or greater than 1, value: ({k_fold})')
        if n_repeat_start != self._n_repeats_finished:
            raise ValueError(f'n_repeat_start must equal self._n_repeats_finished, values: ({n_repeat_start}, {self._n_repeats_finished})')
        if n_repeats <= n_repeat_start:
            raise ValueError(f'n_repeats must be greater than n_repeat_start, values: ({n_repeats}, {n_repeat_start})')
        if k_fold_start != self._k_fold_end:
            raise ValueError(f'k_fold_start must equal previous k_fold_end, values: ({k_fold_start}, {self._k_fold_end})')
        if k_fold_start >= k_fold_end:
            # TODO: Remove this limitation if n_repeats > 1
            raise ValueError(f'k_fold_end must be greater than k_fold_start, values: ({k_fold_end}, {k_fold_start})')
        if (n_repeats - n_repeat_start) > 1 and k_fold_end != k_fold:
            # TODO: Remove this limitation
            raise ValueError(f'k_fold_end must equal k_fold when (n_repeats - n_repeat_start) > 1, values: ({k_fold_end}, {k_fold})')
        if self._k is not None and self._k != k_fold:
            raise ValueError(f'k_fold must equal previously fit k_fold value for the current n_repeat, values: (({k_fold}, {self._k})')

    def predict_proba(self, X, normalize=None, **kwargs):
        model = self.load_child(self.models[0])
        X = self.preprocess(X, model=model, **kwargs)
        pred_proba = model.predict_proba(X=X, preprocess_nonadaptive=False, normalize=normalize)
        for model in self.models[1:]:
            model = self.load_child(model)
            pred_proba += model.predict_proba(X=X, preprocess_nonadaptive=False, normalize=normalize)
        pred_proba = pred_proba / len(self.models)

        return pred_proba

    def _predict_proba(self, X, normalize=False, **kwargs):
        return self.predict_proba(X=X, normalize=normalize, **kwargs)

    def score_with_oof(self, y, sample_weight=None):
        self._load_oof()
        valid_indices = self._oof_pred_model_repeats > 0
        y = y[valid_indices]
        y_pred_proba = self.get_oof_pred_proba()[valid_indices]
        if sample_weight is not None:
            sample_weight = sample_weight[valid_indices]
        return self.score_with_y_pred_proba(y=y, y_pred_proba=y_pred_proba, sample_weight=sample_weight)

    def _fit_single(self, X, y, model_base, use_child_oof, time_limit=None, **kwargs):
        if self.is_fit():
            raise AssertionError('Model is already fit.')
        if self._n_repeats != 0:
            raise ValueError(f'n_repeats must equal 0 when fitting a single model with k_fold == 1, value: {self._n_repeats}')
        model_base.name = f'{model_base.name}S1F1'
        model_base.set_contexts(path_context=self.path + model_base.name + os.path.sep)
        time_start_fit = time.time()
        model_base.fit(X=X, y=y, time_limit=time_limit, **kwargs)
        model_base.fit_time = time.time() - time_start_fit
        model_base.predict_time = None
        X_len = len(X)

        # Check if pred_proba is going to take too long
        if time_limit is not None and X_len >= 10000:

            max_allowed_time = time_limit * 1.3  # allow some buffer
            time_left = max(
                max_allowed_time - model_base.fit_time,
                time_limit * 0.1,  # At least 10% of time_limit
                10,  # At least 10 seconds
            )
            # Sample at most 500 rows to estimate prediction time of all rows
            # TODO: Consider moving this into end of abstract model fit for all models.
            #  Currently this only fixes problem when in bagged mode, if not bagging, then inference could still be problamatic
            n_sample = min(500, round(X_len * 0.1))
            frac = n_sample / X_len
            X_sample = X.sample(n=n_sample)
            time_start_predict = time.time()
            model_base.predict_proba(X_sample)
            time_predict_frac = time.time() - time_start_predict
            time_predict_estimate = time_predict_frac / frac
            logger.log(15, f'\t{round(time_predict_estimate, 2)}s\t= Estimated out-of-fold prediction time...')
            if time_predict_estimate > time_left:
                logger.warning(f'\tNot enough time to generate out-of-fold predictions for model. Estimated time required was {round(time_predict_estimate, 2)}s compared to {round(time_left, 2)}s of available time.')
                raise TimeLimitExceeded

        if use_child_oof:
            logger.log(15, '\t`use_child_oof` was specified for this model. It will function similarly to a bagged model, but will only fit one child model.')
            time_start_predict = time.time()
            if model_base._get_tags().get('valid_oof', False):
                self._oof_pred_proba = model_base.get_oof_pred_proba(X=X, y=y)
            else:
                logger.warning('\tWARNING: `use_child_oof` was specified but child model does not have a dedicated `get_oof_pred_proba` method. This model may have heavily overfit validation scores.')
                self._oof_pred_proba = model_base.predict_proba(X=X)
            self._child_oof = True
            model_base.predict_time = time.time() - time_start_predict
            model_base.val_score = model_base.score_with_y_pred_proba(y=y, y_pred_proba=self._oof_pred_proba)
        else:
            self._oof_pred_proba = model_base.predict_proba(X=X)  # TODO: Cheater value, will be overfit to valid set
        self._oof_pred_model_repeats = np.ones(shape=len(X), dtype=np.uint8)
        self._n_repeats = 1
        self._n_repeats_finished = 1
        self._k_per_n_repeat = [1]
        self._bagged_mode = False
        model_base.reduce_memory_size(remove_fit=True, remove_info=False, requires_save=True)
        if not self.params.get('save_bag_folds', True):
            model_base.model = None
        if self.low_memory:
            self.save_child(model_base, verbose=False)
            self.models = [model_base.name]
        else:
            self.models = [model_base]
        self._add_child_times_to_bag(model=model_base)

    def _fit_folds(self,
                   X,
                   y,
                   model_base,
                   k_fold=None,
                   k_fold_start=0,
                   k_fold_end=None,
                   n_repeats=1,
                   n_repeat_start=0,
                   time_limit=None,
                   sample_weight=None,
                   save_folds=True,
                   groups=None,
                   **kwargs):
        fold_fitting_strategy = self.params.get('fold_fitting_strategy', SequentialLocalFoldFittingStrategy)
        # TODO: Preprocess data here instead of repeatedly
        # FIXME: Raise exception if multiclass/binary and a single val fold contains all instances of a class. (Can happen if custom groups is specified)
        time_start = time.time()
        if k_fold_start != 0:
            cv_splitter = self._cv_splitters[n_repeat_start]
        else:
            cv_splitter = self._get_cv_splitter(n_splits=k_fold, n_repeats=n_repeats, groups=groups)
        if k_fold != cv_splitter.n_splits:
            k_fold = cv_splitter.n_splits
        if k_fold_end is None:
            k_fold_end = k_fold
        kfolds = cv_splitter.split(X=X, y=y)

        oof_pred_proba, oof_pred_model_repeats = self._construct_empty_oof(X=X, y=y)

        models = []
        fold_start = n_repeat_start * k_fold + k_fold_start
        fold_end = (n_repeats - 1) * k_fold + k_fold_end
        folds_to_fit = fold_end - fold_start
        # noinspection PyCallingNonCallable
        fold_fitting_strategy: AbstractFoldFittingStrategy = fold_fitting_strategy(
            self, X, y, sample_weight, time_limit, time_start, models, oof_pred_proba, oof_pred_model_repeats, save_folds=save_folds)
        for j in range(n_repeat_start, n_repeats):  # For each n_repeat
            if j != n_repeat_start or k_fold_start == 0:
                self._cv_splitters.append(cv_splitter)
            cur_repeat_count = j - n_repeat_start
            fold_start_n_repeat = fold_start + cur_repeat_count * k_fold
            fold_end_n_repeat = min(fold_start_n_repeat + k_fold, fold_end)

            for i in range(fold_start_n_repeat, fold_end_n_repeat):  # For each fold
                fold_num_in_repeat = i - (j * k_fold)  # The fold in the current repeat set (first fold in set = 0)

                fold_ctx = dict(
                    model_name_suffix=f'S{j + 1}F{fold_num_in_repeat + 1}',  # S5F3 = 3rd fold of the 5th repeat set
                    fold=kfolds[i],
                    is_last_fold=i != (fold_end - 1),
                    folds_to_fit=folds_to_fit,
                    folds_finished=i - fold_start,
                    folds_left=fold_end - i,
                )

                fold_fitting_strategy.schedule_fold_model_fit(model_base, fold_ctx, kwargs)
            if (fold_end_n_repeat != fold_end) or (k_fold == k_fold_end):
                self._k_per_n_repeat.append(k_fold)
        fold_fitting_strategy.after_all_folds_scheduled()
        self.models += models

        self._bagged_mode = True

        if self._oof_pred_proba is None:
            self._oof_pred_proba = oof_pred_proba
            self._oof_pred_model_repeats = oof_pred_model_repeats
        else:
            self._oof_pred_proba += oof_pred_proba
            self._oof_pred_model_repeats += oof_pred_model_repeats

        self._n_repeats = n_repeats
        if k_fold == k_fold_end:
            self._k = None
            self._k_fold_end = 0
            self._n_repeats_finished = self._n_repeats
        else:
            self._k = k_fold
            self._k_fold_end = k_fold_end
            self._n_repeats_finished = self._n_repeats - 1

    # TODO: Augment to generate OOF after shuffling each column in X (Batching), this is the fastest way.
    # TODO: Reduce logging clutter during OOF importance calculation (Currently logs separately for each child)
    # Generates OOF predictions from pre-trained bagged models, assuming X and y are in the same row order as used in .fit(X, y)
    def compute_feature_importance(self,
                                   X,
                                   y,
                                   features=None,
                                   silent=False,
                                   time_limit=None,
                                   is_oof=False,
                                   **kwargs) -> pd.DataFrame:
        if features is None:
            # FIXME: use FULL features (children can have different features)
            features = self.load_child(model=self.models[0]).features
        if not is_oof:
            return super().compute_feature_importance(X, y, features=features, time_limit=time_limit, silent=silent, **kwargs)
        fi_fold_list = []
        model_index = 0
        num_children = len(self.models)
        if time_limit is not None:
            time_limit_per_child = time_limit / num_children
        else:
            time_limit_per_child = None
        if not silent:
            logging_message = f'Computing feature importance via permutation shuffling for {len(features)} features using out-of-fold (OOF) data aggregated across {num_children} child models...'
            if time_limit is not None:
                logging_message = f'{logging_message} Time limit: {time_limit}s...'
            logger.log(20, logging_message)

        time_start = time.time()
        early_stop = False
        children_completed = 0
        log_final_suffix = ''
        for n_repeat, k in enumerate(self._k_per_n_repeat):
            if is_oof:
                if self._child_oof or not self._bagged_mode:
                    raise AssertionError('Model trained with no validation data cannot get feature importances on training data, please specify new test data to compute feature importances (model=%s)' % self.name)
                kfolds = self._cv_splitters[n_repeat].split(X=X, y=y)
                cur_kfolds = kfolds[n_repeat * k:(n_repeat + 1) * k]
            else:
                cur_kfolds = [(None, list(range(len(X))))] * k
            for i, fold in enumerate(cur_kfolds):
                _, test_index = fold
                model = self.load_child(self.models[model_index + i])
                fi_fold = model.compute_feature_importance(X=X.iloc[test_index, :], y=y.iloc[test_index], features=features, time_limit=time_limit_per_child,
                                                           silent=silent, log_prefix='\t', importance_as_list=True, **kwargs)
                fi_fold_list.append(fi_fold)

                children_completed += 1
                if time_limit is not None and children_completed != num_children:
                    time_now = time.time()
                    time_left = time_limit - (time_now - time_start)
                    time_child_average = (time_now - time_start) / children_completed
                    if time_left < (time_child_average * 1.1):
                        log_final_suffix = f' (Early stopping due to lack of time...)'
                        early_stop = True
                        break
            if early_stop:
                break
            model_index += k
        # TODO: DON'T THROW AWAY SAMPLES! USE LARGER N
        fi_list_dict = dict()
        for val in fi_fold_list:
            val = val['importance'].to_dict()  # TODO: Don't throw away stddev information of children
            for key in val:
                if key not in fi_list_dict:
                    fi_list_dict[key] = []
                fi_list_dict[key] += val[key]
        fi_df = _compute_fi_with_stddev(fi_list_dict)

        if not silent:
            logger.log(20, f'\t{round(time.time() - time_start, 2)}s\t= Actual runtime (Completed {children_completed} of {num_children} children){log_final_suffix}')

        return fi_df

    def get_features(self):
        if len(self.models) > 0:
            return self.load_child(self.models[0]).get_features()
        else:
            return None

    def load_child(self, model, verbose=False) -> AbstractModel:
        if isinstance(model, str):
            child_path = self.create_contexts(self.path + model + os.path.sep)
            return self._child_type.load(path=child_path, verbose=verbose)
        else:
            return model

    def save_child(self, model, verbose=False):
        child = self.load_child(model)
        child.set_contexts(self.path + child.name + os.path.sep)
        child.save(verbose=verbose)

    # TODO: Multiply epochs/n_iterations by some value (such as 1.1) to account for having more training data than bagged models
    def convert_to_refit_full_template(self):
        init_args = self.get_params()
        init_args['hyperparameters']['save_bag_folds'] = True  # refit full models must save folds
        init_args['model_base'] = self.convert_to_refit_full_template_child()
        init_args['name'] = init_args['name'] + REFIT_FULL_SUFFIX
        model_full_template = self.__class__(**init_args)
        return model_full_template

    def convert_to_refit_full_template_child(self):
        refit_params_trained = self._get_compressed_params_trained()
        refit_params = copy.deepcopy(self._get_model_base().get_params())
        refit_params['hyperparameters'].update(refit_params_trained)
        refit_child_template = self._child_type(**refit_params)

        return refit_child_template

    def get_params(self):
        init_args = dict(
            model_base=self._get_model_base(),
            random_state=self._random_state,
        )
        init_args.update(super().get_params())
        init_args.pop('eval_metric')
        init_args.pop('problem_type')
        return init_args

    def convert_to_template_child(self):
        return self._get_model_base().convert_to_template()

    def _get_compressed_params(self, model_params_list=None):
        if model_params_list is None:
            model_params_list = [
                self.load_child(child).get_trained_params()
                for child in self.models
            ]

        model_params_compressed = dict()
        for param in model_params_list[0].keys():
            model_param_vals = [model_params[param] for model_params in model_params_list]
            if all(isinstance(val, bool) for val in model_param_vals):
                counter = Counter(model_param_vals)
                compressed_val = counter.most_common(1)[0][0]
            elif all(isinstance(val, int) for val in model_param_vals):
                compressed_val = round(mean(model_param_vals))
            elif all(isinstance(val, float) for val in model_param_vals):
                compressed_val = mean(model_param_vals)
            else:
                try:
                    counter = Counter(model_param_vals)
                    compressed_val = counter.most_common(1)[0][0]
                except TypeError:
                    compressed_val = model_param_vals[0]
            model_params_compressed[param] = compressed_val
        return model_params_compressed

    def _get_compressed_params_trained(self):
        model_params_list = [
            self.load_child(child).params_trained
            for child in self.models
        ]
        return self._get_compressed_params(model_params_list=model_params_list)

    def _get_model_base(self):
        if self.model_base is None:
            return self.load_model_base()
        else:
            return self.model_base

    def _add_child_times_to_bag(self, model):
        if self.fit_time is None:
            self.fit_time = model.fit_time
        else:
            self.fit_time += model.fit_time

        if self.predict_time is None:
            self.predict_time = model.predict_time
        else:
            self.predict_time += model.predict_time

    @classmethod
    def load(cls, path: str, reset_paths=True, low_memory=True, load_oof=False, verbose=True):
        model = super().load(path=path, reset_paths=reset_paths, verbose=verbose)
        if not low_memory:
            model.persist_child_models(reset_paths=reset_paths)
        if load_oof:
            model._load_oof()
        return model

    @classmethod
    def load_oof(cls, path, verbose=True):
        try:
            oof = load_pkl.load(path=path + 'utils' + os.path.sep + cls._oof_filename, verbose=verbose)
            oof_pred_proba = oof['_oof_pred_proba']
            oof_pred_model_repeats = oof['_oof_pred_model_repeats']
        except FileNotFoundError:
            model = cls.load(path=path, reset_paths=True, verbose=verbose)
            model._load_oof()
            oof_pred_proba = model._oof_pred_proba
            oof_pred_model_repeats = model._oof_pred_model_repeats
        return cls._oof_pred_proba_func(oof_pred_proba=oof_pred_proba, oof_pred_model_repeats=oof_pred_model_repeats)

    def _load_oof(self):
        if self._oof_pred_proba is not None:
            pass
        else:
            oof = load_pkl.load(path=self.path + 'utils' + os.path.sep + self._oof_filename)
            self._oof_pred_proba = oof['_oof_pred_proba']
            self._oof_pred_model_repeats = oof['_oof_pred_model_repeats']

    def persist_child_models(self, reset_paths=True):
        for i, model_name in enumerate(self.models):
            if isinstance(model_name, str):
                child_path = self.create_contexts(self.path + model_name + os.path.sep)
                child_model = self._child_type.load(path=child_path, reset_paths=reset_paths, verbose=True)
                self.models[i] = child_model

    def load_model_base(self):
        return load_pkl.load(path=self.path + 'utils' + os.path.sep + 'model_template.pkl')

    def save_model_base(self, model_base):
        save_pkl.save(path=self.path + 'utils' + os.path.sep + 'model_template.pkl', object=model_base)

    def save(self, path=None, verbose=True, save_oof=True, save_children=False) -> str:
        if path is None:
            path = self.path

        if save_children:
            model_names = []
            for child in self.models:
                child = self.load_child(child)
                child.set_contexts(path + child.name + os.path.sep)
                child.save(verbose=False)
                model_names.append(child.name)
            self.models = model_names

        if save_oof and self._oof_pred_proba is not None:
            save_pkl.save(path=path + 'utils' + os.path.sep + self._oof_filename, object={
                '_oof_pred_proba': self._oof_pred_proba,
                '_oof_pred_model_repeats': self._oof_pred_model_repeats,
            })
            self._oof_pred_proba = None
            self._oof_pred_model_repeats = None

        return super().save(path=path, verbose=verbose)

    # If `remove_fit_stack=True`, variables will be removed that are required to fit more folds and to fit new stacker models which use this model as a base model.
    #  This includes OOF variables.
    def reduce_memory_size(self, remove_fit_stack=False, remove_fit=True, remove_info=False, requires_save=True, reduce_children=False, **kwargs):
        super().reduce_memory_size(remove_fit=remove_fit, remove_info=remove_info, requires_save=requires_save, **kwargs)
        if remove_fit_stack:
            try:
                os.remove(self.path + 'utils' + os.path.sep + self._oof_filename)
            except FileNotFoundError:
                pass
            if requires_save:
                self._oof_pred_proba = None
                self._oof_pred_model_repeats = None
            try:
                os.remove(self.path + 'utils' + os.path.sep + 'model_template.pkl')
            except FileNotFoundError:
                pass
            if requires_save:
                self.model_base = None
            try:
                os.rmdir(self.path + 'utils')
            except OSError:
                pass
        if reduce_children:
            for model in self.models:
                model = self.load_child(model)
                model.reduce_memory_size(remove_fit=remove_fit, remove_info=remove_info, requires_save=requires_save, **kwargs)
                if requires_save and self.low_memory:
                    self.save_child(model=model)

    def _get_model_names(self):
        model_names = []
        for model in self.models:
            if isinstance(model, str):
                model_names.append(model)
            else:
                model_names.append(model.name)
        return model_names

    def get_info(self):
        info = super().get_info()
        children_info = self._get_child_info()
        child_memory_sizes = [child['memory_size'] for child in children_info.values()]
        sum_memory_size_child = sum(child_memory_sizes)
        if child_memory_sizes:
            max_memory_size_child = max(child_memory_sizes)
        else:
            max_memory_size_child = 0
        if self.low_memory:
            max_memory_size = info['memory_size'] + sum_memory_size_child
            min_memory_size = info['memory_size'] + max_memory_size_child
        else:
            max_memory_size = info['memory_size']
            min_memory_size = info['memory_size'] - sum_memory_size_child + max_memory_size_child

        # Necessary if save_space is used as save_space deletes model_base.
        if len(self.models) > 0:
            child_model = self.load_child(self.models[0])
        else:
            child_model = self._get_model_base()
        child_hyperparameters = child_model.params
        child_ag_args_fit = child_model.params_aux

        bagged_info = dict(
            child_model_type=self._child_type.__name__,
            num_child_models=len(self.models),
            child_model_names=self._get_model_names(),
            _n_repeats=self._n_repeats,
            # _n_repeats_finished=self._n_repeats_finished,  # commented out because these are too technical
            # _k_fold_end=self._k_fold_end,
            # _k=self._k,
            _k_per_n_repeat=self._k_per_n_repeat,
            _random_state=self._random_state,
            low_memory=self.low_memory,  # If True, then model will attempt to use at most min_memory_size memory by having at most one child in memory. If False, model will use max_memory_size memory.
            bagged_mode=self._bagged_mode,
            max_memory_size=max_memory_size,  # Memory used when all children are loaded into memory at once.
            min_memory_size=min_memory_size,  # Memory used when only the largest child is loaded into memory.
            child_hyperparameters=child_hyperparameters,
            child_hyperparameters_fit=self._get_compressed_params_trained(),
            child_ag_args_fit=child_ag_args_fit,
        )
        info['bagged_info'] = bagged_info
        info['children_info'] = children_info

        child_features_full = list(set().union(*[child['features'] for child in children_info.values()]))
        info['features'] = child_features_full
        info['num_features'] = len(child_features_full)

        return info

    def get_memory_size(self):
        models = self.models
        self.models = None
        memory_size = super().get_memory_size()
        self.models = models
        return memory_size

    def _get_child_info(self):
        child_info_dict = dict()
        for model in self.models:
            if isinstance(model, str):
                child_path = self.create_contexts(self.path + model + os.path.sep)
                child_info_dict[model] = self._child_type.load_info(child_path)
            else:
                child_info_dict[model.name] = model.get_info()
        return child_info_dict

    def _construct_empty_oof(self, X, y):
        if self.problem_type == MULTICLASS:
            oof_pred_proba = np.zeros(shape=(len(X), len(y.unique())), dtype=np.float32)
        elif self.problem_type == SOFTCLASS:
            oof_pred_proba = np.zeros(shape=y.shape, dtype=np.float32)
        elif self.problem_type == QUANTILE:
            oof_pred_proba = np.zeros(shape=(len(X), len(self.quantile_levels)), dtype=np.float32)
        else:
            oof_pred_proba = np.zeros(shape=len(X), dtype=np.float32)
        oof_pred_model_repeats = np.zeros(shape=len(X), dtype=np.uint8)
        return oof_pred_proba, oof_pred_model_repeats

    def _preprocess_fit_resources(self, silent=False, **kwargs):
        """Pass along to child models to avoid altering up-front"""
        return kwargs

    # TODO: Currently double disk usage, saving model in HPO and also saving model in bag
    # FIXME: with use_bag_holdout=True, the fold-1 scores that are logged are of the inner validation score, not the holdout score.
    #  Fix this by passing X_val, y_val into this method
    def _hyperparameter_tune(self, X, y, k_fold, scheduler_options, preprocess_kwargs=None, groups=None, **kwargs):
        if len(self.models) != 0:
            raise ValueError('self.models must be empty to call hyperparameter_tune, value: %s' % self.models)

        kwargs['feature_metadata'] = self.feature_metadata
        kwargs['num_classes'] = self.num_classes  # TODO: maybe don't pass num_classes to children
        self.model_base.set_contexts(self.path + 'hpo' + os.path.sep)

        # TODO: Preprocess data here instead of repeatedly
        if preprocess_kwargs is None:
            preprocess_kwargs = dict()
        use_child_oof = self.params.get('use_child_oof', False)
        X = self.preprocess(X=X, preprocess=False, fit=True, **preprocess_kwargs)

        if use_child_oof:
            k_fold = 1
            X_fold = X
            y_fold = y
            X_val_fold = None
            y_val_fold = None
            train_index = list(range(len(X)))
            test_index = train_index
            cv_splitter = None
        else:
            cv_splitter = self._get_cv_splitter(n_splits=k_fold, n_repeats=1, groups=groups)
            if k_fold != cv_splitter.n_splits:
                k_fold = cv_splitter.n_splits

            kfolds = cv_splitter.split(X=X, y=y)

            train_index, test_index = kfolds[0]
            X_fold, X_val_fold = X.iloc[train_index, :], X.iloc[test_index, :]
            y_fold, y_val_fold = y.iloc[train_index], y.iloc[test_index]
        orig_time = scheduler_options[1]['time_out']
        if orig_time:
            scheduler_options[1]['time_out'] = orig_time * 0.8  # TODO: Scheduler doesn't early stop on final model, this is a safety net. Scheduler should be updated to early stop
        hpo_models, hpo_model_performances, hpo_results = self.model_base.hyperparameter_tune(X=X_fold, y=y_fold, X_val=X_val_fold, y_val=y_val_fold, scheduler_options=scheduler_options, **kwargs)
        scheduler_options[1]['time_out'] = orig_time

        bags = {}
        bags_performance = {}
        for i, (model_name, model_path) in enumerate(hpo_models.items()):
            child: AbstractModel = self._child_type.load(path=model_path)

            # TODO: Create new Ensemble Here
            bag = copy.deepcopy(self)
            bag.rename(f"{bag.name}{os.path.sep}T{i}")
            bag.set_contexts(self.path_root + bag.name + os.path.sep)

            oof_pred_proba, oof_pred_model_repeats = self._construct_empty_oof(X=X, y=y)

            if child._get_tags().get('valid_oof', False):
                y_pred_proba = child.get_oof_pred_proba(X=X, y=y)
                bag._n_repeats_finished = 1
                bag._k_per_n_repeat = [1]
                bag._bagged_mode = False
                bag._child_oof = True  # TODO: Consider a separate tag for refit_folds vs efficient OOF
            else:
                y_pred_proba = child.predict_proba(X_val_fold)

            oof_pred_proba[test_index] += y_pred_proba
            oof_pred_model_repeats[test_index] += 1

            bag.model_base = None
            child.rename('')
            child.set_contexts(bag.path + child.name + os.path.sep)
            bag.save_model_base(child.convert_to_template())

            bag._k = k_fold
            bag._k_fold_end = 1
            bag._n_repeats = 1
            bag._oof_pred_proba = oof_pred_proba
            bag._oof_pred_model_repeats = oof_pred_model_repeats
            child.rename('S1F1')
            child.set_contexts(bag.path + child.name + os.path.sep)
            if not self.params.get('save_bag_folds', True):
                child.model = None
            if bag.low_memory:
                bag.save_child(child, verbose=False)
                bag.models.append(child.name)
            else:
                bag.models.append(child)
            bag.val_score = child.val_score
            bag._add_child_times_to_bag(model=child)
            if cv_splitter is not None:
                bag._cv_splitters = [cv_splitter]

            bag.save()
            bags[bag.name] = bag.path
            bags_performance[bag.name] = bag.val_score

        # TODO: hpo_results likely not correct because no renames
        return bags, bags_performance, hpo_results

    def _more_tags(self):
        return {'valid_oof': True}<|MERGE_RESOLUTION|>--- conflicted
+++ resolved
@@ -134,15 +134,11 @@
              n_repeat_start=0,
              groups=None,
              **kwargs):
-<<<<<<< HEAD
-        use_child_oof = kwargs.get('use_child_oof', self.params.get('use_child_oof', False))
-=======
         # HACK to be able to change these variables at fit time
         self.params['use_child_oof'] = kwargs.get('use_child_oof', self.params.get('use_child_oof', False))
         self.params['save_bag_folds'] = kwargs.get('save_bag_folds', self.params.get('save_bag_folds', True))
         use_child_oof = self.params['use_child_oof']
         save_bag_folds = self.params['save_bag_folds']
->>>>>>> f2665baf
         if use_child_oof:
             if self.is_fit():
                 # TODO: We may want to throw an exception instead and avoid calling fit more than once
