import logging
import math

from abc import ABC, abstractmethod


logger = logging.getLogger(__name__)


class ResourceCalculator(ABC):

    @property
    @abstractmethod
    def calc_type(self):
        """Type of the resource calculator"""
        raise NotImplementedError

    @abstractmethod
    def get_resources_per_job(self, **kwargs) -> dict:
        """Calculate resources per trial and return additional info"""
        raise NotImplementedError

    def wrap_resources_per_job_into_placement_group(self, resources_per_job):
        """
        When doing parallel training inside parallel trials, Ray requires to provide placement group for resource scheduling
        We wrap a group where the resource requirement is 0 because the trial only spread the task and doesn't require too much resources.
        """
        from ray import tune
        num_cpus = resources_per_job.get('cpu', 0)
        num_gpus = resources_per_job.get('gpu', 0)
        return tune.PlacementGroupFactory([{'CPU': 0.0}] + [{'CPU': num_cpus, 'GPU': num_gpus}])


class CpuResourceCalculator(ResourceCalculator):

    @property
    def calc_type(self):
        return 'cpu'

    def get_resources_per_job(
        self,
        total_num_cpus,
        num_jobs,
        minimum_cpu_per_job,
        model_estimate_memory_usage=None,
        wrap_resources_per_job_into_placement_group=False,
        user_resources_per_job=None,
        **kwargs,
    ):
        if user_resources_per_job is not None:
            cpu_per_job = user_resources_per_job.get('num_cpus', 0)
            assert cpu_per_job <= total_num_cpus, \
                f"Detected model level cpu requirement = {cpu_per_job} > total cpu granted to AG predictor = {total_num_cpus}"
            assert cpu_per_job >= minimum_cpu_per_job, \
                f"The model requires minimum cpu {minimum_cpu_per_job}, but you only specified {cpu_per_job}"
            num_parallel_jobs = total_num_cpus // cpu_per_job
            batches = math.ceil(num_jobs / num_parallel_jobs)
        else:
            cpu_per_job = max(minimum_cpu_per_job, int(total_num_cpus // num_jobs))
            max_jobs_in_parallel_memory = num_jobs

<<<<<<< HEAD
        if model_estimate_memory_usage is not None:
            import psutil
            mem_available = psutil.virtual_memory().available
            # calculate how many jobs can run in parallel given memory available
            max_jobs_in_parallel_memory = max(1, int(mem_available // model_estimate_memory_usage))
        num_parallel_jobs = min(num_jobs, total_num_cpus // cpu_per_job, max_jobs_in_parallel_memory)
        if num_parallel_jobs == 0:
            error_msg = ('Cannot train model with provided resources! '
                         f'num_cpus=={total_num_cpus} | '
                         f'min_cpus=={minimum_cpu_per_job}')
=======
>>>>>>> b0ccd059
            if model_estimate_memory_usage is not None:
                mem_available = psutil.virtual_memory().available
                # calculate how many jobs can run in parallel given memory available
                max_jobs_in_parallel_memory = max(1, int(mem_available // model_estimate_memory_usage))
            num_parallel_jobs = min(num_jobs, total_num_cpus // cpu_per_job, max_jobs_in_parallel_memory)
            if num_parallel_jobs == 0:
                error_msg = ('Cannot train model with provided resources! '
                                f'num_cpus=={total_num_cpus} | '
                                f'min_cpus=={minimum_cpu_per_job}')
                if model_estimate_memory_usage is not None:
                    error_msg += (
                        f' | mem_available=={mem_available} | '
                        f'model_estimate_memory_usage=={model_estimate_memory_usage}'
                    )
                raise AssertionError(error_msg)
            cpu_per_job = int(total_num_cpus // num_parallel_jobs)  # update cpu_per_job in case memory is not enough and can use more cores for each job
            batches = math.ceil(num_jobs / num_parallel_jobs)

        resources_per_job = dict(cpu=cpu_per_job)
        if wrap_resources_per_job_into_placement_group:
            resources_per_job = self.wrap_resources_per_job_into_placement_group(resources_per_job)

        resources_info = dict(
            resources_per_job=resources_per_job,
            num_parallel_jobs=num_parallel_jobs,
            batches=batches,
            cpu_per_job=cpu_per_job
        )
        logger.log(10, f'Resources info for {self.__class__.__name__}: {resources_info}')

        return resources_info


class GpuResourceCalculator(ResourceCalculator):

    @property
    def calc_type(self):
        return 'gpu'

    def get_resources_per_job(
        self,
        total_num_cpus,
        total_num_gpus,
        num_jobs,
        minimum_cpu_per_job,
        minimum_gpu_per_job,
        wrap_resources_per_job_into_placement_group=False,
        user_resources_per_job=None,
        **kwargs,
    ):
        if user_resources_per_job is not None:
            cpu_per_job = user_resources_per_job.get('num_cpus', minimum_cpu_per_job)
            assert cpu_per_job <= total_num_cpus, \
                f"Detected model level cpu requirement = {cpu_per_job} > total cpu granted to AG predictor = {total_num_cpus}"
            assert cpu_per_job >= minimum_cpu_per_job, \
                f"The model requires minimum cpu {minimum_cpu_per_job}, but you only specified {cpu_per_job}"
            gpu_per_job = user_resources_per_job.get('num_gpus', minimum_gpu_per_job)
            assert gpu_per_job <= total_num_gpus, \
                f"Detected model level gpu requirement = {gpu_per_job} > total cpu granted to AG predictor = {total_num_gpus}"
            assert gpu_per_job >= minimum_gpu_per_job, \
                f"The model requires minimum gpu {minimum_gpu_per_job}, but you only specified {gpu_per_job}"
            num_parallel_jobs = min(total_num_cpus // cpu_per_job, total_num_gpus / gpu_per_job)
            batches = math.ceil(num_jobs / num_parallel_jobs)
        else:
            cpu_per_job = max(minimum_cpu_per_job, int(total_num_cpus // num_jobs))
            gpu_per_job = max(minimum_gpu_per_job, total_num_gpus / num_jobs)
            num_parallel_jobs = num_jobs
            if cpu_per_job:
                num_parallel_jobs = min(num_parallel_jobs, total_num_cpus // cpu_per_job)
            if gpu_per_job:
                num_parallel_jobs = min(num_parallel_jobs, total_num_gpus // gpu_per_job)
            if num_parallel_jobs == 0:
                raise AssertionError('Cannot train model with provided resources! '
                                        f'(num_cpus, num_gpus)==({total_num_cpus}, {total_num_gpus}) | '
                                        f'(min_cpus, min_gpus)==({minimum_cpu_per_job}, {minimum_gpu_per_job})')
            cpu_per_job = int(total_num_cpus // num_parallel_jobs)
            gpu_per_job = total_num_gpus / num_parallel_jobs
            batches = math.ceil(num_jobs / num_parallel_jobs)

        resources_per_job = dict(cpu=cpu_per_job, gpu=gpu_per_job)
        if wrap_resources_per_job_into_placement_group:
            resources_per_job = self.wrap_resources_per_job_into_placement_group(resources_per_job)

        resources_info = dict(
            resources_per_job=resources_per_job,
            num_parallel_jobs=num_parallel_jobs,
            batches=batches,
            cpu_per_job=cpu_per_job,
            gpu_per_job=gpu_per_job,
        )
        logger.log(10, f'Resources info for {self.__class__.__name__}: {resources_info}')

        return resources_info


class NonParallelGpuResourceCalculator(ResourceCalculator):
    """
    This calculator will only assign < 1 gpu to each job because some job cannot be parallelized
    """

    @property
    def calc_type(self):
        return 'non_parallel_gpu'

    def get_resources_per_job(
        self,
        total_num_cpus,
        total_num_gpus,
        num_jobs,
        minimum_cpu_per_job,
        minimum_gpu_per_job,
        wrap_resources_per_job_into_placement_group=False,
        **kwargs,
    ):
        assert 0 < minimum_gpu_per_job <= 1, f'{self.__class__.__name__} only supports assigning < 1 gpu to each job' 
        cpu_per_job = max(minimum_cpu_per_job, int(total_num_cpus // num_jobs))
        gpu_per_job = min(minimum_gpu_per_job, 1)
        num_parallel_jobs = num_jobs
        if cpu_per_job:
            num_parallel_jobs = min(num_parallel_jobs, total_num_cpus // cpu_per_job)
        if gpu_per_job:
            num_parallel_jobs = min(num_parallel_jobs, total_num_gpus // gpu_per_job)
        if num_parallel_jobs == 0:
            raise AssertionError('Cannot train model with provided resources! '
                                 f'(num_cpus, num_gpus)==({total_num_cpus}, {total_num_gpus}) | '
                                 f'(min_cpus, min_gpus)==({cpu_per_job}, {gpu_per_job})')
        cpu_per_job = int(total_num_cpus // num_parallel_jobs)
        gpu_per_job = min(1, total_num_gpus / num_parallel_jobs)

        resources_per_job = dict(cpu=cpu_per_job, gpu=gpu_per_job)
        if wrap_resources_per_job_into_placement_group:
            resources_per_job = self.wrap_resources_per_job_into_placement_group(resources_per_job)
        batches = math.ceil(num_jobs / num_parallel_jobs)

        resources_info = dict(
            resources_per_job=resources_per_job,
            num_parallel_jobs=num_parallel_jobs,
            batches=batches,
            cpu_per_job=cpu_per_job,
            gpu_per_job=gpu_per_job,
        )
        logger.log(10, f'Resources info for {self.__class__.__name__}: {resources_info}')

        return resources_info


class RayLightningCpuResourceCalculator(ResourceCalculator):

    @property
    def calc_type(self):
        return 'ray_lightning_cpu'

    def get_resources_per_job(
        self,
        total_num_cpus,
        num_jobs,
        minimum_cpu_per_job,
        model_estimate_memory_usage=None,
        **kwargs,
    ):
        from ray_lightning.tune import get_tune_resources
        # TODO: for cpu case, is it better to have more workers or more cpus per worker?
        cpu_per_job = max(minimum_cpu_per_job, total_num_cpus // num_jobs)
        max_jobs_in_parallel_memory = num_jobs
        if model_estimate_memory_usage is not None:
            import psutil
            mem_available = psutil.virtual_memory().available
            # calculate how many jobs can run in parallel given memory available
            max_jobs_in_parallel_memory = max(1, int(mem_available // model_estimate_memory_usage))
        num_parallel_jobs = min(num_jobs, total_num_cpus // cpu_per_job, max_jobs_in_parallel_memory)
        if num_parallel_jobs == 0:
            error_msg = ('Cannot train model with provided resources! '
                         f'num_cpus=={total_num_cpus} | '
                         f'min_cpus=={minimum_cpu_per_job}')
            if model_estimate_memory_usage is not None:
                error_msg += (
                    f' | mem_available=={mem_available} | '
                    f'model_estimate_memory_usage=={model_estimate_memory_usage}'
                )
            raise AssertionError(error_msg)
        num_workers = max(minimum_cpu_per_job, cpu_per_job - 1)  # 1 cpu for master process
        cpu_per_worker = 1
        resources_per_job = get_tune_resources(
            num_workers=num_workers,
            num_cpus_per_worker=cpu_per_worker,
            use_gpu=False
        )
        batches = math.ceil(num_jobs / num_parallel_jobs)

        resources_info = dict(
            resources_per_job=resources_per_job,
            num_parallel_jobs=num_parallel_jobs,
            batches=batches,
            cpu_per_job=cpu_per_job,
            num_workers=num_workers,
        )
        logger.log(10, f'Resources info for {self.__class__.__name__}: {resources_info}')

        return resources_info


class RayLightningGpuResourceCalculator(ResourceCalculator):

    @property
    def calc_type(self):
        return 'ray_lightning_gpu'

    def get_resources_per_job(
        self,
        total_num_cpus,
        total_num_gpus,
        num_jobs,
        minimum_cpu_per_job,
        minimum_gpu_per_job,
        **kwargs,
    ):
        from ray_lightning.tune import get_tune_resources
        # Ray Tune requires 1 additional CPU per trial to use for the Trainable driver. 
        # So the actual number of cpu resources each trial requires is num_workers * num_cpus_per_worker + 1
        # Each ray worker will reserve 1 gpu
        # The num_workers in ray stands for worker process to train the model
        # The num_workers in AutoMM stands for worker process to load data
        gpu_per_job = max(int(minimum_gpu_per_job), total_num_gpus // num_jobs)
        num_workers = gpu_per_job  # each worker uses 1 gpu
        num_parallel_jobs = min(num_jobs, total_num_gpus // gpu_per_job)
        if num_parallel_jobs == 0:
            raise AssertionError('Cannot train model with provided resources! '
                                 f'(num_cpus, num_gpus)==({total_num_cpus}, {total_num_gpus}) | '
                                 f'(min_cpus, min_gpus)==({minimum_cpu_per_job}, {minimum_gpu_per_job})')
        num_cpus = (total_num_cpus - num_parallel_jobs)  # reserve cpus for the master process
        assert num_cpus > 0
        cpu_per_job = max(minimum_cpu_per_job, num_cpus // num_parallel_jobs)
        cpu_per_worker = max(1, cpu_per_job // num_workers)
        resources_per_job = get_tune_resources(
            num_workers=num_workers,
            num_cpus_per_worker=cpu_per_worker,
            use_gpu=True
        )
        batches = math.ceil(num_jobs / num_parallel_jobs)

        resources_info = dict(
            resources_per_job=resources_per_job,
            num_parallel_jobs=num_parallel_jobs,
            batches=batches,
            cpu_per_job=cpu_per_job,
            gpu_per_job=gpu_per_job,
            num_workers=num_workers,
            cpu_per_worker=cpu_per_worker,
        )
        logger.log(10, f'Resources info for {self.__class__.__name__}: {resources_info}')

        return resources_info


class ResourceCalculatorFactory:

    __supported_calculators = [
        CpuResourceCalculator,
        GpuResourceCalculator,
        NonParallelGpuResourceCalculator,
        RayLightningCpuResourceCalculator,
        RayLightningGpuResourceCalculator
    ]
    __type_to_calculator = {cls().calc_type: cls for cls in __supported_calculators}

    @staticmethod
    def get_resource_calculator(calculator_type: str) -> ResourceCalculator:
        """Return the resource calculator"""
        assert calculator_type in ResourceCalculatorFactory.__type_to_calculator, f'{calculator_type} not supported'
        return ResourceCalculatorFactory.__type_to_calculator[calculator_type]()<|MERGE_RESOLUTION|>--- conflicted
+++ resolved
@@ -59,20 +59,8 @@
             cpu_per_job = max(minimum_cpu_per_job, int(total_num_cpus // num_jobs))
             max_jobs_in_parallel_memory = num_jobs
 
-<<<<<<< HEAD
-        if model_estimate_memory_usage is not None:
-            import psutil
-            mem_available = psutil.virtual_memory().available
-            # calculate how many jobs can run in parallel given memory available
-            max_jobs_in_parallel_memory = max(1, int(mem_available // model_estimate_memory_usage))
-        num_parallel_jobs = min(num_jobs, total_num_cpus // cpu_per_job, max_jobs_in_parallel_memory)
-        if num_parallel_jobs == 0:
-            error_msg = ('Cannot train model with provided resources! '
-                         f'num_cpus=={total_num_cpus} | '
-                         f'min_cpus=={minimum_cpu_per_job}')
-=======
->>>>>>> b0ccd059
             if model_estimate_memory_usage is not None:
+                import psutil
                 mem_available = psutil.virtual_memory().available
                 # calculate how many jobs can run in parallel given memory available
                 max_jobs_in_parallel_memory = max(1, int(mem_available // model_estimate_memory_usage))
