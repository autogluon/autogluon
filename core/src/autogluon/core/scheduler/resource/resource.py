--- conflicted
+++ resolved
@@ -2,12 +2,8 @@
 from ...utils import get_gpu_count, get_cpu_count
 
 __all__ = ['Resources', 'DistributedResource',
-<<<<<<< HEAD
-           'get_remote_cpu_count', 'get_remote_gpu_count']
-=======
            'get_remote_cpu_count', 'get_remote_gpu_count',
            'get_gpu_count', 'get_cpu_count']
->>>>>>> d424c86e
 
 logger = logging.getLogger(__name__)
 
