#!/usr/bin/env bash

MODULE=$1
REPOSITORY=$2
BRANCH=$3
SHORT_SHA=$4
PR_NUMBER=$5
FOLDS=$6

<<<<<<< HEAD
# generate custom amlb configs
=======

# generate custom benchmark configs
>>>>>>> 8e12226f
if [ -z "$FOLDS" ] || [ $MODULE == 'multimodal' ] ; then
    python $(dirname "$0")/generate_framework.py --module $MODULE --repository https://github.com/$REPOSITORY.git --branch $BRANCH --folds_to_run -1
else
    python $(dirname "$0")/generate_framework.py --module $MODULE --repository https://github.com/$REPOSITORY.git --branch $BRANCH --folds_to_run $FOLDS
fi

if [ -n "$PR_NUMBER" ]
then
    CONFIG_PATH=$MODULE/$PR_NUMBER
else
    CONFIG_PATH=$MODULE/$BRANCH
<<<<<<< HEAD
fi

# keep commit sha for future reference
if [ $MODULE == 'multimodal' ]; then
    #copy the dataloaders and dataset yamls to git runners directory
    aws s3 cp --recursive s3://autogluon-ci-benchmark/configs/custom-dataloaders/ $(dirname "$0")/$MODULE/custom_user_dir/dataloaders/
    aws s3 cp --recursive s3://autogluon-ci-benchmark/configs/custom-metrics/ $(dirname "$0")/$MODULE/custom_metrics/
    aws s3 cp --recursive $(dirname "$0")/$MODULE/custom_user_dir/ s3://autogluon-ci-benchmark/configs/$CONFIG_PATH/$SHORT_SHA/
    aws s3 rm --recursive s3://autogluon-ci-benchmark/configs/$CONFIG_PATH/latest/
    aws s3 cp --recursive $(dirname "$0")/$MODULE/custom_user_dir/ s3://autogluon-ci-benchmark/configs/$CONFIG_PATH/latest/
else 
    aws s3 cp --recursive $(dirname "$0")/$MODULE/amlb_user_dir/ s3://autogluon-ci-benchmark/configs/$CONFIG_PATH/$SHORT_SHA/
    aws s3 rm --recursive s3://autogluon-ci-benchmark/configs/$CONFIG_PATH/latest/
    aws s3 cp --recursive $(dirname "$0")/$MODULE/amlb_user_dir/ s3://autogluon-ci-benchmark/configs/$CONFIG_PATH/latest/
fi
=======
fi

USER_DIR="amlb_user_dir"
if [ $MODULE == 'multimodal' ]; then
    USER_DIR="custom_user_dir"
    aws s3 cp --recursive s3://autogluon-ci-benchmark/configs/custom-dataloaders/ $(dirname "$0")/$MODULE/$USER_DIR/dataloaders/
fi

# keep commit sha for future reference
aws s3 cp --recursive $(dirname "$0")/$MODULE/$USER_DIR/ s3://autogluon-ci-benchmark/configs/$CONFIG_PATH/$SHORT_SHA/
aws s3 rm --recursive s3://autogluon-ci-benchmark/configs/$CONFIG_PATH/latest/
aws s3 cp --recursive $(dirname "$0")/$MODULE/$USER_DIR/ s3://autogluon-ci-benchmark/configs/$CONFIG_PATH/latest/
>>>>>>> 8e12226f
<|MERGE_RESOLUTION|>--- conflicted
+++ resolved
@@ -7,12 +7,7 @@
 PR_NUMBER=$5
 FOLDS=$6
 
-<<<<<<< HEAD
 # generate custom amlb configs
-=======
-
-# generate custom benchmark configs
->>>>>>> 8e12226f
 if [ -z "$FOLDS" ] || [ $MODULE == 'multimodal' ] ; then
     python $(dirname "$0")/generate_framework.py --module $MODULE --repository https://github.com/$REPOSITORY.git --branch $BRANCH --folds_to_run -1
 else
@@ -24,33 +19,16 @@
     CONFIG_PATH=$MODULE/$PR_NUMBER
 else
     CONFIG_PATH=$MODULE/$BRANCH
-<<<<<<< HEAD
-fi
-
-# keep commit sha for future reference
-if [ $MODULE == 'multimodal' ]; then
-    #copy the dataloaders and dataset yamls to git runners directory
-    aws s3 cp --recursive s3://autogluon-ci-benchmark/configs/custom-dataloaders/ $(dirname "$0")/$MODULE/custom_user_dir/dataloaders/
-    aws s3 cp --recursive s3://autogluon-ci-benchmark/configs/custom-metrics/ $(dirname "$0")/$MODULE/custom_metrics/
-    aws s3 cp --recursive $(dirname "$0")/$MODULE/custom_user_dir/ s3://autogluon-ci-benchmark/configs/$CONFIG_PATH/$SHORT_SHA/
-    aws s3 rm --recursive s3://autogluon-ci-benchmark/configs/$CONFIG_PATH/latest/
-    aws s3 cp --recursive $(dirname "$0")/$MODULE/custom_user_dir/ s3://autogluon-ci-benchmark/configs/$CONFIG_PATH/latest/
-else 
-    aws s3 cp --recursive $(dirname "$0")/$MODULE/amlb_user_dir/ s3://autogluon-ci-benchmark/configs/$CONFIG_PATH/$SHORT_SHA/
-    aws s3 rm --recursive s3://autogluon-ci-benchmark/configs/$CONFIG_PATH/latest/
-    aws s3 cp --recursive $(dirname "$0")/$MODULE/amlb_user_dir/ s3://autogluon-ci-benchmark/configs/$CONFIG_PATH/latest/
-fi
-=======
 fi
 
 USER_DIR="amlb_user_dir"
 if [ $MODULE == 'multimodal' ]; then
     USER_DIR="custom_user_dir"
     aws s3 cp --recursive s3://autogluon-ci-benchmark/configs/custom-dataloaders/ $(dirname "$0")/$MODULE/$USER_DIR/dataloaders/
+    aws s3 cp --recursive s3://autogluon-ci-benchmark/configs/custom-metrics/ $(dirname "$0")/$MODULE/custom_metrics/
 fi
 
 # keep commit sha for future reference
 aws s3 cp --recursive $(dirname "$0")/$MODULE/$USER_DIR/ s3://autogluon-ci-benchmark/configs/$CONFIG_PATH/$SHORT_SHA/
 aws s3 rm --recursive s3://autogluon-ci-benchmark/configs/$CONFIG_PATH/latest/
-aws s3 cp --recursive $(dirname "$0")/$MODULE/$USER_DIR/ s3://autogluon-ci-benchmark/configs/$CONFIG_PATH/latest/
->>>>>>> 8e12226f
+aws s3 cp --recursive $(dirname "$0")/$MODULE/$USER_DIR/ s3://autogluon-ci-benchmark/configs/$CONFIG_PATH/latest/