#!/usr/bin/env python
import os
import shutil
import subprocess
import codecs
import os.path

from setuptools import setup, find_packages, find_namespace_packages

cwd = os.path.dirname(os.path.abspath(__file__))

with open(os.path.join(os.path.dirname(__file__), '..', 'VERSION')) as version_file:
    version = version_file.read().strip()

"""
To release a new stable version on PyPi, simply tag the release on github, and the Github CI will automatically publish
a new stable version to PyPi using the configurations in .github/workflows/pypi_release.yml .
You need to increase the version number after stable release, so that the nightly pypi can work properly.
"""
try:
    if not os.getenv('RELEASE'):
        from datetime import date
        minor_version_file_path = os.path.join('..', 'VERSION.minor')
        if os.path.isfile(minor_version_file_path):
            with open(minor_version_file_path) as f:
                day = f.read().strip()
        else:
            today = date.today()
            day = today.strftime("b%Y%m%d")
        version += day
except Exception:
    pass

def create_version_file():
    global version, cwd
    print('-- Building version ' + version)
    version_path = os.path.join(cwd, 'src', 'autogluon', 'extra', 'version.py')
    with open(version_path, 'w') as f:
        f.write('"""This is autogluon version file."""\n')
        f.write("__version__ = '{}'\n".format(version))


long_description = open(os.path.join('..', 'README.md')).read()

MIN_PYTHON_VERSION = '>=3.6.*'

requirements = [
<<<<<<< HEAD
    'numpy>=1.16.0',
    'gluoncv>=0.9.2,<1.0',
=======
    'numpy>=1.16.0,<1.20.0',
    'gluoncv>=0.9.1,<1.0',
>>>>>>> 058398b6
    'scipy>=1.3.3,<1.5.0',
    'graphviz<0.9.0,>=0.8.1',
    'bokeh',
    'pandas>=1.0.0,<2.0',
    'scikit-learn>=0.22.0,<0.24',
    f'autogluon.core=={version}'
]

test_requirements = [
    'pytest',
    'openml'
]

if __name__ == '__main__':
    create_version_file()
    setup(
        # Metadata
        name='autogluon.extra',
        version=version,
        author='AutoGluon Community',
        url='https://github.com/awslabs/autogluon',
        description='AutoML Toolkit with MXNet Gluon',
        long_description=long_description,
        long_description_content_type='text/markdown',
        license='Apache',

        # Package info
        packages=find_packages('src'),
        package_dir={'': 'src'},
        namespace_packages=["autogluon"],
        zip_safe=True,
        include_package_data=True,
        install_requires=requirements + test_requirements,
        python_requires=MIN_PYTHON_VERSION,
        package_data={'autogluon': [
            'LICENSE',
        ]},
        entry_points={
        },
    )<|MERGE_RESOLUTION|>--- conflicted
+++ resolved
@@ -45,13 +45,8 @@
 MIN_PYTHON_VERSION = '>=3.6.*'
 
 requirements = [
-<<<<<<< HEAD
-    'numpy>=1.16.0',
+    'numpy>=1.16.0,<1.20.0',
     'gluoncv>=0.9.2,<1.0',
-=======
-    'numpy>=1.16.0,<1.20.0',
-    'gluoncv>=0.9.1,<1.0',
->>>>>>> 058398b6
     'scipy>=1.3.3,<1.5.0',
     'graphviz<0.9.0,>=0.8.1',
     'bokeh',
