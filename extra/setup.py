--- conflicted
+++ resolved
@@ -45,13 +45,8 @@
 python_requires = '>=3.6, <3.8'
 
 requirements = [
-<<<<<<< HEAD
-    'numpy<=1.19',
-    'gluoncv>=0.9.1,<1.0',
-=======
     'numpy==1.19.5',
     'gluoncv>=0.9.2,<1.0',
->>>>>>> 9c0fedb6
     'scipy>=1.3.3,<1.5.0',
     'graphviz<0.9.0,>=0.8.1',
     'bokeh',
