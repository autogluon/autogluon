--- conflicted
+++ resolved
@@ -45,13 +45,8 @@
 python_requires = '>=3.6, <3.8'
 
 requirements = [
-<<<<<<< HEAD
-    'numpy>=1.16.0,<1.20.0',
+    'numpy>=1.20',
     'gluoncv>=0.9.2,<1.0',
-=======
-    'numpy>=1.20',
-    'gluoncv>=0.9.1,<1.0',
->>>>>>> d211ce9e
     'scipy>=1.3.3,<1.5.0',
     'graphviz<0.9.0,>=0.8.1',
     'bokeh',
