<<<<<<< HEAD
=======
"""
The example to evaluate a pretrained object detection model in AutoMM.

An example to evaluate an MMDetection model on COCO:
    python detection_eval.py \
        --test_path coco17/annotations/instances_val2017.json
        --checkpoint_name yolov3_mobilenetv2_320_300e_coco

An example to evaluate an MMDetection model on VOC:
    python detection_eval.py \
        --test_path VOCdevkit/VOCCOCO/voc07_test.json
        --checkpoint_name faster_rcnn_r50_fpn_1x_voc0712

Note that for now it's required to install nightly build torchmetrics.
This will be solved in next pr. (MeanAveragePrecision will be moved to AG temporarily.)
"""

>>>>>>> a57a5de0
import argparse

from autogluon.multimodal import MultiModalPredictor


def detection_evaluation(
<<<<<<< HEAD
    checkpoint_name="yolov3_mobilenetv2_320_300e_coco", test_path="coco17/annotations/instances_val2017.json",
        num_gpus=1,
=======
    checkpoint_name="yolov3_mobilenetv2_320_300e_coco", test_path="coco17/annotations/instances_val2017.json"
>>>>>>> a57a5de0
):
    predictor = MultiModalPredictor(
        label="rois_label",
        hyperparameters={
            "model.mmdet_image.checkpoint_name": checkpoint_name,
            "env.num_gpus": num_gpus,
        },
        pipeline="object_detection",
    )

    import time

    start = time.time()
<<<<<<< HEAD
    result = predictor.evaluate(test_path)
=======
    predictor.evaluate(test_path)
>>>>>>> a57a5de0
    print("time usage: %.2f" % (time.time() - start))
    print(result)


if __name__ == "__main__":
    parser = argparse.ArgumentParser()
    parser.add_argument("--test_path", default="coco17/annotations/instances_val2017.json", type=str)
    parser.add_argument("--checkpoint_name", default="yolov3_mobilenetv2_320_300e_coco", type=str)
<<<<<<< HEAD
    parser.add_argument("--num_gpus", default=1, type=int)
    args = parser.parse_args()

    detection_evaluation(
        test_path=args.test_path,
        checkpoint_name=args.checkpoint_name,
        num_gpus=args.num_gpus,
    )
    # detection_evaluation("faster_rcnn_r50_fpn_1x_voc0712", "VOCdevkit/VOCCOCO/voc07_test.json")
=======
    args = parser.parse_args()

    detection_evaluation(checkpoint_name=args.checkpoint_name, test_path=args.test_path)
>>>>>>> a57a5de0
<|MERGE_RESOLUTION|>--- conflicted
+++ resolved
@@ -1,5 +1,3 @@
-<<<<<<< HEAD
-=======
 """
 The example to evaluate a pretrained object detection model in AutoMM.
 
@@ -17,19 +15,15 @@
 This will be solved in next pr. (MeanAveragePrecision will be moved to AG temporarily.)
 """
 
->>>>>>> a57a5de0
 import argparse
 
 from autogluon.multimodal import MultiModalPredictor
 
 
 def detection_evaluation(
-<<<<<<< HEAD
-    checkpoint_name="yolov3_mobilenetv2_320_300e_coco", test_path="coco17/annotations/instances_val2017.json",
-        num_gpus=1,
-=======
-    checkpoint_name="yolov3_mobilenetv2_320_300e_coco", test_path="coco17/annotations/instances_val2017.json"
->>>>>>> a57a5de0
+    checkpoint_name="yolov3_mobilenetv2_320_300e_coco",
+    test_path="coco17/annotations/instances_val2017.json",
+    num_gpus=1,
 ):
     predictor = MultiModalPredictor(
         label="rois_label",
@@ -43,11 +37,7 @@
     import time
 
     start = time.time()
-<<<<<<< HEAD
     result = predictor.evaluate(test_path)
-=======
-    predictor.evaluate(test_path)
->>>>>>> a57a5de0
     print("time usage: %.2f" % (time.time() - start))
     print(result)
 
@@ -56,7 +46,6 @@
     parser = argparse.ArgumentParser()
     parser.add_argument("--test_path", default="coco17/annotations/instances_val2017.json", type=str)
     parser.add_argument("--checkpoint_name", default="yolov3_mobilenetv2_320_300e_coco", type=str)
-<<<<<<< HEAD
     parser.add_argument("--num_gpus", default=1, type=int)
     args = parser.parse_args()
 
@@ -65,9 +54,4 @@
         checkpoint_name=args.checkpoint_name,
         num_gpus=args.num_gpus,
     )
-    # detection_evaluation("faster_rcnn_r50_fpn_1x_voc0712", "VOCdevkit/VOCCOCO/voc07_test.json")
-=======
-    args = parser.parse_args()
-
-    detection_evaluation(checkpoint_name=args.checkpoint_name, test_path=args.test_path)
->>>>>>> a57a5de0
+    # detection_evaluation("faster_rcnn_r50_fpn_1x_voc0712", "VOCdevkit/VOCCOCO/voc07_test.json")