"""
Convert VOC format dataset to COCO.
Reference: https://github.com/yukkyo/voc2coco/blob/master/voc2coco.py
With changes:
1. id stored as int by default
2. provide only root_dir, and corresponding simplification
3. split train/val/test
<<<<<<< HEAD
4. Use defusedxml.ElementTree for security concern
=======
4. Use defusedxml.ElementTree for security issue
5. TODO: remove invalid bbox (and invalid images?)
>>>>>>> a59e20b7

To use:
1. run in root_dir:
    grep -ERoh '<name>(.*)</name>' ./Annotations | sort | uniq | sed 's/<name>//g' | sed 's/<\/name>//g' > labels.txt
2. run in root_dir:
    ls Annotations/* > pathlist.txt
3. run here:
    python3 voc2coco.py --root_dir <root_dir> --train_ratio <train_ratio> --val_ratio <val_ratio>
"""

import argparse
import defusedxml.ElementTree as ET
import json
import os
import random
import re
import subprocess
from tqdm import tqdm
from typing import Dict, List


def get_label2id(labels_path: str) -> Dict[str, int]:
    """id is 1 start"""
    with open(labels_path, "r") as f:
        labels_str = f.read().split()
    labels_ids = list(range(1, len(labels_str) + 1))
    return dict(zip(labels_str, labels_ids))


def get_annpaths(
    annpaths_list_path: str = None,
    train_ratio=0.6,
    val_ratio=0.2,
) -> Dict:
    with open(annpaths_list_path, "r") as f:
        ann_paths = f.read().split()
    random.shuffle(ann_paths)
    N = len(ann_paths)
    num_train = int(N * train_ratio)
    num_val = int(N * val_ratio)
    return {"train": ann_paths[:num_train], "val": ann_paths[num_train:num_train+num_val], "test": ann_paths[num_train+num_val:]}


def get_image_info(annotation_root, extract_num_from_imgid=True):
    path = annotation_root.findtext("path")
    if path is None:
        filename = annotation_root.findtext("filename")
    else:
        filename = os.path.basename(path)
    img_name = os.path.basename(filename)
    if filename[-4:] != ".jpg":
        filename = filename + ".jpg"
    img_id = os.path.splitext(img_name)[0]
    if extract_num_from_imgid and isinstance(img_id, str):
        img_id = int(re.findall(r"\d+", img_id)[0])

    size = annotation_root.find("size")
    width = int(size.findtext("width"))
    height = int(size.findtext("height"))

    image_info = {"file_name": os.path.join("JPEGImages", filename), "height": height, "width": width, "id": img_id}
    return image_info


def get_coco_annotation_from_obj(obj, label2id):
    label = obj.findtext("name")
    assert label in label2id, f"Error: {label} is not in label2id !"
    category_id = label2id[label]
    bndbox = obj.find("bndbox")
    xmin = int(float(bndbox.findtext("xmin"))) - 1
    ymin = int(float(bndbox.findtext("ymin"))) - 1
    xmax = int(float(bndbox.findtext("xmax")))
    ymax = int(float(bndbox.findtext("ymax")))
    assert xmax > xmin and ymax > ymin, f"Box size error !: (xmin, ymin, xmax, ymax): {xmin, ymin, xmax, ymax}"
    o_width = xmax - xmin
    o_height = ymax - ymin
    ann = {
        "area": o_width * o_height,
        "iscrowd": 0,
        "bbox": [xmin, ymin, o_width, o_height],
        "category_id": category_id,
        "ignore": 0,
        "segmentation": [],  # This script is not for segmentation
    }
    return ann


def convert_xmls_to_cocojson(
    annotation_paths: List[str], label2id: Dict[str, int], output_jsonpath: str, extract_num_from_imgid: bool = True, root_dir: str = "./",
):
    output_json_dict = {"images": [], "type": "instances", "annotations": [], "categories": []}
    bnd_id = 1  # START_BOUNDING_BOX_ID, TODO input as args ?
    print("Start converting !")
    for a_path in tqdm(annotation_paths):
        # Read annotation xml
        ann_tree = ET.parse(os.path.join(root_dir, a_path))
        ann_root = ann_tree.getroot()

        img_info = get_image_info(annotation_root=ann_root, extract_num_from_imgid=extract_num_from_imgid)
        img_id = img_info["id"]
        output_json_dict["images"].append(img_info)

        for obj in ann_root.findall("object"):
            ann = get_coco_annotation_from_obj(obj=obj, label2id=label2id)
            ann.update({"image_id": img_id, "id": bnd_id})
            output_json_dict["annotations"].append(ann)
            bnd_id = bnd_id + 1

    for label, label_id in label2id.items():
        category_info = {"supercategory": "none", "id": label_id, "name": label}
        output_json_dict["categories"].append(category_info)

    with open(output_jsonpath, "w") as f:
        output_json = json.dumps(output_json_dict)
        f.write(output_json)


def main():
    parser = argparse.ArgumentParser(description="This script support converting voc format xmls to coco format json")
    parser.add_argument("--root_dir", type=str, default=None, help="path to VOC format dataset root")
    parser.add_argument("--train_ratio", type=float, default=0.6, help="training set ratio")
    parser.add_argument("--val_ratio", type=float, default=0.2, help="validation set ratio")
    parser.add_argument(
        "--not_extract_num_from_imgid", action="store_true", help="Extract image number from the image filename"
    )
    args = parser.parse_args()

    if not args.root_dir:
        raise ValueError("Must specify the root of the VOC format dataset.")
    assert args.train_ratio >= 0
    assert args.val_ratio >= 0
    assert args.train_ratio + args.val_ratio <= 1

    annpaths_list_path = os.path.join(args.root_dir, "pathlist.txt")
    labels_path = os.path.join(args.root_dir, "labels.txt")
    output_path_fmt = os.path.join(args.root_dir, "Annotations", "coco_%s.json")

    label2id = get_label2id(labels_path=labels_path)
    ann_paths = get_annpaths(
        annpaths_list_path=annpaths_list_path,
        train_ratio=args.train_ratio,
        val_ratio=args.val_ratio,
    )
    for mode in ["train", "val", "test"]:
        convert_xmls_to_cocojson(
            annotation_paths=ann_paths[mode],
            label2id=label2id,
            output_jsonpath=output_path_fmt % mode,
            extract_num_from_imgid=(not args.not_extract_num_from_imgid),
            root_dir=args.root_dir,
        )


if __name__ == "__main__":
    main()<|MERGE_RESOLUTION|>--- conflicted
+++ resolved
@@ -5,12 +5,8 @@
 1. id stored as int by default
 2. provide only root_dir, and corresponding simplification
 3. split train/val/test
-<<<<<<< HEAD
 4. Use defusedxml.ElementTree for security concern
-=======
-4. Use defusedxml.ElementTree for security issue
 5. TODO: remove invalid bbox (and invalid images?)
->>>>>>> a59e20b7
 
 To use:
 1. run in root_dir:
