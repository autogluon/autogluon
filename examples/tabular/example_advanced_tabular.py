--- conflicted
+++ resolved
@@ -16,15 +16,9 @@
 hyperparams = {'NN': {'num_epochs': 10, 'activation': 'relu', 'dropout_prob': ag.Real(0.0,0.5)}, 
                'GBM': {'num_boost_round': 1000, 'learning_rate': ag.Real(0.01,0.1,log=True)} }
 
-<<<<<<< HEAD
-trainer = predictor.load_trainer() # use to show summary of training / HPO processes
-print(trainer.hpo_results)
-print(trainer.model_performance)
-=======
 predictor = task.fit(train_data=train_data, label=label_column, output_directory=savedir, 
                      hyperparameter_tune=True, hyperparameters=hyperparams, 
                      num_trials=5, time_limits=1*60, num_bagging_folds=0, stack_ensemble_levels=0) # since tuning_data = None, automatically determines train/validation split
->>>>>>> d59ec884
 
 results = predictor.fit_summary() # display detailed summary of fit() process
 
