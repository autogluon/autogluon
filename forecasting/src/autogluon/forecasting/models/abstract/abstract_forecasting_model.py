--- conflicted
+++ resolved
@@ -251,18 +251,12 @@
 
     def _hyperparameter_tune(
         self,
-<<<<<<< HEAD
-        train_data: Dataset,
-        val_data: Dataset,
+        train_data: TimeSeriesDataFrame,
+        val_data: TimeSeriesDataFrame,
         hyperparameter_tune_kwargs: dict,
         resources: Optional[Dict] = None,
         model_estimate_memory_usage: Optional[int] = None,
         time_limit: Optional[int] = None,
-=======
-        train_data: TimeSeriesDataFrame,
-        val_data: TimeSeriesDataFrame,
-        scheduler_options: Tuple[Any, Dict],
->>>>>>> 62f179f7
         **kwargs,
     ):
         # verbosity = kwargs.get('verbosity', 2)
