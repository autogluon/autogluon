from functools import partial

import pytest
from gluonts.model.prophet import PROPHET_IS_INSTALLED
from gluonts.model.predictor import Predictor as GluonTSPredictor
from gluonts.model.seq2seq import MQRNNEstimator
from gluonts.model.transformer import TransformerEstimator

import autogluon.core as ag
<<<<<<< HEAD
=======
from autogluon.core.scheduler.scheduler_factory import scheduler_factory
from autogluon.forecasting.dataset import TimeSeriesDataFrame
>>>>>>> 62f179f7
from autogluon.forecasting.models.gluonts import (
    DeepARModel,
    # AutoTabularModel,
    GenericGluonTSModel,
    MQCNNModel,
    ProphetModel,
    SimpleFeedForwardModel,
)
from autogluon.forecasting.models.gluonts.models import GenericGluonTSModelFactory

from ..common import DUMMY_TS_DATAFRAME

TESTABLE_MODELS = [
    # AutoTabularModel,  # TODO: enable tests when model is stabilized
    DeepARModel,
    MQCNNModel,
    SimpleFeedForwardModel,
    partial(
        GenericGluonTSModel, gluonts_estimator_class=MQRNNEstimator
    ),  # partial constructor for generic model
    partial(GenericGluonTSModel, gluonts_estimator_class=TransformerEstimator),
    GenericGluonTSModelFactory(MQRNNEstimator),
]

if PROPHET_IS_INSTALLED:
    TESTABLE_MODELS += [ProphetModel]


@pytest.mark.parametrize("model_class", TESTABLE_MODELS)
@pytest.mark.parametrize("prediction_length", [5, 10])
def test_when_fit_called_then_models_train_and_returned_predictor_inference_correct(
    model_class, prediction_length, temp_model_path
):
    model = model_class(
        path=temp_model_path,
        freq="H",
        prediction_length=prediction_length,
        hyperparameters={"epochs": 2},
    )

    assert not model.gts_predictor
    model.fit(train_data=DUMMY_TS_DATAFRAME)
    assert isinstance(model.gts_predictor, GluonTSPredictor)

    predictions = model.predict(DUMMY_TS_DATAFRAME)

    assert isinstance(predictions, TimeSeriesDataFrame)

    predicted_item_index = predictions.index.levels[0]
    assert all(predicted_item_index == DUMMY_TS_DATAFRAME.index.levels[0])  # noqa
    assert all(len(predictions.loc[i]) == prediction_length for i in predicted_item_index)
    assert all(predictions.loc[i].index[0].hour for i in predicted_item_index)


@pytest.mark.parametrize("model_class", TESTABLE_MODELS)
@pytest.mark.parametrize("time_limit", [10, None])
def test_given_time_limit_when_fit_called_then_models_train_correctly(
    model_class, time_limit, temp_model_path
):
    model = model_class(
        path=temp_model_path,
        freq="H",
        prediction_length=5,
        hyperparameters={"epochs": 2},
    )

    assert not model.gts_predictor
    model.fit(train_data=DUMMY_TS_DATAFRAME, time_limit=time_limit)
    assert isinstance(model.gts_predictor, GluonTSPredictor)


@pytest.mark.parametrize("model_class", TESTABLE_MODELS)
def test_given_no_freq_argument_when_fit_called_with_freq_then_model_does_not_raise_error(
    model_class, temp_model_path
):
    model = model_class(path=temp_model_path)
    try:
        model.fit(train_data=DUMMY_TS_DATAFRAME, time_limit=2, freq="H")
    except ValueError:
        pytest.fail("unexpected ValueError raised in fit")


@pytest.mark.timeout(4)
@pytest.mark.parametrize("model_class", TESTABLE_MODELS)
def test_given_low_time_limit_when_fit_called_then_model_training_does_not_exceed_time_limit(
    model_class, temp_model_path
):
    model = model_class(
        path=temp_model_path,
        freq="H",
        prediction_length=5,
        hyperparameters={"epochs": 20000},
    )

    assert not model.gts_predictor
    model.fit(train_data=DUMMY_TS_DATAFRAME, time_limit=2)
    assert isinstance(model.gts_predictor, GluonTSPredictor)


@pytest.mark.parametrize("model_class", TESTABLE_MODELS)
def test_given_hyperparameter_spaces_to_init_when_fit_called_then_error_is_raised(
    model_class, temp_model_path
):
    model = model_class(
        path=temp_model_path,
        freq="H",
        quantile_levels=[0.1, 0.9],
        hyperparameters={
            "epochs": ag.Int(3, 4),
        },
    )
    with pytest.raises(ValueError, match=".*hyperparameter_tune.*"):
        model.fit(
            train_data=DUMMY_TS_DATAFRAME,
        )


@pytest.mark.parametrize("model_class", TESTABLE_MODELS)
def test_when_models_saved_then_gluonts_predictors_can_be_loaded(
    model_class, temp_model_path
):
    model = model_class(
        path=temp_model_path,
        freq="H",
        quantile_levels=[0.1, 0.9],
        hyperparameters={
            "epochs": 1,
        },
    )
    model.fit(
        train_data=DUMMY_TS_DATAFRAME,
    )
    model.save()

    loaded_model = model.__class__.load(path=model.path)

    assert model.gluonts_estimator_class is loaded_model.gluonts_estimator_class
    assert loaded_model.gts_predictor == model.gts_predictor


@pytest.mark.parametrize("model_class", TESTABLE_MODELS)
@pytest.mark.parametrize(
    "quantile_levels",
    [
        [0.1, 0.44, 0.9],
        [0.1, 0.5, 0.9],
    ],
)
def test_when_fit_called_then_models_train_and_returned_predictor_inference_has_mean_and_correct_quantiles(
    model_class, quantile_levels, temp_model_path
):
    model = model_class(
        path=temp_model_path,
        freq="H",
        prediction_length=3,
        quantile_levels=quantile_levels,
        hyperparameters={
            "epochs": 2,
        },
    )

    model.fit(train_data=DUMMY_TS_DATAFRAME)
    predictions = model.predict(DUMMY_TS_DATAFRAME, quantile_levels=quantile_levels)

    assert isinstance(predictions, TimeSeriesDataFrame)

    predicted_item_index = predictions.index.levels[0]
    assert all(predicted_item_index == DUMMY_TS_DATAFRAME.index.levels[0])  # noqa
    assert all(
        k in predictions.columns for k in ["mean"] + [str(q) for q in quantile_levels]
    )


@pytest.mark.skipif(
    not PROPHET_IS_INSTALLED,
    reason="Prophet is not installed. Run `pip install fbprophet`",
)
@pytest.mark.parametrize("growth", ["linear", "logistic"])
@pytest.mark.parametrize("n_changepoints", [3, 5])
def test_when_fit_called_on_prophet_then_hyperparameters_are_passed_to_underlying_model(
    growth, n_changepoints, temp_model_path
):
    model = ProphetModel(
        path=temp_model_path,
        freq="H",
        prediction_length=4,
        hyperparameters={"growth": growth, "n_changepoints": n_changepoints},
    )

    model.fit(train_data=DUMMY_TS_DATAFRAME)

    assert model.gts_predictor.prophet_params.get("growth") == growth  # noqa
    assert (
        model.gts_predictor.prophet_params.get("n_changepoints")
        == n_changepoints  # noqa
    )  # noqa


@pytest.mark.skipif(
    not PROPHET_IS_INSTALLED,
    reason="Prophet is not installed. Run `pip install fbprophet`",
)
@pytest.mark.parametrize("growth", ["linear", "logistic"])
@pytest.mark.parametrize("n_changepoints", [3, 5])
def test_when_prophet_model_saved_then_prophet_parameters_are_loaded(
    growth, n_changepoints, temp_model_path
):
    model = ProphetModel(
        path=temp_model_path,
        freq="H",
        quantile_levels=[0.1, 0.9],
        hyperparameters={"growth": growth, "n_changepoints": n_changepoints},
    )
    model.fit(
        train_data=DUMMY_TS_DATAFRAME,
    )
    model.save()

    loaded_model = model.__class__.load(path=model.path)

    assert loaded_model.gts_predictor.prophet_params.get("growth") == growth  # noqa
    assert (
        loaded_model.gts_predictor.prophet_params.get("n_changepoints")  # noqa
        == n_changepoints
    )  # noqa


# @pytest.mark.skipif(
#     not PROPHET_IS_INSTALLED,
#     reason="Prophet is not installed. Run `pip install fbprophet`",
# )
# TODO: Prophet currently not working with ray HPO
@pytest.mark.skip("Prophet not working with ray HPO")
def test_when_hyperparameter_tune_called_on_prophet_then_hyperparameters_are_passed_to_underlying_model(
    temp_model_path,
):

    model = ProphetModel(
        path=temp_model_path,
        freq="H",
        prediction_length=4,
        hyperparameters={"growth": "linear", "n_changepoints": ag.Int(3, 4)},
    )

    hyperparameter_tune_kwargs = dict(
        scheduler="FIFO",
        searcher="bayes",
        num_trials=2,
    )

    models, analysis = model.hyperparameter_tune(
        time_limit=100,
<<<<<<< HEAD
        train_data=DUMMY_DATASET,
        val_data=DUMMY_DATASET,
        hyperparameter_tune_kwargs=hyperparameter_tune_kwargs,
=======
        train_data=DUMMY_TS_DATAFRAME,
        val_data=DUMMY_TS_DATAFRAME,
>>>>>>> 62f179f7
    )

    assert models<|MERGE_RESOLUTION|>--- conflicted
+++ resolved
@@ -7,11 +7,7 @@
 from gluonts.model.transformer import TransformerEstimator
 
 import autogluon.core as ag
-<<<<<<< HEAD
-=======
-from autogluon.core.scheduler.scheduler_factory import scheduler_factory
 from autogluon.forecasting.dataset import TimeSeriesDataFrame
->>>>>>> 62f179f7
 from autogluon.forecasting.models.gluonts import (
     DeepARModel,
     # AutoTabularModel,
@@ -264,14 +260,9 @@
 
     models, analysis = model.hyperparameter_tune(
         time_limit=100,
-<<<<<<< HEAD
-        train_data=DUMMY_DATASET,
-        val_data=DUMMY_DATASET,
-        hyperparameter_tune_kwargs=hyperparameter_tune_kwargs,
-=======
         train_data=DUMMY_TS_DATAFRAME,
         val_data=DUMMY_TS_DATAFRAME,
->>>>>>> 62f179f7
+        hyperparameter_tune_kwargs=hyperparameter_tune_kwargs,
     )
 
     assert models