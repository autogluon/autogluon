--- conflicted
+++ resolved
@@ -130,7 +130,6 @@
     hyperparameters = {model_name: {"epochs": ag.Int(1, 4)}}
     # mock the default hps factory to prevent preset hyperparameter configurations from
     # creeping into the test case
-<<<<<<< HEAD
     mock_default_hps.return_value = defaultdict(dict)
     trainer = AutoForecastingTrainer(
         path=temp_model_path,
@@ -142,28 +141,12 @@
         },
     )
     trainer.fit(
-        train_data=DUMMY_DATASET,
-        hyperparameters=hyperparameters,
-        val_data=DUMMY_DATASET,
+        train_data=DUMMY_TS_DATAFRAME,
+        hyperparameters=hyperparameters,
+        val_data=DUMMY_TS_DATAFRAME,
         hyperparameter_tune=True,
     )
     leaderboard = trainer.leaderboard()
-=======
-    with mock.patch(
-        "autogluon.forecasting.models.presets.get_default_hps"
-    ) as default_hps_mock:
-        default_hps_mock.return_value = defaultdict(dict)
-        trainer = AutoForecastingTrainer(path=temp_model_path, freq="H")
-        trainer.fit(
-            train_data=DUMMY_TS_DATAFRAME,
-            hyperparameters=hyperparameters,
-            val_data=DUMMY_TS_DATAFRAME,
-            hyperparameter_tune=True,
-        )
-        leaderboard = trainer.leaderboard()
-
-    assert len(leaderboard) == 4
->>>>>>> 62f179f7
 
     assert len(leaderboard) == 2
     assert all(
@@ -452,22 +435,7 @@
     }
     # mock the default hps factory to prevent preset hyperparameter configurations from
     # creeping into the test case
-<<<<<<< HEAD
     mock_default_hps.return_value = defaultdict(dict)
-=======
-    with mock.patch(
-        "autogluon.forecasting.models.presets.get_default_hps"
-    ) as default_hps_mock:
-        default_hps_mock.return_value = defaultdict(dict)
-        trainer = AutoForecastingTrainer(path=temp_model_path, freq="H")
-        trainer.fit(
-            train_data=DUMMY_TS_DATAFRAME,
-            hyperparameters=hyperparameters,
-            val_data=DUMMY_TS_DATAFRAME,
-            hyperparameter_tune=True,
-        )
-        leaderboard = trainer.leaderboard()
->>>>>>> 62f179f7
 
     trainer = AutoForecastingTrainer(
         path=temp_model_path,
@@ -479,9 +447,9 @@
         },
     )
     trainer.fit(
-        train_data=DUMMY_DATASET,
-        hyperparameters=hyperparameters,
-        val_data=DUMMY_DATASET,
+        train_data=DUMMY_TS_DATAFRAME,
+        hyperparameters=hyperparameters,
+        val_data=DUMMY_TS_DATAFRAME,
         hyperparameter_tune=True,
     )
     leaderboard = trainer.leaderboard()
