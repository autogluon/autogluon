""" Runs autogluon.tabular on multiple benchmark datasets. 
    Run this benchmark with fast_benchmark=False to assess whether major chances make autogluon better or worse overall.
    Lower performance-values = better, normalized to [0,1] for each dataset to enable cross-dataset comparisons.
    Classification performance = error-rate, Regression performance = 1 - R^2
    
    # TODO: assess that Autogluon correctly inferred the type of each feature (continuous vs categorical vs text)
    
    # TODO: may want to take allowed run-time of AutoGluon into account? Eg. can produce performance vs training time curves for each dataset.
    
    # TODO: We'd like to add extra benchmark datasets with the following properties:
    - parquet file format
    - poker hand data: https://archive.ics.uci.edu/ml/datasets/Poker+Hand 
    - test dataset with just one data point
    - test dataset where order of columns different than in training data (same column names)
    - extreme-multiclass classification (500+ classes)
    - high-dimensional features + low-sample size
    - high levels of missingness in test data only, no missingness in train data
    - classification w severe class imbalance
    - regression with severely skewed Y-values (eg. predicting count data)
    - text features in dataset
"""
import warnings, shutil, os
import numpy as np
import mxnet as mx
from random import seed

import pytest

import autogluon as ag
from autogluon import TabularPrediction as task
from autogluon.utils.tabular.ml.constants import BINARY, MULTICLASS, REGRESSION


def test_tabular():
    ############ Benchmark options you can set: ########################
    perf_threshold = 1.1 # How much worse can performance on each dataset be vs previous performance without warning
    seed_val = 0 # random seed
    subsample_size = None
    hyperparameter_tune = False
    verbosity = 2 # how much output to print
    hyperparameters = None
    time_limits = None
    fast_benchmark = True # False
    # If True, run a faster benchmark (subsample training sets, less epochs, etc),
    # otherwise we run full benchmark with default AutoGluon settings.
    # performance_value warnings are disabled when fast_benchmark = True.

    #### If fast_benchmark = True, can control model training time here. Only used if fast_benchmark=True ####
    if fast_benchmark:
        subsample_size = 100
        time_limits = 60

    fit_args = {
        'hyperparameter_tune': hyperparameter_tune,
        'verbosity': verbosity,
    }
    if hyperparameters is not None:
        fit_args['hyperparameters'] = hyperparameters
    if time_limits is not None:
        fit_args['time_limits'] = time_limits
    ###################################################################
    run_tabular_benchmarks(fast_benchmark=fast_benchmark, subsample_size=subsample_size, perf_threshold=perf_threshold,
                           seed_val=seed_val, fit_args=fit_args)


def run_tabular_benchmarks(fast_benchmark, subsample_size, perf_threshold, seed_val, fit_args, dataset_indices=None):
    print("Running fit with args:")
    print(fit_args)
    # Each train/test dataset must be located in single directory with the given names.
    train_file = 'train_data.csv'
    test_file = 'test_data.csv'
    EPS = 1e-10

    # Information about each dataset in benchmark is stored in dict.
    # performance_val = expected performance on this dataset (lower = better),should update based on previously run benchmarks
    binary_dataset = {'url': 'https://autogluon.s3-us-west-2.amazonaws.com/datasets/AdultIncomeBinaryClassification.zip',
                      'name': 'AdultIncomeBinaryClassification',
                      'problem_type': BINARY,
                      'label_column': 'class',
                      'performance_val': 0.129} # Mixed types of features.

    multi_dataset = {'url': 'https://autogluon.s3-us-west-2.amazonaws.com/datasets/CoverTypeMulticlassClassification.zip',
                      'name': 'CoverTypeMulticlassClassification',
                      'problem_type': MULTICLASS,
                      'label_column': 'Cover_Type',
                      'performance_val': 0.032} # big dataset with 7 classes, all features are numeric. Runs SLOW.

    regression_dataset = {'url': 'https://autogluon.s3-us-west-2.amazonaws.com/datasets/AmesHousingPriceRegression.zip',
                       'name': 'AmesHousingPriceRegression',
                      'problem_type': REGRESSION,
                      'label_column': 'SalePrice',
                      'performance_val': 0.076} # Regression with mixed feature-types, skewed Y-values.

    toyregres_dataset = {'url': 'https://autogluon.s3-us-west-2.amazonaws.com/datasets/toyRegression.zip', 
                         'name': 'toyRegression',
                         'problem_type': REGRESSION, 
                        'label_column': 'y', 
                        'performance_val': 0.183}
    # 1-D toy deterministic regression task with: heavy label+feature missingness, extra distraction column in test data

    toyclassif_dataset = {'url': 'https://autogluon.s3-us-west-2.amazonaws.com/datasets/toyClassification.zip',
                         'name': 'toyClassification',
                         'problem_type': MULTICLASS, 
                        'label_column': 'y', 
                        'performance_val': 0.436}
    # 2-D toy noisy, imbalanced 4-class classification task with: feature missingness, out-of-vocabulary feature categories in test data, out-of-vocabulary labels in test data, training column missing from test data, extra distraction columns in test data
    # toyclassif_dataset should produce 3 warnings:
    # UserWarning: These columns from this dataset were not present in the training dataset (AutoGluon will ignore them):  ['distractioncolumn1', 'distractioncolumn2']
    # UserWarning: The columns listed below from the training data are no longer in the given dataset. (AutoGluon will proceed assuming their values are missing, but you should remove these columns from training dataset and train a new model):  ['lostcolumn']
    # UndefinedMetricWarning: Precision and F-score are ill-defined and being set to 0.0 in labels with no predicted samples.

    # List containing dicts for each dataset to include in benchmark (try to order based on runtimes)
    datasets = [toyregres_dataset, toyclassif_dataset, binary_dataset, regression_dataset, multi_dataset]
    if dataset_indices is not None: # only run some datasets
        datasets = [datasets[i] for i in dataset_indices]

    # Aggregate performance summaries obtained in previous benchmark run:
    prev_perf_vals = [dataset['performance_val'] for dataset in datasets]
    previous_avg_performance = np.mean(prev_perf_vals)
    previous_median_performance = np.median(prev_perf_vals)
    previous_worst_performance = np.max(prev_perf_vals)

    # Run benchmark:
    performance_vals = [0.0] * len(datasets) # performance obtained in this run
    directory_prefix = './datasets/'
    if not os.path.exists(directory_prefix):
        os.mkdir(directory_prefix)
    with warnings.catch_warnings(record=True) as caught_warnings:
        for idx in range(len(datasets)):
            if seed_val is not None:
                seed(seed_val)
                np.random.seed(seed_val)
                mx.random.seed(seed_val)
            dataset = datasets[idx]
            print("Evaluating Benchmark Dataset %s (%d of %d)" % (dataset['name'], idx+1, len(datasets)))
            directory = directory_prefix + dataset['name'] + "/"
            train_file_path = directory + train_file
            test_file_path = directory + test_file
            if (not os.path.exists(train_file_path)) or (not os.path.exists(test_file_path)):
                # fetch files from s3:
                print("%s data not found locally, so fetching from %s" % (dataset['name'],  dataset['url']))
                zip_name = ag.download(dataset['url'], directory_prefix)
                ag.unzip(zip_name, directory_prefix)
                os.remove(zip_name)

            savedir = directory + 'AutogluonOutput/'
            shutil.rmtree(savedir, ignore_errors=True) # Delete AutoGluon output directory to ensure previous runs' information has been removed.
            label_column = dataset['label_column']
            train_data = task.Dataset(file_path=train_file_path)
            test_data = task.Dataset(file_path=test_file_path)
            y_test = test_data[label_column]
            test_data = test_data.drop(labels=[label_column], axis=1)
            if fast_benchmark:
                if subsample_size is None:
                    raise ValueError("fast_benchmark specified without subsample_size")
                train_data = train_data.head(subsample_size) # subsample for fast_benchmark
            predictor = None # reset from last Dataset
            predictor = task.fit(train_data=train_data, label=label_column, output_directory=savedir, **fit_args)
            results = predictor.fit_summary(verbosity=0)
            if predictor.problem_type != dataset['problem_type']:
                warnings.warn("For dataset %s: Autogluon inferred problem_type = %s, but should = %s" % (dataset['name'], predictor.problem_type, dataset['problem_type']))
            predictor = None  # We delete predictor here to test loading previously-trained predictor from file
            predictor = task.load(savedir)
            y_pred = predictor.predict(test_data)
            perf_dict = predictor.evaluate_predictions(y_true=y_test, y_pred=y_pred, auxiliary_metrics=True)
            if dataset['problem_type'] != REGRESSION:
                perf = 1.0 - perf_dict['accuracy_score'] # convert accuracy to error-rate
            else:
                perf = 1.0 - perf_dict['r2_score'] # unexplained variance score.
            performance_vals[idx] = perf
            print("Performance on dataset %s: %s   (previous perf=%s)" % (dataset['name'], performance_vals[idx], dataset['performance_val']))
            if (not fast_benchmark) and (performance_vals[idx] > dataset['performance_val'] * perf_threshold):
                warnings.warn("Performance on dataset %s is %s times worse than previous performance." % 
                              (dataset['name'], performance_vals[idx]/(EPS+dataset['performance_val'])))

    # Summarize:
    avg_perf = np.mean(performance_vals)
    median_perf = np.median(performance_vals)
    worst_perf = np.max(performance_vals)
    for idx in range(len(datasets)):
        print("Performance on dataset %s: %s   (previous perf=%s)" % (datasets[idx]['name'], performance_vals[idx], datasets[idx]['performance_val']))

    print("Average performance: %s" % avg_perf)
    print("Median performance: %s" % median_perf)
    print("Worst performance: %s" % worst_perf)

    if not fast_benchmark:
        if avg_perf > previous_avg_performance * perf_threshold:
            warnings.warn("Average Performance is %s times worse than previously." % (avg_perf/(EPS+previous_avg_performance)))
        if median_perf > previous_median_performance * perf_threshold:
            warnings.warn("Median Performance is %s times worse than previously." % (median_perf/(EPS+previous_median_performance)))
        if worst_perf > previous_worst_performance * perf_threshold:
            warnings.warn("Worst Performance is %s times worse than previously." % (worst_perf/(EPS+previous_worst_performance)))

    print("Ran fit with args:")
    print(fit_args)
    # List all warnings again to make sure they are seen:
    print("\n\n WARNINGS:")
    for w in caught_warnings:
        warnings.warn(w.message)


@pytest.mark.slow
def test_tabularHPObagstack():
    ############ Benchmark options you can set: ########################
    perf_threshold = 1.1 # How much worse can performance on each dataset be vs previous performance without warning
    seed_val = 10000 # random seed
    subsample_size = None
    hyperparameter_tune = True
    stack_ensemble_levels = 2
<<<<<<< HEAD
    num_bagging_folds = 3
=======
    num_bagging_folds = 2
>>>>>>> 441fa88d
    verbosity = 2 # how much output to print
    hyperparameters = None
    time_limits = None
    num_trials = None
    fast_benchmark = True # False
    # If True, run a faster benchmark (subsample training sets, less epochs, etc),
    # otherwise we run full benchmark with default AutoGluon settings.
    # performance_value warnings are disabled when fast_benchmark = True.

    #### If fast_benchmark = True, can control model training time here. Only used if fast_benchmark=True ####
    if fast_benchmark:
        subsample_size = 100
<<<<<<< HEAD
        nn_options = {'num_epochs': 2, 'learning_rate': ag.Real(0.001,0.01)}
        gbm_options = {'num_boost_round': 20, 'learning_rate': ag.Real(0.01,0.1)}
        hyperparameters = {'GBM': gbm_options, 'NN': nn_options}
        time_limits = 60
=======
        nn_options = {'num_epochs': 2, 'learning_rate': ag.Real(0.001,0.01), 'lr_scheduler': ag.Categorical(None, 'cosine','step')}
        gbm_options = {'num_boost_round': 20, 'learning_rate': ag.Real(0.01,0.1)}
        hyperparameters = {'GBM': gbm_options, 'NN': nn_options}
        time_limits = 150
>>>>>>> 441fa88d
        num_trials = 3

    fit_args = {
        'num_bagging_folds': num_bagging_folds,
        'stack_ensemble_levels': stack_ensemble_levels,
        'hyperparameter_tune': hyperparameter_tune,
        'verbosity': verbosity,
    }
    if hyperparameters is not None:
        fit_args['hyperparameters'] = hyperparameters
    if time_limits is not None:
        fit_args['time_limits'] = time_limits
        fit_args['num_bagging_sets'] = 2
    if num_trials is not None:
        fit_args['num_trials'] = num_trials
    ###################################################################
    run_tabular_benchmarks(fast_benchmark=fast_benchmark, subsample_size=subsample_size, perf_threshold=perf_threshold,
                           seed_val=seed_val, fit_args=fit_args)


def test_tabularHPO():
    ############ Benchmark options you can set: ########################
    perf_threshold = 1.1 # How much worse can performance on each dataset be vs previous performance without warning
    seed_val = 99 # random seed
    subsample_size = None
    hyperparameter_tune = True
    verbosity = 2 # how much output to print
    hyperparameters = None
    time_limits = None
    num_trials = None
    fast_benchmark = True # False
    # If True, run a faster benchmark (subsample training sets, less epochs, etc),
    # otherwise we run full benchmark with default AutoGluon settings.
    # performance_value warnings are disabled when fast_benchmark = True.

    #### If fast_benchmark = True, can control model training time here. Only used if fast_benchmark=True ####
    if fast_benchmark:
        subsample_size = 100
<<<<<<< HEAD
        nn_options = {'num_epochs': 3}
        gbm_options = {'num_boost_round': 30}
        hyperparameters = {'GBM': gbm_options, 'NN': nn_options}
        time_limits = 60
        num_trials = 3
=======
        nn_options = {'num_epochs': 2}
        gbm_options = {'num_boost_round': 20}
        hyperparameters = {'GBM': gbm_options, 'NN': nn_options}
        time_limits = 60
        num_trials = 5
>>>>>>> 441fa88d

    fit_args = {
        'hyperparameter_tune': hyperparameter_tune,
        'verbosity': verbosity,
    }
    if hyperparameters is not None:
        fit_args['hyperparameters'] = hyperparameters
    if time_limits is not None:
        fit_args['time_limits'] = time_limits
    if num_trials is not None:
        fit_args['num_trials'] = num_trials
    ###################################################################
    run_tabular_benchmarks(fast_benchmark=fast_benchmark, subsample_size=subsample_size, perf_threshold=perf_threshold,
                           seed_val=seed_val, fit_args=fit_args)



def test_tabular_bag():
    ############ Benchmark options you can set: ########################
    num_bagging_folds = 3
    stack_ensemble_levels = 0
    perf_threshold = 1.1 # How much worse can performance on each dataset be vs previous performance without warning
    seed_val = 123 # random seed
    subsample_size = None
    hyperparameter_tune = False
    verbosity = 2 # how much output to print
    hyperparameters = None
    time_limits = None
    fast_benchmark = True # False
    # If True, run a faster benchmark (subsample training sets, less epochs, etc),
    # otherwise we run full benchmark with default AutoGluon settings.
    # performance_value warnings are disabled when fast_benchmark = True.

    #### If fast_benchmark = True, can control model training time here. Only used if fast_benchmark=True ####
    if fast_benchmark:
        subsample_size = 120
        nn_options = {'num_epochs': 1}
        gbm_options = {'num_boost_round': 30}
        hyperparameters = {'GBM': gbm_options, 'NN': nn_options}
        time_limits = 60

    fit_args = {
        'num_bagging_folds': num_bagging_folds,
        'stack_ensemble_levels': stack_ensemble_levels,
        'hyperparameter_tune': hyperparameter_tune,
        'verbosity': verbosity,
    }
    if hyperparameters is not None:
        fit_args['hyperparameters'] = hyperparameters
    if time_limits is not None:
        fit_args['time_limits'] = time_limits
        fit_args['num_bagging_sets'] = 2
    ###################################################################
    run_tabular_benchmarks(fast_benchmark=fast_benchmark, subsample_size=subsample_size, perf_threshold=perf_threshold,
                           seed_val=seed_val, fit_args=fit_args)


@pytest.mark.skip(reason="Ignored for now, since stacking is disabled without bagging.")
def test_tabular_stack1():
    ############ Benchmark options you can set: ########################
    stack_ensemble_levels = 1
    num_bagging_folds = 0
    perf_threshold = 1.1 # How much worse can performance on each dataset be vs previous performance without warning
    seed_val = 32 # random seed
    subsample_size = None
    hyperparameter_tune = False
    verbosity = 2 # how much output to print
    hyperparameters = None
    time_limits = None
    fast_benchmark = True # False
    # If True, run a faster benchmark (subsample training sets, less epochs, etc),
    # otherwise we run full benchmark with default AutoGluon settings.
    # performance_value warnings are disabled when fast_benchmark = True.

    #### If fast_benchmark = True, can control model training time here. Only used if fast_benchmark=True ####
    if fast_benchmark:
        subsample_size = 100
        nn_options = {'num_epochs': 3}
        gbm_options = {'num_boost_round': 30}
        hyperparameters = {'GBM': gbm_options, 'NN': nn_options}
        time_limits = 60

    fit_args = {
        'num_bagging_folds': num_bagging_folds,
        'stack_ensemble_levels': stack_ensemble_levels,
        'hyperparameter_tune': hyperparameter_tune,
        'verbosity': verbosity,
    }
    if hyperparameters is not None:
        fit_args['hyperparameters'] = hyperparameters
    if time_limits is not None:
        fit_args['time_limits'] = time_limits
    ###################################################################
    run_tabular_benchmarks(fast_benchmark=fast_benchmark, subsample_size=subsample_size, perf_threshold=perf_threshold,
                           seed_val = seed_val, fit_args=fit_args)


@pytest.mark.skip(reason="Ignored for now, since stacking is disabled without bagging.")
def test_tabular_stack2():
    ############ Benchmark options you can set: ########################
    stack_ensemble_levels = 2
    num_bagging_folds = 0
    perf_threshold = 1.1 # How much worse can performance on each dataset be vs previous performance without warning
    seed_val = 66 # random seed
    subsample_size = None
    hyperparameter_tune = False
    verbosity = 2 # how much output to print
    hyperparameters = None
    time_limits = None
    fast_benchmark = True # False
    # If True, run a faster benchmark (subsample training sets, less epochs, etc),
    # otherwise we run full benchmark with default AutoGluon settings.
    # performance_value warnings are disabled when fast_benchmark = True.

    #### If fast_benchmark = True, can control model training time here. Only used if fast_benchmark=True ####
    if fast_benchmark:
        subsample_size = 100
        nn_options = {'num_epochs': 3}
        gbm_options = {'num_boost_round': 30}
        hyperparameters = {'GBM': gbm_options, 'NN': nn_options}
        time_limits = 60

    fit_args = {
        'num_bagging_folds': num_bagging_folds,
        'stack_ensemble_levels': stack_ensemble_levels,
        'hyperparameter_tune': hyperparameter_tune,
        'verbosity': verbosity,
    }
    if hyperparameters is not None:
        fit_args['hyperparameters'] = hyperparameters
    if time_limits is not None:
        fit_args['time_limits'] = time_limits
    ###################################################################
    run_tabular_benchmarks(fast_benchmark=fast_benchmark, subsample_size=subsample_size, perf_threshold=perf_threshold,
                           seed_val=seed_val, fit_args=fit_args)


@pytest.mark.slow
def test_tabular_bagstack():
    ############ Benchmark options you can set: ########################
    stack_ensemble_levels = 2
    num_bagging_folds = 3
    perf_threshold = 1.1 # How much worse can performance on each dataset be vs previous performance without warning
    seed_val = 53 # random seed
    subsample_size = None
    hyperparameter_tune = False
    verbosity = 2 # how much output to print
    hyperparameters = None
    time_limits = None
    fast_benchmark = True # False
    # If True, run a faster benchmark (subsample training sets, less epochs, etc),
    # otherwise we run full benchmark with default AutoGluon settings.
    # performance_value warnings are disabled when fast_benchmark = True.

    #### If fast_benchmark = True, can control model training time here. Only used if fast_benchmark=True ####
    if fast_benchmark:
        subsample_size = 105
        nn_options = {'num_epochs': 2}
        gbm_options = {'num_boost_round': 40}
        hyperparameters = {'GBM': gbm_options, 'NN': nn_options, 'custom': ['GBM']}
        time_limits = 60

    fit_args = {
        'num_bagging_folds': num_bagging_folds,
        'stack_ensemble_levels': stack_ensemble_levels,
        'hyperparameter_tune': hyperparameter_tune,
        'verbosity': verbosity,
    }
    if hyperparameters is not None:
        fit_args['hyperparameters'] = hyperparameters
    if time_limits is not None:
        fit_args['time_limits'] = time_limits
        fit_args['num_bagging_sets'] = 2
    ###################################################################
    run_tabular_benchmarks(fast_benchmark=fast_benchmark, subsample_size=subsample_size, perf_threshold=perf_threshold,
                           seed_val=seed_val, fit_args=fit_args)
<|MERGE_RESOLUTION|>--- conflicted
+++ resolved
@@ -208,11 +208,7 @@
     subsample_size = None
     hyperparameter_tune = True
     stack_ensemble_levels = 2
-<<<<<<< HEAD
-    num_bagging_folds = 3
-=======
     num_bagging_folds = 2
->>>>>>> 441fa88d
     verbosity = 2 # how much output to print
     hyperparameters = None
     time_limits = None
@@ -225,17 +221,10 @@
     #### If fast_benchmark = True, can control model training time here. Only used if fast_benchmark=True ####
     if fast_benchmark:
         subsample_size = 100
-<<<<<<< HEAD
-        nn_options = {'num_epochs': 2, 'learning_rate': ag.Real(0.001,0.01)}
-        gbm_options = {'num_boost_round': 20, 'learning_rate': ag.Real(0.01,0.1)}
-        hyperparameters = {'GBM': gbm_options, 'NN': nn_options}
-        time_limits = 60
-=======
         nn_options = {'num_epochs': 2, 'learning_rate': ag.Real(0.001,0.01), 'lr_scheduler': ag.Categorical(None, 'cosine','step')}
         gbm_options = {'num_boost_round': 20, 'learning_rate': ag.Real(0.01,0.1)}
         hyperparameters = {'GBM': gbm_options, 'NN': nn_options}
         time_limits = 150
->>>>>>> 441fa88d
         num_trials = 3
 
     fit_args = {
@@ -274,19 +263,11 @@
     #### If fast_benchmark = True, can control model training time here. Only used if fast_benchmark=True ####
     if fast_benchmark:
         subsample_size = 100
-<<<<<<< HEAD
-        nn_options = {'num_epochs': 3}
-        gbm_options = {'num_boost_round': 30}
-        hyperparameters = {'GBM': gbm_options, 'NN': nn_options}
-        time_limits = 60
-        num_trials = 3
-=======
         nn_options = {'num_epochs': 2}
         gbm_options = {'num_boost_round': 20}
         hyperparameters = {'GBM': gbm_options, 'NN': nn_options}
         time_limits = 60
         num_trials = 5
->>>>>>> 441fa88d
 
     fit_args = {
         'hyperparameter_tune': hyperparameter_tune,
