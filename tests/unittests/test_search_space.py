import logging
import numpy as np
import autogluon as ag

@ag.obj(
    name=ag.space.Categorical('auto', 'gluon'),
)
class myobj:
    def __init__(self, name):
        self.name = name

@ag.func(
    framework=ag.space.Categorical('mxnet', 'pytorch'),
)
def myfunc(framework):
    return framework

@ag.args(
    a=ag.space.Real(1e-3, 1e-2, log=True),
    b=ag.space.Real(1e-3, 1e-2),
    c=ag.space.Int(1, 10),
    d=ag.space.Categorical('a', 'b', 'c', 'd'),
    e=ag.space.Bool(),
    f=ag.space.List(
            ag.space.Int(1, 2),
            ag.space.Categorical(4, 5),
        ),
    g=ag.space.Dict(
            a=ag.Real(0, 10),
            obj=myobj(),
        ),
    h=ag.space.Categorical('test', myobj()),
    i = myfunc(),
    )
def train_fn(args, reporter):
    a, b, c, d, e, f, g, h, i = args.a, args.b, args.c, args.d, args.e, \
            args.f, args.g, args.h, args.i
    assert a <= 1e-2 and a >= 1e-3
    assert b <= 1e-2 and b >= 1e-3
    assert c <= 10 and c >= 1
    assert d in ['a', 'b', 'c', 'd']
    assert e in [True, False]
    assert f[0] in [1, 2]
    assert f[1] in [4, 5]
    assert g['a'] <= 10 and g['a'] >= 0
    assert g.obj.name in ['auto', 'gluon']
    assert hasattr(h, 'name') or h == 'test'
    assert i in ['mxnet', 'pytorch']
    reporter(epoch=0, accuracy=0)

def test_search_space():
    scheduler = ag.scheduler.FIFOScheduler(train_fn,
<<<<<<< HEAD
                                           resource={'num_cpus': 4, 'num_gpus': 0},
=======
                                           resource={'num_cpus': 8, 'num_gpus': 0},
>>>>>>> d59ec884
                                           num_trials=10,
                                           reward_attr='accuracy',
                                           time_attr='epoch')
    scheduler.run()
    scheduler.join_jobs()

if __name__ == '__main__':
    test_search_space()<|MERGE_RESOLUTION|>--- conflicted
+++ resolved
@@ -50,11 +50,7 @@
 
 def test_search_space():
     scheduler = ag.scheduler.FIFOScheduler(train_fn,
-<<<<<<< HEAD
-                                           resource={'num_cpus': 4, 'num_gpus': 0},
-=======
                                            resource={'num_cpus': 8, 'num_gpus': 0},
->>>>>>> d59ec884
                                            num_trials=10,
                                            reward_attr='accuracy',
                                            time_attr='epoch')
