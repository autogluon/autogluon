--- conflicted
+++ resolved
@@ -9,14 +9,6 @@
 import pandas as pd
 import pytest
 from gluonts.dataset.common import ListDataset
-<<<<<<< HEAD
-from autogluon.timeseries.dataset.ts_dataframe import (
-    TimeSeriesDataFrame,
-    ITEMID,
-    TIMESTAMP,
-)
-=======
->>>>>>> d5149855
 
 from autogluon.timeseries.dataset.ts_dataframe import ITEMID, TIMESTAMP, TimeSeriesDataFrame
 
