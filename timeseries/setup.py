#!/usr/bin/env python
import importlib.util

###########################
# This code block is a HACK (!), but is necessary to avoid code duplication. Do NOT alter these lines.
import os
import warnings

from packaging.version import parse as vparse
from setuptools import setup

filepath = os.path.abspath(os.path.dirname(__file__))
filepath_import = os.path.join(filepath, "..", "core", "src", "autogluon", "core", "_setup_utils.py")
spec = importlib.util.spec_from_file_location("ag_min_dependencies", filepath_import)
ag = importlib.util.module_from_spec(spec)
# Identical to `from autogluon.core import _setup_utils as ag`, but works without `autogluon.core` being installed.
spec.loader.exec_module(ag)
###########################

version = ag.load_version_file()
version = ag.update_version(version)

submodule = "timeseries"
install_requires = [
    # version ranges added in ag.get_dependency_version_ranges()
    "joblib>=1.1,<2",
    "numpy",  # version range defined in `core/_setup_utils.py`
    "scipy",  # version range defined in `core/_setup_utils.py`
    "pandas",  # version range defined in `core/_setup_utils.py`
    "statsmodels>=0.13.0,<0.14",
<<<<<<< HEAD
    "gluonts>=0.12.4,<0.13",
    "torch>=1.11,<2.1",
    "pytorch-lightning>=2.0.0,<2.1",
=======
    "gluonts>=0.13.1,<0.14",
    "torch>=1.9,<1.14",
    "pytorch-lightning>=1.7.4,<1.10.0",
>>>>>>> 2f3835cc
    "networkx",  # version range defined in `core/_setup_utils.py`
    "statsforecast>=1.4.0,<1.5",
    "mlforecast>=0.7.0,<0.8.0",
    "tqdm",  # version range defined in `core/_setup_utils.py`
    "ujson>=5,<6",  # needed to silence GluonTS warning
    f"autogluon.core[raytune]=={version}",
    f"autogluon.common=={version}",
    f"autogluon.tabular[catboost,lightgbm,xgboost]=={version}",
]

extras_require = {
    "tests": [
        "pytest",
        "flake8>=4.0,<5",
        "flaky>=3.7,<4",
        "pytest-timeout>=2.1,<3",
        "isort>=5.10",
        "black>=22.3,<23.0",
    ],
    "all": [],
}

install_requires = ag.get_dependency_version_ranges(install_requires)

if __name__ == "__main__":
    ag.create_version_file(version=version, submodule=submodule)
    setup_args = ag.default_setup_args(version=version, submodule=submodule)
    setup(
        install_requires=install_requires,
        extras_require=extras_require,
        **setup_args,
    )<|MERGE_RESOLUTION|>--- conflicted
+++ resolved
@@ -28,15 +28,9 @@
     "scipy",  # version range defined in `core/_setup_utils.py`
     "pandas",  # version range defined in `core/_setup_utils.py`
     "statsmodels>=0.13.0,<0.14",
-<<<<<<< HEAD
-    "gluonts>=0.12.4,<0.13",
+    "gluonts>=0.13.1,<0.14",
     "torch>=1.11,<2.1",
     "pytorch-lightning>=2.0.0,<2.1",
-=======
-    "gluonts>=0.13.1,<0.14",
-    "torch>=1.9,<1.14",
-    "pytorch-lightning>=1.7.4,<1.10.0",
->>>>>>> 2f3835cc
     "networkx",  # version range defined in `core/_setup_utils.py`
     "statsforecast>=1.4.0,<1.5",
     "mlforecast>=0.7.0,<0.8.0",
