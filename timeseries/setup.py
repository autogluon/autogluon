--- conflicted
+++ resolved
@@ -31,10 +31,6 @@
     "pytorch-lightning",  # version range defined in `core/_setup_utils.py`
     "statsmodels>=0.13.0,<0.15",
     "gluonts>=0.13.1,<0.14",
-<<<<<<< HEAD
-    "pytorch-lightning>=2.0.0,<2.1",
-=======
->>>>>>> 90ab2aca
     "networkx",  # version range defined in `core/_setup_utils.py`
     # TODO: update statsforecast to v1.5.0 - resolve antlr4-python3-runtime dependency clash with multimodal
     "statsforecast>=1.4.0,<1.5",
