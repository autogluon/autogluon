import copy
import logging
import os
import pprint
import time
from typing import Optional, Tuple, List, Any, Dict, Union, Type
from warnings import warn

import networkx as nx
import pandas as pd
from tqdm import tqdm

from autogluon.common.utils.log_utils import set_logger_verbosity
from autogluon.core.models import AbstractModel
from autogluon.core.scheduler.scheduler_factory import scheduler_factory
from autogluon.core.utils.savers import save_pkl, save_json
from autogluon.core.utils.loaders import load_pkl

from .. import TimeSeriesEvaluator, TimeSeriesDataFrame
from ..models.abstract import AbstractTimeSeriesModel
from ..models.gluonts.abstract_gluonts import AbstractGluonTSModel
from ..utils.warning_filters import disable_tqdm
from ..models.ensemble.greedy_ensemble import (
    TimeSeriesEnsembleSelection,
    TimeSeriesEnsembleWrapper,
)

logger = logging.getLogger("autogluon.timeseries.trainer")


# TODO: This class is meant to be moved to `core`, where it will likely
# TODO: be renamed `AbstractTrainer` and the current `AbstractTrainer`
# TODO: will inherit from this class.
# TODO: add documentation for abstract methods
class SimpleAbstractTrainer:
    trainer_file_name = "trainer.pkl"
    trainer_info_name = "info.pkl"
    trainer_info_json_name = "info.json"

    def __init__(self, path: str, low_memory: bool, save_data: bool, *args, **kwargs):
        self.path = path
        self.reset_paths = False

        self.low_memory = low_memory
        self.save_data = save_data

        self.models = {}
        self.model_graph = nx.DiGraph()
        self.model_best = None

        self._extra_banned_names = set()

    def get_model_names(self) -> List[str]:
        """Get all model names that are registered in the model graph"""
        return list(self.model_graph.nodes)

    def _get_banned_model_names(self) -> List[str]:
        """Gets all model names which would cause model files to be overwritten if a new model
        was trained with the name
        """
        return self.get_model_names() + list(self._extra_banned_names)

    def get_models_attribute_dict(
        self, attribute: str, models: List[str] = None
    ) -> Dict[str, Any]:
        """Get an attribute from the `model_graph` for each of the model names
        specified. If `models` is none, the attribute will be returned for all models"""
        results = {}
        if models is None:
            models = self.get_model_names()
        for model in models:
            results[model] = self.model_graph.nodes[model][attribute]
        return results

    def get_model_best(self) -> str:
        """Return the name of the best model by model performance on the validation set."""
        models = self.get_model_names()
        if not models:
            raise ValueError("Trainer has no fit models that can infer.")
        model_performances = self.get_models_attribute_dict(attribute="val_score")
        performances_list = [
            (m, model_performances[m])
            for m in models
            if model_performances[m] is not None
        ]

        if not performances_list:
            raise ValueError("No fitted models have validation scores computed.")

        return max(performances_list, key=lambda i: i[1])[0]

    def get_model_attribute(self, model: Union[str, AbstractModel], attribute: str):
        """Get a member attribute for given model from the `model_graph`."""
        if not isinstance(model, str):
            model = model.name
        return self.model_graph.nodes[model][attribute]

    def set_model_attribute(
        self, model: Union[str, AbstractModel], attribute: str, val
    ):
        """Set a member attribute for given model in the `model_graph`."""
        if not isinstance(model, str):
            model = model.name
        self.model_graph.nodes[model][attribute] = val

    @property
    def path_root(self) -> str:
        return self.path.rsplit(os.path.sep, maxsplit=2)[0] + os.path.sep

    @property
    def path_utils(self) -> str:
        return self.path_root + "utils" + os.path.sep

    @property
    def path_data(self) -> str:
        return self.path_utils + "data" + os.path.sep

    @property
    def path_pkl(self) -> str:
        return self.path + self.trainer_file_name

    def set_contexts(self, path_context: str) -> None:
        self.path, model_paths = self.create_contexts(path_context)
        for model, path in model_paths.items():
            self.set_model_attribute(model=model, attribute="path", val=path)

    def create_contexts(self, path_context: str) -> Tuple[str, dict]:
        path = path_context
        # TODO: consider keeping track of model path suffixes in model_graph instead
        # TODO: of full paths
        model_paths = self.get_models_attribute_dict(attribute="path")
        for model, prev_path in model_paths.items():
            model_local_path = prev_path.split(self.path, 1)[1]
            new_path = path + model_local_path
            model_paths[model] = new_path

        return path, model_paths

    def save(self) -> None:
        # todo: remove / revise low_memory logic
        models = self.models
        if self.low_memory:
            self.models = {}
        try:
            save_pkl.save(path=self.path_pkl, object=self)
        except:  # noqa
            self.models = {}
            save_pkl.save(path=self.path_pkl, object=self)
        if not self.models:
            self.models = models

    @classmethod
    def load(cls, path: str, reset_paths: bool = False) -> "SimpleAbstractTrainer":
        load_path = path + cls.trainer_file_name
        if not reset_paths:
            return load_pkl.load(path=load_path)
        else:
            obj = load_pkl.load(path=load_path)
            obj.set_contexts(path)
            obj.reset_paths = reset_paths
            return obj

    def save_model(self, model: AbstractModel, **kwargs) -> None:  # noqa: F841
        model.save()
        if not self.low_memory:
            self.models[model.name] = model

    def load_model(
        self,
        model_name: Union[str, AbstractModel],
        path: Optional[str] = None,
        model_type: Optional[Type[AbstractModel]] = None,
    ):
        if isinstance(model_name, AbstractModel):
            return model_name
        if model_name in self.models.keys():
            return self.models[model_name]

        if path is None:
            path = self.get_model_attribute(model=model_name, attribute="path")
        if model_type is None:
            model_type = self.get_model_attribute(model=model_name, attribute="type")
        if model_type == TimeSeriesEnsembleWrapper:
            # FIXME: Hack to avoid having to save/load
            return self.get_model_attribute(model=model_name, attribute="model")
        return model_type.load(path=path, reset_paths=self.reset_paths)

    def construct_model_templates(
        self, hyperparameters: Union[str, Dict[str, Any]], **kwargs
    ):
        raise NotImplementedError

    # TODO: This is horribly inefficient beyond simple weighted ensembling.
    #  Refactor to Tabular's implementation if doing stacking / multiple ensembles
    def get_inputs_to_model(self, model, X, model_pred_proba_dict=None):
        if model_pred_proba_dict is None:
            model_pred_proba_dict = {}
        model_set = self.get_minimum_model_set(model, include_self=False)
        if model_set:
            for m in model_set:
                if m not in model_pred_proba_dict:
                    model_pred_proba_dict[m] = self.predict(model=m, data=X)
            return model_pred_proba_dict
        else:
            return X

    # FIXME: Copy pasted from Tabular
    # Gets the minimum set of models that the provided model depends on, including itself
    # Returns a list of model names
    def get_minimum_model_set(self, model, include_self=True) -> list:
        if not isinstance(model, str):
            model = model.name
        minimum_model_set = list(nx.bfs_tree(self.model_graph, model, reverse=True))
        if not include_self:
            minimum_model_set = [m for m in minimum_model_set if m != model]
        return minimum_model_set

    def get_models_info(self, models: List[str] = None) -> Dict[str, Any]:
        if models is None:
            models = self.get_model_names()
        model_info_dict = dict()
        for model in models:
            if isinstance(model, str):
                if model in self.models.keys():
                    model = self.models[model]
            if isinstance(model, str):
                model_type = self.get_model_attribute(model=model, attribute="type")
                model_path = self.get_model_attribute(model=model, attribute="path")
                model_info_dict[model] = model_type.load_info(path=model_path)
            else:
                model_info_dict[model.name] = model.get_info()
        return model_info_dict

    @classmethod
    def load_info(
        cls, path, reset_paths=False, load_model_if_required=True
    ) -> Dict[str, Any]:
        load_path = path + cls.trainer_info_name
        try:
            return load_pkl.load(path=load_path)
        except:  # noqa
            if load_model_if_required:
                trainer = cls.load(path=path, reset_paths=reset_paths)
                return trainer.get_info()
            else:
                raise

    def save_info(self, include_model_info: bool = False):
        info = self.get_info(include_model_info=include_model_info)

        save_pkl.save(path=self.path + self.trainer_info_name, object=info)
        save_json.save(path=self.path + self.trainer_info_json_name, obj=info)
        return info

    def get_info(self, include_model_info: bool = False) -> Dict[str, Any]:
        num_models_trained = len(self.get_model_names())
        if self.model_best is not None:
            best_model = self.model_best
        else:
            try:
                best_model = self.get_model_best()
            except AssertionError:
                best_model = None
        if best_model is not None:
            best_model_score_val = self.get_model_attribute(
                model=best_model, attribute="val_score"
            )
        else:
            best_model_score_val = None

        info = {
            "best_model": best_model,
            "best_model_score_val": best_model_score_val,
            "num_models_trained": num_models_trained,
        }

        if include_model_info:
            info["model_info"] = self.get_models_info()

        return info

    def predict(self, *args, **kwargs):
        raise NotImplementedError


class AbstractTimeSeriesTrainer(SimpleAbstractTrainer):
    def __init__(
        self,
        path: str,
        prediction_length: Optional[int] = 1,
        eval_metric: Optional[str] = None,
        save_data: bool = True,
        enable_ensemble: bool = True,
        verbosity: int = 2,
        **kwargs,
    ):
        super().__init__(path=path, save_data=save_data, low_memory=True, **kwargs)

        self.prediction_length = prediction_length
        self.quantile_levels = kwargs.get(
            "quantile_levels",
            kwargs.get("quantiles", [0.1, 0.2, 0.3, 0.4, 0.5, 0.6, 0.7, 0.8, 0.9]),
        )
        self.target = kwargs.get("target", "target")
        self.is_data_saved = False
        self.enable_ensemble = enable_ensemble

        self.verbosity = verbosity
        set_logger_verbosity(self.verbosity, logger=logger)

        # Dict of normal model -> FULL model. FULL models are produced by
        # self.refit_single_full() and self.refit_ensemble_full().
        self.model_full_dict = {}

        # Dict of FULL model -> normal model validation score in case the normal model had been deleted.
        self._model_full_dict_val_score = {}
        self.eval_metric = TimeSeriesEvaluator.check_get_evaluation_metric(eval_metric)
        self.hpo_results = {}

    def save_train_data(self, data: TimeSeriesDataFrame, verbose: bool = True) -> None:
        path = self.path_data + "train.pkl"
        save_pkl.save(path=path, object=data, verbose=verbose)

    def save_val_data(self, data: TimeSeriesDataFrame, verbose: bool = True) -> None:
        path = self.path_data + "val.pkl"
        save_pkl.save(path=path, object=data, verbose=verbose)

    def load_train_data(self) -> TimeSeriesDataFrame:
        path = self.path_data + "train.pkl"
        return load_pkl.load(path=path)

    def load_val_data(self) -> TimeSeriesDataFrame:
        path = self.path_data + "val.pkl"
        return load_pkl.load(path=path)

    def load_data(self) -> Tuple[TimeSeriesDataFrame, TimeSeriesDataFrame]:
        train_data = self.load_train_data()
        val_data = self.load_val_data()
        return train_data, val_data

    def save(self) -> None:
        models = self.models
        self.models = {}

        save_pkl.save(path=self.path_pkl, object=self)
        for model in self.models.values():
            model.save()

        self.models = models

    def _add_model(
        self,
        model: Union[AbstractTimeSeriesModel, TimeSeriesEnsembleWrapper],
        base_models=None,
    ):
        node_attrs = dict(
            path=model.path,
            type=type(model),
            fit_time=model.fit_time,
            predict_time=model.predict_time,
            val_score=model.val_score,
        )
        if isinstance(model, TimeSeriesEnsembleWrapper):
            node_attrs.update(
                dict(
                    model=model,
<<<<<<< HEAD
                    predict_time=None,
=======
>>>>>>> 6e9c7ea0
                )
            )
        self.model_graph.add_node(model.name, **node_attrs)

        if base_models:
            for base_model in base_models:
                self.model_graph.add_edge(base_model, model.name)

    def _train_single(
        self,
        train_data: TimeSeriesDataFrame,
        model: AbstractTimeSeriesModel,
        val_data: Optional[TimeSeriesDataFrame] = None,
        time_limit: Optional[float] = None,
    ) -> AbstractTimeSeriesModel:
        """Train the single model and return the model object that was fitted. This method
        does not save the resulting model."""
        model.fit(
            train_data=train_data,
            val_data=val_data,
            time_limit=time_limit,
            verbosity=self.verbosity,
        )
        return model

    def tune_model_hyperparameters(
        self,
        model: AbstractTimeSeriesModel,
        train_data: TimeSeriesDataFrame,
        time_limit: Optional[float] = None,
        val_data: Optional[TimeSeriesDataFrame] = None,
        hyperparameter_tune_kwargs: Union[str, dict] = "auto",
    ):
        scheduler_cls, scheduler_options = scheduler_factory(
            hyperparameter_tune_kwargs, time_out=time_limit
        )
        if all(scheduler_options.get(s) is None for s in ["num_trials", "time_out"]):
            scheduler_options["num_trials"] = 10

        logger.debug(
            f"\tTuning hyperparameters of {model.name}. scheduler "
            f"options: {scheduler_cls.__name__}, {pprint.pformat(scheduler_options, indent=10)}. "
        )

        with disable_tqdm():
            hpo_models, hpo_model_performances, hpo_results = model.hyperparameter_tune(
                train_data=train_data,
                val_data=val_data,
                scheduler_options=(scheduler_cls, scheduler_options),
                time_limit=time_limit,
            )
        hpo_results.pop("search_strategy", None)
        self.hpo_results[model.name] = hpo_results
        model_names_trained = []
        # add each of the trained HPO configurations to the trained models
        for model_hpo_name, model_path in hpo_models.items():
            model_hpo = self.load_model(
                model_hpo_name, path=model_path, model_type=type(model)
            )
            self._add_model(model_hpo)
            model_names_trained.append(model_hpo.name)

        logger.info(
            f"\tTrained {len(model_names_trained)} models while tuning {model.name}."
        )

        if hpo_results:
            if TimeSeriesEvaluator.METRIC_COEFFICIENTS[self.eval_metric] == -1:
                sign_str = '-'
            else:
                sign_str = ''
            logger.info(
                f"\t{hpo_results.get('best_reward'):<7.4f}".ljust(15)
                + f"= Validation score ({sign_str}{self.eval_metric})"
            )
            logger.info(
                f"\t{hpo_results.get('total_time'):<7.2f} s".ljust(15)
                + f"= Total tuning time"
            )
            logger.debug(
                f"\tBest hyperparameter configuration: {hpo_results.get('best_config')}"
            )

        return model_names_trained

    def _train_and_save(
        self,
        train_data: TimeSeriesDataFrame,
        model: AbstractTimeSeriesModel,
        val_data: Optional[TimeSeriesDataFrame] = None,
        time_limit: Optional[float] = None,
    ) -> List[str]:
        """Fit and save the given model on given training and validation data and save the
        trained model.

        Returns
        -------
        model_names_trained: the list of model names that were successfully trained
        """
        fit_start_time = time.time()
        model_names_trained = []
        try:
            if time_limit is not None:
                if time_limit <= 0:
                    logger.info(
                        f"\tSkipping {model.name} due to lack of time remaining."
                    )
                    return model_names_trained

            model = self._train_single(
                train_data, model, val_data=val_data, time_limit=time_limit
            )
            fit_end_time = time.time()

            val_score = model.score(val_data) if val_data is not None else None
            model.val_score = val_score

            pred_end_time = time.time()

            model.fit_time = model.fit_time or (fit_end_time - fit_start_time)
            if model.predict_time is None:
                model.predict_time = (
                    None if val_score is None else (pred_end_time - fit_end_time)
                )

            self._log_scores_and_times(val_score, model.fit_time, model.predict_time)

            self.save_model(model=model)
        except Exception as err:
            logger.error(
                f"\tWarning: Exception caused {model.name} to fail during training... Skipping this model."
            )
            logger.error(f"\t{err}")
        else:
            self._add_model(model=model)  # noqa: F821
            model_names_trained.append(model.name)  # noqa: F821
        finally:
            del model

        return model_names_trained

    def _log_scores_and_times(
        self,
        val_score: Optional[float] = None,
        fit_time: Optional[float] = None,
        predict_time: Optional[float] = None,
    ):
        if val_score is not None:
<<<<<<< HEAD
            logger.info(
                f"\t{val_score:<7.4f}".ljust(15)
                + f"= Validation score ({self.eval_metric})"
=======
            if TimeSeriesEvaluator.METRIC_COEFFICIENTS[self.eval_metric] == -1:
                sign_str = '-'
            else:
                sign_str = ''
            logger.info(
                f"\t{val_score:<7.4f}".ljust(15)
                + f"= Validation score ({sign_str}{self.eval_metric})"
>>>>>>> 6e9c7ea0
            )
        if fit_time is not None:
            logger.info(f"\t{fit_time:<7.2f} s".ljust(15) + "= Training runtime")
        if predict_time is not None:
            logger.info(
                f"\t{predict_time:<7.2f} s".ljust(15)
                + "= Validation (prediction) runtime"
            )

    def _train_multi(
        self,
        train_data: TimeSeriesDataFrame,
        hyperparameters: Optional[Union[str, Dict]] = None,
        models: Optional[List[AbstractTimeSeriesModel]] = None,
        val_data: Optional[TimeSeriesDataFrame] = None,
        hyperparameter_tune: bool = False,
        time_limit: Optional[float] = None,
    ) -> List[str]:

        logger.info(
            f"\nStarting training. Start time is {time.strftime('%Y-%m-%d %H:%M:%S')}"
        )

        time_start = time.time()
        if hyperparameters is not None:
            hyperparameters = copy.deepcopy(hyperparameters)
        else:
            if models is None:
                raise ValueError("Either models or hyperparameters should be provided")

        if self.save_data and not self.is_data_saved:
            self.save_train_data(train_data)
            if val_data is not None:
                self.save_val_data(val_data)
            self.is_data_saved = True

        if models is None:
            models = self.construct_model_templates(
                hyperparameters=hyperparameters,
                hyperparameter_tune=hyperparameter_tune,
                freq=train_data.freq,
            )

        logger.info(f"Models that will be trained: {list(m.name for m in models)}")

        time_limit_model_split = time_limit
        if time_limit is not None and len(models) > 0:
            time_limit_model_split /= len(models)

        model_names_trained = []
        for i, model in enumerate(models):
            if hyperparameter_tune:
                time_left = time_limit_model_split

                fit_log_message = f"Hyperparameter tuning model: {model.name}. "
                if time_limit is not None and time_limit_model_split is not None:
                    fit_log_message += (
                        f"Tuning model for up to {time_limit_model_split:.2f}s "
                        f"of the {time_limit:.2f}s remaining."
                    )
                logger.info(fit_log_message)

                with tqdm.external_write_mode():
                    model_names_trained += self.tune_model_hyperparameters(
                        model,
                        time_limit=time_left,
                        train_data=train_data,
                        val_data=val_data,
                    )
            else:
                time_left = None
                fit_log_message = f"Training timeseries model {model.name}. "
                if time_limit is not None:
                    time_start_model = time.time()
                    time_left = time_limit - (time_start_model - time_start)
                    if time_left <= 0:
                        logger.info(
                            f"Stopping training due to lack of time remaining. Time left: {time_left:.2f} seconds"
                        )
                        break

                    fit_log_message += (
                        f"Training for up to {time_left:.2f}s of "
                        f"the {time_left:.2f}s of remaining time."
                    )

                logger.info(fit_log_message)
                model_names_trained += self._train_and_save(
                    train_data, model=model, val_data=val_data, time_limit=time_left
                )

        if self.enable_ensemble:
            model_names_trained.append(self.fit_ensemble(val_data=val_data, model_names=model_names_trained))

        logger.info(f"Training complete. Models trained: {model_names_trained}")
        logger.info(f"Total runtime: {time.time() - time_start:.2f} s")
        try:
            best_model = self.get_model_best()
            logger.info(f"Best model: {best_model}")
            logger.info(
                f"Best model score: {self.get_model_attribute(best_model, 'val_score'):.4f}"
            )
        except ValueError as e:
            logger.error(str(e))

        if self.enable_ensemble:
            self.fit_ensemble(val_data=val_data, model_names=model_names_trained)

        return model_names_trained

    def fit_ensemble(self, val_data, model_names):
        evaluator = TimeSeriesEvaluator(
            eval_metric=self.eval_metric,
            prediction_length=self.prediction_length,
            target_column=self.target,
        )

<<<<<<< HEAD
        logging.info("Fitting simple weighted ensemble")
=======
        logger.info("Fitting simple weighted ensemble.")
>>>>>>> 6e9c7ea0

        model_preds = {}
        for model_name in model_names:
            model: AbstractGluonTSModel = self.load_model(model_name=model_name)

            # FIXME: This differs from predictions made to calc val_score for the models. Try to align.
            #  Can either seed for deterministic results or cache the pred during val_score calc and reuse.
            model_preds[model_name] = model.predict_for_scoring(
                data=val_data, quantile_levels=self.quantile_levels
            )

        time_start = time.time()

        higher_is_better = (
            TimeSeriesEvaluator.METRIC_COEFFICIENTS[self.eval_metric] == 1
        )
        ensemble = TimeSeriesEnsembleSelection(
            ensemble_size=100,
            problem_type="regression",
            metric=evaluator,
            higher_is_better=higher_is_better,
        )
        predictions = [model_preds[p] for p in model_names]
        ensemble.fit(predictions=predictions, labels=val_data)
        ensemble_weights = ensemble.weights_
        final_models_ensemble = []
        final_weights_ensemble = []
        for i, w in enumerate(ensemble_weights):
            if w != 0:
                final_models_ensemble.append(model_names[i])
                final_weights_ensemble.append(w)

        # FIXME: Ensure we don't have name collisions
        # FIXME: This is currently **extremely** hacky to simply get it working.
        #  Align on design / API of ensembles after v0.5.
        simple_ensemble = TimeSeriesEnsembleWrapper(
            weights=final_weights_ensemble,
            name="WeightedEnsemble",
            freq=val_data.freq,
            prediction_length=self.prediction_length,
            eval_metric=self.eval_metric,
            path=self.path,
            invalid_model_names=self._get_banned_model_names(),
            target=self.target,
            quantiles=self.quantile_levels,
        )
        time_end = time.time()
        simple_ensemble.fit_time = time_end - time_start

        predictions: List[TimeSeriesDataFrame] = [
            model_preds[p] for p in final_models_ensemble
        ]
        forecasts = simple_ensemble.predict(predictions)
        model_score = (
            evaluator(val_data, forecasts)
            * TimeSeriesEvaluator.METRIC_COEFFICIENTS[self.eval_metric]
        )
<<<<<<< HEAD
        logging.info(f"\t Finished fitting {simple_ensemble.name}.")
        self._log_scores_and_times(
            val_score=model_score, fit_time=simple_ensemble.fit_time
        )

        simple_ensemble.val_score = model_score

        self._add_model(model=simple_ensemble, base_models=final_models_ensemble)
=======

        simple_ensemble.val_score = model_score

        predict_time = 0
        # FIXME: This is a hack, should instead leverage `predict_time_marginal` as in Tabular.
        for m in final_models_ensemble:
            predict_time += self.get_model_attribute(model=m, attribute='predict_time')
        simple_ensemble.predict_time = predict_time

        self._log_scores_and_times(
            val_score=model_score,
            fit_time=simple_ensemble.fit_time,
            predict_time=simple_ensemble.predict_time,
        )

        self._add_model(model=simple_ensemble, base_models=final_models_ensemble)
        return simple_ensemble.name
>>>>>>> 6e9c7ea0

    def leaderboard(self, data: Optional[TimeSeriesDataFrame] = None) -> pd.DataFrame:
        logger.debug("Generating leaderboard for all models trained")

        model_names = self.get_model_names()
        model_info = {}
        for ix, model_name in enumerate(model_names):
            model_info[model_name] = {
                "model": model_name,
                "fit_order": ix + 1,
                "score_val": self.get_model_attribute(model_name, "val_score"),
                "fit_time_marginal": self.get_model_attribute(model_name, "fit_time"),
                "pred_time_val": self.get_model_attribute(model_name, "predict_time"),
            }

        if data is not None:
            logger.info(
                "Additional data provided, testing on additional data. Resulting leaderboard "
                "will be sorted according to test score (`score_test`)."
            )
            for model_name in model_names:
                try:
                    model_info[model_name]["score_test"] = self.score(data, model_name)
                except Exception as e:  # noqa
                    logger.error(
                        f"Cannot score with model {model_name}. An error occurred: {str(e)}"
                    )
                    model_info[model_name]["score_test"] = float("nan")

        df = pd.DataFrame(model_info.values())

        sort_column = "score_test" if "score_test" in df.columns else "score_val"
        df.sort_values(
            by=[sort_column, "model"], ascending=[False, False], inplace=True
        )
        df.reset_index(drop=True, inplace=True)

        explicit_column_order = [
            "model",
            "score_test",
            "score_val",
            "pred_time_val",
            "fit_time_marginal",
            "fit_order",
        ]
        explicit_column_order = [
            c for c in explicit_column_order if c in df.columns
        ] + [c for c in df.columns if c not in explicit_column_order]

        return df[explicit_column_order]

    def _get_model_for_prediction(
        self, model: Optional[Union[str, AbstractTimeSeriesModel]] = None
    ) -> AbstractTimeSeriesModel:
        """Given an optional identifier or model object, return the model to perform predictions
        with. If the model is not provided, this method will default to the best model according to
        the validation score."""

        if model is None:
            if self.model_best is None:
                best_model_name: str = self.get_model_best()
                self.model_best = best_model_name
            logger.info(
                f"Model not specified in predict, will default to the model with the "
                f"best validation score: {self.model_best}",
            )
            return self.load_model(self.model_best)
        else:
            if isinstance(model, str):
                return self.load_model(model)
            return model

    def predict(
        self,
        data: TimeSeriesDataFrame,
        model: Optional[AbstractTimeSeriesModel] = None,
        **kwargs,
    ) -> TimeSeriesDataFrame:
        model = self._get_model_for_prediction(model)
        return self._predict_model(data, model, **kwargs)

    def score(
        self,
        data: TimeSeriesDataFrame,
        model: Optional[Union[str, AbstractTimeSeriesModel]] = None,
        metric: Optional[str] = None,
    ) -> float:
        model = self._get_model_for_prediction(model)
        eval_metric = self.eval_metric if metric is None else metric
        evaluator = TimeSeriesEvaluator(
            eval_metric=eval_metric, prediction_length=self.prediction_length
        )
<<<<<<< HEAD

        if isinstance(model, TimeSeriesEnsembleWrapper):
            # FIXME: This section is hacky
            model_preds = {}
            base_models = self.get_minimum_model_set(model, include_self=False)
            for base_model in base_models:
                base_model_loaded = self._get_model_for_prediction(base_model)
                model_preds[base_model] = base_model_loaded.predict_for_scoring(
                    data, quantile_levels=self.quantile_levels
                )
            # FIXME: dict doesn't guarantee order!
            forecasts = model.predict(model_preds)

=======

        if isinstance(model, TimeSeriesEnsembleWrapper):
            # FIXME: This section is hacky
            model_preds = {}
            base_models = self.get_minimum_model_set(model, include_self=False)
            for base_model in base_models:
                base_model_loaded = self._get_model_for_prediction(base_model)
                model_preds[base_model] = base_model_loaded.predict_for_scoring(
                    data, quantile_levels=self.quantile_levels
                )
            # FIXME: dict doesn't guarantee order!
            forecasts = model.predict(model_preds)

>>>>>>> 6e9c7ea0
            model_score = (
                evaluator(data, forecasts)
                * TimeSeriesEvaluator.METRIC_COEFFICIENTS[eval_metric]
            )
            return model_score
<<<<<<< HEAD

        elif not isinstance(model, AbstractGluonTSModel):
            raise ValueError("Model must be a GluonTS model to score")
=======
>>>>>>> 6e9c7ea0

        return model.score(data, metric=eval_metric)

    def _predict_model(
        self,
        data: TimeSeriesDataFrame,
        model: Union[str, AbstractTimeSeriesModel],
        **kwargs,
    ) -> TimeSeriesDataFrame:
        if isinstance(model, str):
            model = self.load_model(model)
        data = self.get_inputs_to_model(model=model, X=data)
        return model.predict(data, **kwargs)

    # TODO: experimental
    def refit_single_full(self, train_data=None, val_data=None, models=None):
        warn("Refitting logic is experimental for autogluon.timeseries.")
        models_trained_full = []
        model_full_dict = {}

        train_data = train_data or self.load_train_data()  # noqa
        val_data = val_data or self.load_val_data()

        # FIXME: implement the append operation below in datasets
        # refit_full_data = train_data + val_data
        # for now we assume validation data includes train data (as in GluonTS)
        refit_full_data = val_data

        if models is None:
            self.get_model_names()

        for model in models:
            model: AbstractTimeSeriesModel = self.load_model(model)
            model_name = model.name
            model_full = model.convert_to_refit_full_template()  # FIXME: not available
            models_trained = self._train_multi(
                train_data=refit_full_data,
                val_data=None,
                hyperparameters=None,
                hyperparameter_tune=False,
                models=[model_full],
            )

            if len(models_trained) == 1:
                model_full_dict[model_name] = models_trained[0]
            for model_trained in models_trained:
                self._model_full_dict_val_score[
                    model_trained
                ] = self.get_model_attribute(model_name, "val_score")
            models_trained_full += models_trained

        self.model_full_dict.update(model_full_dict)
        self.save()
        return models_trained_full

    # TODO: experimental
    def refit_full(self, models="all"):
        warn("Refitting logic is experimental for autogluon.timeseries.")
        if isinstance(models, str):
            if models == "all":
                models = self.get_model_names()
            elif models == "best":
                models = [self.get_model_best()]
            else:
                models = self.load_model(models)
        existing_models = self.get_model_names()
        valid_model_set = []
        for model in models:
            if (
                model in self.model_full_dict
                and self.model_full_dict[model] in existing_models
            ):
                logger.log(
                    20,
                    f"Model '{model}' already has a refit _FULL model: "
                    f"'{self.model_full_dict[model]}', skipping refit...",
                )
            else:
                valid_model_set.append(model)

        if valid_model_set:
            self.refit_single_full(models=valid_model_set)

        self.save()
        return copy.deepcopy(self.model_full_dict)

    def construct_model_templates(
        self, hyperparameters: Union[str, Dict[str, Any]], **kwargs
    ) -> List[AbstractTimeSeriesModel]:
        """Constructs a list of unfit models based on the hyperparameters dict."""
        raise NotImplementedError

    def fit(
        self,
        train_data: TimeSeriesDataFrame,
        hyperparameters: Dict[str, Any],
        val_data: Optional[TimeSeriesDataFrame] = None,
        **kwargs,
    ) -> None:
        raise NotImplementedError

    # TODO: def _filter_base_models_via_infer_limit

    # TODO: persist and unpersist models

    # TODO: generate weighted ensemble<|MERGE_RESOLUTION|>--- conflicted
+++ resolved
@@ -364,10 +364,6 @@
             node_attrs.update(
                 dict(
                     model=model,
-<<<<<<< HEAD
-                    predict_time=None,
-=======
->>>>>>> 6e9c7ea0
                 )
             )
         self.model_graph.add_node(model.name, **node_attrs)
@@ -516,11 +512,6 @@
         predict_time: Optional[float] = None,
     ):
         if val_score is not None:
-<<<<<<< HEAD
-            logger.info(
-                f"\t{val_score:<7.4f}".ljust(15)
-                + f"= Validation score ({self.eval_metric})"
-=======
             if TimeSeriesEvaluator.METRIC_COEFFICIENTS[self.eval_metric] == -1:
                 sign_str = '-'
             else:
@@ -528,7 +519,6 @@
             logger.info(
                 f"\t{val_score:<7.4f}".ljust(15)
                 + f"= Validation score ({sign_str}{self.eval_metric})"
->>>>>>> 6e9c7ea0
             )
         if fit_time is not None:
             logger.info(f"\t{fit_time:<7.2f} s".ljust(15) + "= Training runtime")
@@ -646,11 +636,7 @@
             target_column=self.target,
         )
 
-<<<<<<< HEAD
-        logging.info("Fitting simple weighted ensemble")
-=======
         logger.info("Fitting simple weighted ensemble.")
->>>>>>> 6e9c7ea0
 
         model_preds = {}
         for model_name in model_names:
@@ -708,17 +694,6 @@
             evaluator(val_data, forecasts)
             * TimeSeriesEvaluator.METRIC_COEFFICIENTS[self.eval_metric]
         )
-<<<<<<< HEAD
-        logging.info(f"\t Finished fitting {simple_ensemble.name}.")
-        self._log_scores_and_times(
-            val_score=model_score, fit_time=simple_ensemble.fit_time
-        )
-
-        simple_ensemble.val_score = model_score
-
-        self._add_model(model=simple_ensemble, base_models=final_models_ensemble)
-=======
-
         simple_ensemble.val_score = model_score
 
         predict_time = 0
@@ -735,7 +710,6 @@
 
         self._add_model(model=simple_ensemble, base_models=final_models_ensemble)
         return simple_ensemble.name
->>>>>>> 6e9c7ea0
 
     def leaderboard(self, data: Optional[TimeSeriesDataFrame] = None) -> pd.DataFrame:
         logger.debug("Generating leaderboard for all models trained")
@@ -828,7 +802,6 @@
         evaluator = TimeSeriesEvaluator(
             eval_metric=eval_metric, prediction_length=self.prediction_length
         )
-<<<<<<< HEAD
 
         if isinstance(model, TimeSeriesEnsembleWrapper):
             # FIXME: This section is hacky
@@ -842,32 +815,11 @@
             # FIXME: dict doesn't guarantee order!
             forecasts = model.predict(model_preds)
 
-=======
-
-        if isinstance(model, TimeSeriesEnsembleWrapper):
-            # FIXME: This section is hacky
-            model_preds = {}
-            base_models = self.get_minimum_model_set(model, include_self=False)
-            for base_model in base_models:
-                base_model_loaded = self._get_model_for_prediction(base_model)
-                model_preds[base_model] = base_model_loaded.predict_for_scoring(
-                    data, quantile_levels=self.quantile_levels
-                )
-            # FIXME: dict doesn't guarantee order!
-            forecasts = model.predict(model_preds)
-
->>>>>>> 6e9c7ea0
             model_score = (
                 evaluator(data, forecasts)
                 * TimeSeriesEvaluator.METRIC_COEFFICIENTS[eval_metric]
             )
             return model_score
-<<<<<<< HEAD
-
-        elif not isinstance(model, AbstractGluonTSModel):
-            raise ValueError("Model must be a GluonTS model to score")
-=======
->>>>>>> 6e9c7ea0
 
         return model.score(data, metric=eval_metric)
 
