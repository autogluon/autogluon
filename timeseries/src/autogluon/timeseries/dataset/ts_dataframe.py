--- conflicted
+++ resolved
@@ -319,7 +319,6 @@
             cls._construct_pandas_frame_from_data_frame(df, id_column=id_column, timestamp_column=timestamp_column)
         )
 
-<<<<<<< HEAD
     def copy(self: TimeSeriesDataFrame, deep: bool = True) -> pd.DataFrame:  # noqa
         obj = super().copy(deep=deep)
 
@@ -339,12 +338,7 @@
             self.static_features = other._static_features
         return self
 
-    def split_by_time(
-        self, cutoff_time: pd.Timestamp
-    ) -> Tuple[TimeSeriesDataFrame, TimeSeriesDataFrame]:
-=======
     def split_by_time(self, cutoff_time: pd.Timestamp) -> Tuple[TimeSeriesDataFrame, TimeSeriesDataFrame]:
->>>>>>> d5149855
         """Split dataframe to two different ``TimeSeriesDataFrame`` s before and after a certain
         ``cutoff_time``.
 
@@ -364,33 +358,9 @@
         nanosecond_before_cutoff = cutoff_time - pd.Timedelta(nanoseconds=1)
         data_before = self.loc[(slice(None), slice(None, nanosecond_before_cutoff)), :]
         data_after = self.loc[(slice(None), slice(cutoff_time, None)), :]
-<<<<<<< HEAD
         return TimeSeriesDataFrame(
             data_before, static_features=self.static_features
         ), TimeSeriesDataFrame(data_after, static_features=self.static_features)
-=======
-        return TimeSeriesDataFrame(data_before), TimeSeriesDataFrame(data_after)
-
-    def split_by_item(self, cutoff_item: int) -> Tuple[TimeSeriesDataFrame, TimeSeriesDataFrame]:
-        """Split dataframe to two data frames containing items before and after a ``cutoff_item``.
-
-        Parameters
-        ----------
-        cutoff_item: int
-            The item_id to split the current data frame into two data frames.
-
-        Returns
-        -------
-        data_before: TimeSeriesDataFrame
-            Data frame containing time-series before the ``cutoff_item`` (exclude ``cutoff_item``).
-        data_after: TimeSeriesDataFrame
-            Data frame containing time-series after the ``cutoff_item`` (include ``cutoff_item``).
-        """
-
-        data_before = self.loc[(slice(None, cutoff_item - 1), slice(None)), :]
-        data_after = self.loc[(slice(cutoff_item, None), slice(None)), :]
-        return TimeSeriesDataFrame(data_before), TimeSeriesDataFrame(data_after)
->>>>>>> d5149855
 
     def slice_by_timestep(self, time_step_slice: slice) -> TimeSeriesDataFrame:
         """Return a slice of time steps (with no regards to the actual timestamp) from within
@@ -432,11 +402,7 @@
             Data frame containing only the time steps of each ``item_id`` sliced according to the
             input ``time_step_slice``.
         """
-<<<<<<< HEAD
         slice_gen = ((i, self.loc[i].iloc[time_step_slice]) for i in self._item_index)
-=======
-        slice_gen = ((i, self.loc[i].iloc[time_step_slice]) for i in self.index.levels[0])
->>>>>>> d5149855
         slices = []
         for ix, data_slice in slice_gen:
             idx = pd.MultiIndex.from_product([(ix,), data_slice.index], names=[ITEMID, TIMESTAMP])
@@ -465,14 +431,10 @@
             raise ValueError(f"end time {end} is earlier than stat time {start}")
 
         nanosecond_before_end = end - pd.Timedelta(nanoseconds=1)
-<<<<<<< HEAD
         return TimeSeriesDataFrame(
             self.loc[(slice(None), slice(start, nanosecond_before_end)), :],
             static_features=self.static_features,
         )
-=======
-        return TimeSeriesDataFrame(self.loc[(slice(None), slice(start, nanosecond_before_end)), :])
->>>>>>> d5149855
 
     @classmethod
     def from_pickle(cls, filepath_or_buffer: Any) -> "TimeSeriesDataFrame":
