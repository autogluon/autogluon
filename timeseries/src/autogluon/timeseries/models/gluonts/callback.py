--- conflicted
+++ resolved
@@ -49,11 +49,7 @@
     the loss is always minimized.
     """
 
-<<<<<<< HEAD
     def __init__(self, patience):
-=======
-    def __init__(self, patience=DEFAULT_PATIENCE):
->>>>>>> 630cccef
         self.patience = patience
         self.best_round = 0
         self.best_loss = float("inf")
