#!/usr/bin/env python
###########################
# This code block is a HACK (!), but is necessary to avoid code duplication. Do NOT alter these lines.
import importlib.util
import os

from setuptools import setup

filepath = os.path.abspath(os.path.dirname(__file__))
filepath_import = os.path.join(filepath, "..", "core", "src", "autogluon", "core", "_setup_utils.py")
spec = importlib.util.spec_from_file_location("ag_min_dependencies", filepath_import)
ag = importlib.util.module_from_spec(spec)
# Identical to `from autogluon.core import _setup_utils as ag`, but works without `autogluon.core` being installed.
spec.loader.exec_module(ag)
###########################

version = ag.load_version_file()
version = ag.update_version(version)

submodule = "multimodal"
install_requires = [
    # version ranges added in ag.get_dependency_version_ranges()
    "numpy",
    "scipy",
    "pandas",
    "scikit-learn",
    "Pillow",
    "tqdm",
    "boto3",
    "requests",
    "jsonschema<=4.8.0",
    "seqeval<=1.2.2",
    "evaluate<=0.2.2",
    "timm<0.7.0",
    "torch>=1.9,<1.13",
    "torchvision<0.14.0",
    "torchtext<0.14.0",
    "fairscale>=0.4.5,<=0.4.6",
    "scikit-image>=0.19.1,<0.20.0",
    "smart_open>=5.2.1,<5.3.0",
    "pytorch_lightning>=1.7.4,<1.8.0",
    "text-unidecode<=1.3",
    "torchmetrics>=0.8.0,<0.9.0",
    "transformers>=4.23.0,<4.24.0",
    "nptyping>=1.4.4,<1.5.0",
    "omegaconf>=2.1.1,<2.2.0",
    "sentencepiece>=0.1.95,<0.2.0",
    f"autogluon.core[raytune]=={version}",
    f"autogluon.features=={version}",
    f"autogluon.common=={version}",
    "pytorch-metric-learning>=1.3.0,<1.4.0",
    "nlpaug>=1.1.10,<=1.1.10",
    "nltk>=3.4.5,<4.0.0",
    "openmim>0.1.5,<=0.2.1",
    "pycocotools>=2.0.4,<=2.0.4",
    "defusedxml>=0.7.1,<=0.7.1",
<<<<<<< HEAD
    "pytrec-eval>=0.5,<=0.5",
=======
    "albumentations>=1.1.0,<=1.2.0",
>>>>>>> 82f98bb8
]

install_requires = ag.get_dependency_version_ranges(install_requires)

extras_require = {
    "tests": [
        "black~=22.0,>=22.3",
        "isort>=5.10",
        "datasets>=2.3.2,<=2.3.2",
        "onnxruntime-gpu>=1.12.1,<=1.12.1;platform_system!='Darwin'",
    ]
}


if __name__ == "__main__":
    ag.create_version_file(version=version, submodule=submodule)
    setup_args = ag.default_setup_args(version=version, submodule=submodule)
    setup_args["package_data"]["autogluon.multimodal"] = [
        "configs/data/*.yaml",
        "configs/model/*.yaml",
        "configs/optimization/*.yaml",
        "configs/environment/*.yaml",
        "configs/distiller/*.yaml",
        "configs/matcher/*.yaml",
    ]
    setup(
        install_requires=install_requires,
        extras_require=extras_require,
        **setup_args,
    )<|MERGE_RESOLUTION|>--- conflicted
+++ resolved
@@ -54,11 +54,8 @@
     "openmim>0.1.5,<=0.2.1",
     "pycocotools>=2.0.4,<=2.0.4",
     "defusedxml>=0.7.1,<=0.7.1",
-<<<<<<< HEAD
     "pytrec-eval>=0.5,<=0.5",
-=======
     "albumentations>=1.1.0,<=1.2.0",
->>>>>>> 82f98bb8
 ]
 
 install_requires = ag.get_dependency_version_ranges(install_requires)
