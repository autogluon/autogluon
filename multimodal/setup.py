--- conflicted
+++ resolved
@@ -38,13 +38,8 @@
     "scikit-image>=0.19.1,<0.21.0",
     "pytorch-lightning>=2.0.0,<2.1",
     "text-unidecode>=1.3,<1.4",
-<<<<<<< HEAD
     "torchmetrics~=1.0.0rc0",
-    "transformers>=4.23.0,<4.27.0",
-=======
-    "torchmetrics>=0.11.0,<0.12.0",
     "transformers[sentencepiece]>=4.23.0,<4.27.0",
->>>>>>> 973289cd
     "nptyping>=1.4.4,<2.5.0",
     "omegaconf>=2.1.1,<2.3.0",
     f"autogluon.core[raytune]=={version}",
