--- conflicted
+++ resolved
@@ -61,17 +61,10 @@
     "black>=22.3,<23.0",
     "isort>=5.10",
     "datasets>=2.10.0,<2.15.0",
-<<<<<<< HEAD
     "onnx>=1.13.0,<1.15.0",
-    "onnxruntime>=1.13.0,<1.16.0;platform_system=='Darwin'",
-    "onnxruntime-gpu>=1.13.0,<1.16.0;platform_system!='Darwin'",
-    "tensorrt>=8.5.3.1,<8.7.0;platform_system=='Linux'",
-=======
-    "onnx>=1.13.0,<1.14.0",
     "onnxruntime>=1.15.0,<1.16.0;platform_system=='Darwin'",
     "onnxruntime-gpu>=1.15.0,<1.16.0;platform_system!='Darwin'",
-    "tensorrt>=8.5.3.1,<8.5.4;platform_system=='Linux'",
->>>>>>> 09f7e2d1
+    "tensorrt>=8.5.3.1,<8.7.0;platform_system=='Linux'",
 ]
 
 extras_require = {
