--- conflicted
+++ resolved
@@ -36,12 +36,7 @@
     "accelerate>=0.9,<0.17",
     "timm>=0.9.2,<0.10.0",
     "torchvision>=0.14.0,<0.16.0",  # torch 1.13 requires torchvision 0.14. Increase it to 0.15 when dropping the support of torch 1.13.
-<<<<<<< HEAD
     "scikit-image>=0.19.1,<0.21.0",
-    "pytorch-lightning>=2.0.0,<2.1",
-=======
-    "scikit-image>=0.19.1,<0.20.0",
->>>>>>> 90ab2aca
     "text-unidecode>=1.3,<1.4",
     "torchmetrics>=1.0.0,<1.1.0",
     "transformers[sentencepiece]>=4.23.0,<4.27.0",
