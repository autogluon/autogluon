#!/usr/bin/env python
###########################
# This code block is a HACK (!), but is necessary to avoid code duplication. Do NOT alter these lines.
import importlib.util
import os

from setuptools import setup

filepath = os.path.abspath(os.path.dirname(__file__))
filepath_import = os.path.join(filepath, "..", "core", "src", "autogluon", "core", "_setup_utils.py")
spec = importlib.util.spec_from_file_location("ag_min_dependencies", filepath_import)
ag = importlib.util.module_from_spec(spec)
# Identical to `from autogluon.core import _setup_utils as ag`, but works without `autogluon.core` being installed.
spec.loader.exec_module(ag)
###########################

version = ag.load_version_file()
version = ag.update_version(version)

submodule = "multimodal"
install_requires = [
    # version ranges added in ag.get_dependency_version_ranges()
    "numpy",  # version range defined in `core/_setup_utils.py`
    "scipy",  # version range defined in `core/_setup_utils.py`
    "pandas",  # version range defined in `core/_setup_utils.py`
    "scikit-learn",  # version range defined in `core/_setup_utils.py`
    "Pillow",  # version range defined in `core/_setup_utils.py`
    "tqdm",  # version range defined in `core/_setup_utils.py`
    "boto3",  # version range defined in `core/_setup_utils.py`
    "torch",  # version range defined in `core/_setup_utils.py`
    "requests>=2.21,<3",
    "jsonschema>=4.14,<4.18",
    "seqeval>=1.2.2,<1.3.0",
    "evaluate>=0.4.0,<0.5.0",
    "accelerate>=0.9,<0.17",
    "timm>=0.9.2,<0.10.0",
<<<<<<< HEAD
    "torchvision>=0.15.0,<0.16.0",
    "scikit-image>=0.19.1,<0.21.0",
    "pytorch-lightning>=2.0.0,<2.1",
=======
    "torchvision>=0.14.0,<0.16.0",  # torch 1.13 requires torchvision 0.14. Increase it to 0.15 when dropping the support of torch 1.13.
    "scikit-image>=0.19.1,<0.20.0",
    "pytorch-lightning>=1.9.0,<1.10.0",
>>>>>>> 65e12eff
    "text-unidecode>=1.3,<1.4",
    "torchmetrics>=1.0.0,<1.1.0",
    "transformers[sentencepiece]>=4.23.0,<4.27.0",
    "nptyping>=1.4.4,<2.5.0",
    "omegaconf>=2.1.1,<2.3.0",
    f"autogluon.core[raytune]=={version}",
    f"autogluon.features=={version}",
    f"autogluon.common=={version}",
    "pytorch-metric-learning>=1.3.0,<2.0",
    "nlpaug>=1.1.10,<1.2.0",
    "nltk>=3.4.5,<4.0.0",
    "openmim>=0.3.7,<0.4.0",
    "defusedxml>=0.7.1,<0.7.2",
    "jinja2>=3.0.3,<3.2",
    "tensorboard>=2.9,<3",
    "pytesseract>=0.3.9,<0.3.11",
]

install_requires = ag.get_dependency_version_ranges(install_requires)

tests_require = [
    "black>=22.3,<23.0",
    "isort>=5.10",
    "datasets>=2.13.0,<2.14.0",
    "onnx>=1.14.0,<1.15.0",
    "onnxruntime>=1.15.0,<1.16.0;platform_system=='Darwin'",
    "onnxruntime-gpu>=1.15.0,<1.16.0;platform_system!='Darwin'",
    "tensorrt>=8.6.1,<8.7.0;platform_system=='Linux'",
]

extras_require = {
    "PyMuPDF": [
        "PyMuPDF<=1.21.1",
    ]
}

for test_package in ["PyMuPDF"]:
    tests_require += extras_require[test_package]

extras_require["tests"] = tests_require


if __name__ == "__main__":
    ag.create_version_file(version=version, submodule=submodule)
    setup_args = ag.default_setup_args(version=version, submodule=submodule)
    setup_args["package_data"]["autogluon.multimodal"] = [
        "configs/data/*.yaml",
        "configs/model/*.yaml",
        "configs/optimization/*.yaml",
        "configs/environment/*.yaml",
        "configs/distiller/*.yaml",
        "configs/matcher/*.yaml",
    ]
    setup(
        install_requires=install_requires,
        extras_require=extras_require,
        **setup_args,
    )<|MERGE_RESOLUTION|>--- conflicted
+++ resolved
@@ -34,15 +34,9 @@
     "evaluate>=0.4.0,<0.5.0",
     "accelerate>=0.9,<0.17",
     "timm>=0.9.2,<0.10.0",
-<<<<<<< HEAD
-    "torchvision>=0.15.0,<0.16.0",
+    "torchvision>=0.14.0,<0.16.0",  # torch 1.13 requires torchvision 0.14. Increase it to 0.15 when dropping the support of torch 1.13.
     "scikit-image>=0.19.1,<0.21.0",
     "pytorch-lightning>=2.0.0,<2.1",
-=======
-    "torchvision>=0.14.0,<0.16.0",  # torch 1.13 requires torchvision 0.14. Increase it to 0.15 when dropping the support of torch 1.13.
-    "scikit-image>=0.19.1,<0.20.0",
-    "pytorch-lightning>=1.9.0,<1.10.0",
->>>>>>> 65e12eff
     "text-unidecode>=1.3,<1.4",
     "torchmetrics>=1.0.0,<1.1.0",
     "transformers[sentencepiece]>=4.23.0,<4.27.0",
