--- conflicted
+++ resolved
@@ -60,11 +60,7 @@
         "black~=22.0,>=22.3",
         "isort>=5.10",
         "datasets>=2.3.2,<=2.3.2",
-<<<<<<< HEAD
-        "onnxruntime-gpu>=1.12.1,<=1.12.1",
-=======
         "onnxruntime-gpu>=1.12.1,<=1.12.1;platform_system!='Darwin'",
->>>>>>> c1e1eb5f
     ]
 }
 
