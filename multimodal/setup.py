--- conflicted
+++ resolved
@@ -34,16 +34,9 @@
     "evaluate>=0.4.0,<0.5.0",
     "accelerate>=0.9,<0.17",
     "timm>=0.9.2,<0.10.0",
-<<<<<<< HEAD
-    "torch>=1.11,<2.1",
-    "torchvision>=0.12.0,<0.16.0",
+    "torchvision>=0.15.0,<0.16.0",
     "scikit-image>=0.19.1,<0.21.0",
     "pytorch-lightning>=2.0.0,<2.1",
-=======
-    "torchvision>=0.15.0,<0.16.0",
-    "scikit-image>=0.19.1,<0.20.0",
-    "pytorch-lightning>=1.9.0,<1.10.0",
->>>>>>> 1646dcf3
     "text-unidecode>=1.3,<1.4",
     "torchmetrics~=1.0.0rc0",
     "transformers[sentencepiece]>=4.23.0,<4.27.0",
