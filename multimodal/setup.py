#!/usr/bin/env python
###########################
# This code block is a HACK (!), but is necessary to avoid code duplication. Do NOT alter these lines.
import importlib.util
import os

from setuptools import setup

filepath = os.path.abspath(os.path.dirname(__file__))
filepath_import = os.path.join(filepath, "..", "core", "src", "autogluon", "core", "_setup_utils.py")
spec = importlib.util.spec_from_file_location("ag_min_dependencies", filepath_import)
ag = importlib.util.module_from_spec(spec)
# Identical to `from autogluon.core import _setup_utils as ag`, but works without `autogluon.core` being installed.
spec.loader.exec_module(ag)
###########################

version = ag.load_version_file()
version = ag.update_version(version)

submodule = "multimodal"
install_requires = [
    # version ranges added in ag.get_dependency_version_ranges()
    "numpy",
    "scipy",
    "pandas",
    "scikit-learn",
    "Pillow",
    "tqdm",
    "boto3",
    "requests",
    "jsonschema<=4.8.0",
    "seqeval<=1.2.2",
    "evaluate<=0.2.2",
    "accelerate>=0.9,<0.14",
    "timm<0.7.0",
    "torch>=1.9,<1.13",
    "torchvision<0.14.0",
    "torchtext<0.14.0",
    "fairscale>=0.4.5,<=0.4.6",
    "scikit-image>=0.19.1,<0.20.0",
    "smart_open>=5.2.1,<5.3.0",
    "pytorch_lightning>=1.7.4,<1.8.0",
    "text-unidecode<=1.3",
<<<<<<< HEAD
    "torchmetrics>=0.7.2,<0.8.0",
=======
    "torchmetrics>=0.8.0,<0.9.0",
>>>>>>> 7b458e92
    "transformers>=4.23.0,<4.24.0",
    "nptyping>=1.4.4,<1.5.0",
    "omegaconf>=2.1.1,<2.2.0",
    "sentencepiece>=0.1.95,<0.2.0",
    f"autogluon.core[raytune]=={version}",
    f"autogluon.features=={version}",
    f"autogluon.common=={version}",
    "pytorch-metric-learning>=1.3.0,<1.4.0",
    "nlpaug>=1.1.10,<=1.1.10",
    "nltk>=3.4.5,<4.0.0",
    "openmim>0.1.5,<=0.2.1",
    "pycocotools>=2.0.4,<=2.0.4",
    "defusedxml>=0.7.1,<=0.7.1",
    "pytrec-eval>=0.5,<=0.5",
    "albumentations>=1.1.0,<=1.2.0",
]

install_requires = ag.get_dependency_version_ranges(install_requires)

extras_require = {
    "tests": [
        "black~=22.0,>=22.3",
        "isort>=5.10",
        "datasets>=2.3.2,<=2.3.2",
        "onnxruntime-gpu>=1.12.1,<=1.12.1;platform_system!='Darwin'",
    ]
}


if __name__ == "__main__":
    ag.create_version_file(version=version, submodule=submodule)
    setup_args = ag.default_setup_args(version=version, submodule=submodule)
    setup_args["package_data"]["autogluon.multimodal"] = [
        "configs/data/*.yaml",
        "configs/model/*.yaml",
        "configs/optimization/*.yaml",
        "configs/environment/*.yaml",
        "configs/distiller/*.yaml",
        "configs/matcher/*.yaml",
    ]
    setup(
        install_requires=install_requires,
        extras_require=extras_require,
        **setup_args,
    )<|MERGE_RESOLUTION|>--- conflicted
+++ resolved
@@ -41,11 +41,7 @@
     "smart_open>=5.2.1,<5.3.0",
     "pytorch_lightning>=1.7.4,<1.8.0",
     "text-unidecode<=1.3",
-<<<<<<< HEAD
-    "torchmetrics>=0.7.2,<0.8.0",
-=======
     "torchmetrics>=0.8.0,<0.9.0",
->>>>>>> 7b458e92
     "transformers>=4.23.0,<4.24.0",
     "nptyping>=1.4.4,<1.5.0",
     "omegaconf>=2.1.1,<2.2.0",
