#!/usr/bin/env python
###########################
# This code block is a HACK (!), but is necessary to avoid code duplication. Do NOT alter these lines.
import importlib.util
import os

from setuptools import setup

filepath = os.path.abspath(os.path.dirname(__file__))
filepath_import = os.path.join(filepath, "..", "core", "src", "autogluon", "core", "_setup_utils.py")
spec = importlib.util.spec_from_file_location("ag_min_dependencies", filepath_import)
ag = importlib.util.module_from_spec(spec)
# Identical to `from autogluon.core import _setup_utils as ag`, but works without `autogluon.core` being installed.
spec.loader.exec_module(ag)
###########################

version = ag.load_version_file()
version = ag.update_version(version)

submodule = "multimodal"
install_requires = [
    # version ranges added in ag.get_dependency_version_ranges()
    "numpy",
    "scipy",
    "pandas",
    "scikit-learn",
    "Pillow",
    "tqdm",
    "boto3",
    "requests",
<<<<<<< HEAD
    "jsonschema",
    "seqeval",
    "evaluate<=0.2.2",
    "timm<0.6.0",
=======
    "timm<0.7.0",
>>>>>>> 070a57c6
    "torch>=1.9,<1.13",
    "torchvision<0.14.0",
    "torchtext<0.14.0",
    "fairscale>=0.4.5,<=0.4.6",
    "scikit-image>=0.19.1,<0.20.0",
    "smart_open>=5.2.1,<5.3.0",
    "pytorch_lightning>=1.6.0,<1.8.0",
    "text-unidecode<=1.3",
    "torchmetrics>=0.7.2,<0.8.0",
    "transformers>=4.18.0,<4.21.0",
    "nptyping>=1.4.4,<1.5.0",
    "omegaconf>=2.1.1,<2.2.0",
    "sentencepiece>=0.1.95,<0.2.0",
    f"autogluon.core[raytune]=={version}",
    f"autogluon.features=={version}",
    f"autogluon.common=={version}",
    "pytorch-metric-learning>=1.3.0,<1.4.0",
    "nlpaug>=1.1.10,<=1.1.10",
    "nltk>=3.4.5,<4.0.0",
    "openmim>0.1.5,<=0.2.1",
    "pycocotools>=2.0.4,<=2.0.4",
    "defusedxml>=0.7.1,<=0.7.1",
]

install_requires = ag.get_dependency_version_ranges(install_requires)

extras_require = {
    "tests": [
        "black~=22.0,>=22.3",
        "isort>=5.10",
        "datasets>=2.3.2,<=2.3.2",
        "onnxruntime-gpu>=1.12.1,<=1.12.1;platform_system!='Darwin'",
    ]
}


if __name__ == "__main__":
    ag.create_version_file(version=version, submodule=submodule)
    setup_args = ag.default_setup_args(version=version, submodule=submodule)
    setup_args["package_data"]["autogluon.multimodal"] = [
        "configs/data/*.yaml",
        "configs/model/*.yaml",
        "configs/optimization/*.yaml",
        "configs/environment/*.yaml",
        "configs/distiller/*.yaml",
        "configs/matcher/*.yaml",
    ]
    setup(
        install_requires=install_requires,
        extras_require=extras_require,
        **setup_args,
    )<|MERGE_RESOLUTION|>--- conflicted
+++ resolved
@@ -28,14 +28,10 @@
     "tqdm",
     "boto3",
     "requests",
-<<<<<<< HEAD
-    "jsonschema",
-    "seqeval",
+    "jsonschema<=4.8.0",
+    "seqeval<=1.2.2",
     "evaluate<=0.2.2",
-    "timm<0.6.0",
-=======
     "timm<0.7.0",
->>>>>>> 070a57c6
     "torch>=1.9,<1.13",
     "torchvision<0.14.0",
     "torchtext<0.14.0",
