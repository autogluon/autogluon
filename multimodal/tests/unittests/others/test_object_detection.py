--- conflicted
+++ resolved
@@ -293,26 +293,4 @@
         sample_data_path=train_df,
         hyperparameters=hyperparameters,
     )
-<<<<<<< HEAD
-    assert predictor._learner._config == predictor_2._learner._config
-
-
-def test_detector_coco_root_setup():
-    data_dir = download_sample_dataset()
-    train_path = os.path.join(data_dir, "Annotations", "trainval_cocoformat.json")
-    train_df = from_coco_or_voc(train_path)
-
-    hyperparameters = {
-        "model.mmdet_image.coco_root": "../",
-        "env.num_gpus": 1,  # no need to test multigpu
-    }
-
-    # pass hyperparameters to init()
-    predictor = MultiModalPredictor(
-        problem_type="object_detection",
-        sample_data_path=train_df,
-        hyperparameters=hyperparameters,
-    )
-=======
->>>>>>> 4123813c
     predictor.fit(train_df, time_limit=10)