--- conflicted
+++ resolved
@@ -264,16 +264,8 @@
     predictor.fit(train_df, time_limit=10)
 
     # pass hyperparameters to fit()
-<<<<<<< HEAD
-    predictor_2 = MultiModalPredictor(
-        problem_type="object_detection",
-        sample_data_path=train_df,
-    )
-    predictor_2.fit(
-        train_df,
-        hyperparameters=hyperparameters,
-        time_limit=10,
-    )
+    predictor_2 = MultiModalPredictor(problem_type="object_detection", sample_data_path=train_df)
+    predictor_2.fit(train_df, hyperparameters=hyperparameters, time_limit=10)
     assert predictor._learner._config == predictor_2._learner._config
 
 
@@ -293,9 +285,4 @@
         sample_data_path=train_df,
         hyperparameters=hyperparameters,
     )
-    predictor.fit(train_df, time_limit=10)
-=======
-    predictor_2 = MultiModalPredictor(problem_type="object_detection", sample_data_path=train_df)
-    predictor_2.fit(train_df, hyperparameters=hyperparameters, time_limit=10)
-    assert predictor._learner._config == predictor_2._learner._config
->>>>>>> 24577439
+    predictor.fit(train_df, time_limit=10)