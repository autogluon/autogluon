--- conflicted
+++ resolved
@@ -160,7 +160,7 @@
     assert is_url(path) == is_valid_url
 
 
-<<<<<<< HEAD
+
 def test_merge_bio():
     sentence = "Game of Thrones is an American fantasy drama television series created by David Benioff"
     predictions = [
@@ -185,7 +185,8 @@
         ]
     ]
     assert res == expected_res, f"Wrong results {res} from merge_bio_format!"
-=======
+
+
 def test_misc_visualize_ner():
     sentence = "Albert Einstein was born in Germany and is widely acknowledged to be one of the greatest physicists."
     annotation = [
@@ -196,4 +197,3 @@
 
     # Test using string for annotation
     visualize_ner(sentence, json.dumps(annotation))
->>>>>>> afce6479
