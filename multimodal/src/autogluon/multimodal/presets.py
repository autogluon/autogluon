from typing import List, Optional

from autogluon.common.utils.try_import import try_import_ray

from .constants import (
    BEST_QUALITY,
    BINARY,
    DATA,
    DEFAULT,
    ENVIRONMENT,
    HIGH_QUALITY,
    MEDIUM_QUALITY,
    MODEL,
    MULTICLASS,
    OPTIMIZATION,
    REGRESSION,
)
from .registry import Registry

automm_presets = Registry("automm_presets")
matcher_presets = Registry("matcher_presets")


def get_default_hpo_setup():
    try_import_ray()
    from ray import tune

    default_hyperparameter_tune_kwargs = {
        "searcher": "bayes",
        "scheduler": "ASHA",
        "num_trials": 512,
    }

    default_tunable_hyperparameters = {
        "optimization.learning_rate": tune.loguniform(1e-5, 1e-2),
        "optimization.optim_type": tune.choice(["adamw", "sgd"]),
        "optimization.max_epochs": tune.choice(list(range(5, 31))),
        "env.batch_size": tune.choice([16, 32, 64, 128, 256]),
    }

    return default_tunable_hyperparameters, default_hyperparameter_tune_kwargs


def parse_presets_str(presets: str):
    use_hpo = False
    if presets.endswith("_hpo"):
        presets = presets[:-4]
        use_hpo = True

    return presets, use_hpo


@automm_presets.register()
def default(presets: str = DEFAULT):
    """
    Register the presets for problem types: binary, multiclass, classification, and regression.

    Parameters
    ----------
    presets
        The preset name.

    Returns
    -------
    hyperparameters
        The hyperparameters for a given preset.
    hyperparameter_tune_kwargs
        The hyperparameter tuning kwargs.
    """
    hyperparameters = {
        "model.names": [
            "ft_transformer",
            "timm_image",
            "hf_text",
            "document_transformer",
            "fusion_mlp",
        ],
    }
    hyperparameter_tune_kwargs = {}

    presets, use_hpo = parse_presets_str(presets)
    if use_hpo:
        default_tunable_hyperparameters, default_hyperparameter_tune_kwargs = get_default_hpo_setup()
        hyperparameters.update(default_tunable_hyperparameters)
        hyperparameter_tune_kwargs.update(default_hyperparameter_tune_kwargs)

    if presets in [HIGH_QUALITY, DEFAULT]:
        if use_hpo:
            from ray import tune

            hyperparameters.update(
                {
                    "env.per_gpu_batch_size": 2,  # Cover some corner cases of HPO on multimodal data.
                    "model.hf_text.checkpoint_name": tune.choice(
                        [
                            "google/electra-base-discriminator",
                            "google/flan-t5-base",
                            "microsoft/deberta-v3-small",
                            "roberta-base",
                            "albert-xlarge-v2",
                        ]
                    ),
                    "model.timm_image.checkpoint_name": tune.choice(
                        [
                            "swin_base_patch4_window7_224",
                            "convnext_base_in22ft1k",
                            "vit_base_patch16_clip_224.laion2b_ft_in12k_in1k",
                            "caformer_b36.sail_in22k_ft_in1k",
                        ]
                    ),
                    "model.document_transformer.checkpoint_name": "microsoft/layoutlmv3-base",
                }
            )
        else:
            hyperparameters.update(
                {
                    "model.hf_text.checkpoint_name": "google/electra-base-discriminator",
                    "model.timm_image.checkpoint_name": "caformer_b36.sail_in22k_ft_in1k",
                    "model.document_transformer.checkpoint_name": "microsoft/layoutlmv3-base",
                }
            )
    elif presets == MEDIUM_QUALITY:
        if use_hpo:
            from ray import tune

            hyperparameters.update(
                {
                    "model.hf_text.checkpoint_name": tune.choice(
                        [
                            "google/electra-small-discriminator",
                            "google/flan-t5-small",
                            "microsoft/deberta-v3-xsmall",
                            "albert-base-v2",
                            "microsoft/MiniLM-L12-H384-uncased",
                        ]
                    ),
                    "model.timm_image.checkpoint_name": tune.choice(
                        ["mobilenetv3_large_100", "gluon_resnet18_v1b", "maxvit_rmlp_pico_rw_256.sw_in1k"]
                    ),
                    "model.document_transformer.checkpoint_name": "microsoft/layoutlmv2-base-uncased",
                }
            )
        else:
            hyperparameters.update(
                {
                    "model.hf_text.checkpoint_name": "google/electra-small-discriminator",
                    "model.timm_image.checkpoint_name": "mobilenetv3_large_100",
                    "model.document_transformer.checkpoint_name": "microsoft/layoutlmv2-base-uncased",
                    "optimization.learning_rate": 4e-4,
                }
            )
    elif presets == BEST_QUALITY:
        hyperparameters.update({"env.per_gpu_batch_size": 1})
        if use_hpo:
            from ray import tune

            hyperparameters.update(
                {
                    "model.hf_text.checkpoint_name": tune.choice(
                        [
                            "microsoft/deberta-v3-base",
                            "google/flan-t5-large",
                            "google/electra-large-discriminator",
                            "roberta-large",
                        ]
                    ),
                    "model.timm_image.checkpoint_name": tune.choice(
                        [
                            "swin_large_patch4_window7_224",
                            "eva_large_patch14_336.in22k_ft_in22k_in1k",
                            "vit_large_patch14_clip_336.openai_ft_in12k_in1k",
                        ]
                    ),
                    "model.document_transformer.checkpoint_name": "microsoft/layoutlmv3-large",
                }
            )
        else:
            hyperparameters.update(
                {
                    "model.hf_text.checkpoint_name": "microsoft/deberta-v3-base",
                    "model.timm_image.checkpoint_name": "swin_large_patch4_window7_224",
                    "model.document_transformer.checkpoint_name": "microsoft/layoutlmv3-large",
                }
            )
    elif presets == "multilingual":
        hyperparameters.update(
            {
                "model.hf_text.checkpoint_name": "microsoft/mdeberta-v3-base",
                "optimization.top_k": 1,
                "env.precision": "bf16-mixed",
                "env.per_gpu_batch_size": 4,
            }
        )
    else:
        raise ValueError(f"Unknown preset type: {presets}")

    return hyperparameters, hyperparameter_tune_kwargs


@automm_presets.register()
def few_shot_classification(presets: str = DEFAULT):
    """
    Register the presets for few_shot_classification.

    Parameters
    ----------
    presets
        The preset name.

    Returns
    -------
    hyperparameters
        The hyperparameters for a given preset.
    hyperparameter_tune_kwargs
        The hyperparameter tuning kwargs.
    """
    hyperparameters, hyperparameter_tune_kwargs = default(presets=presets)
    hyperparameters.update(
        {
            "model.hf_text.checkpoint_name": "sentence-transformers/all-mpnet-base-v2",
            "model.hf_text.pooling_mode": "mean",
            "model.names": ["hf_text", "clip"],
            "model.clip.checkpoint_name": "openai/clip-vit-large-patch14-336",
            "model.clip.image_size": 336,
            "env.eval_batch_size_ratio": 1,
        }
    )
    hyperparameter_tune_kwargs = {}

    return hyperparameters, hyperparameter_tune_kwargs


@automm_presets.register()
def zero_shot_image_classification(presets: str = DEFAULT):
    """
    Register the presets for zero_shot_image_classification.

    Parameters
    ----------
    presets
        The preset name.

    Returns
    -------
    hyperparameters
        The hyperparameters for a given preset.
    hyperparameter_tune_kwargs
        The hyperparameter tuning kwargs.
    """
    hyperparameters = {
        "model.names": ["clip"],
        "model.clip.max_text_len": 0,
    }
    hyperparameter_tune_kwargs = {}

    if presets in [DEFAULT, BEST_QUALITY]:
        hyperparameters.update(
            {
                "model.clip.checkpoint_name": "openai/clip-vit-large-patch14-336",
                "model.clip.image_size": 336,
                "env.eval_batch_size_ratio": 1,
            }
        )
    elif presets == HIGH_QUALITY:
        hyperparameters.update(
            {
                "model.clip.checkpoint_name": "openai/clip-vit-large-patch14",
                "env.eval_batch_size_ratio": 1,
            }
        )
    elif presets == MEDIUM_QUALITY:
        hyperparameters.update(
            {
                "model.clip.checkpoint_name": "openai/clip-vit-base-patch32",
            }
        )
    else:
        raise ValueError(f"Unknown preset type: {presets}")

    return hyperparameters, hyperparameter_tune_kwargs


@automm_presets.register()
def open_vocabulary_object_detection(presets: str = DEFAULT):
    """
    Register the presets for open_vocabulary_object_detection.

    Parameters
    ----------
    presets
        The preset name.

    Returns
    -------
    hyperparameters
        The hyperparameters for a given preset.
    hyperparameter_tune_kwargs
        The hyperparameter tuning kwargs.
    """
    hyperparameters = {
        "model.names": ["ovd"],  # TODO: update with more preset hps
        "env.num_gpus": 1,  # TODO: add multi gpu support and remove this
        "env.eval_batch_size_ratio": 1,
    }
    hyperparameter_tune_kwargs = {}

    if presets in [DEFAULT, BEST_QUALITY]:
        hyperparameters.update(
            {
                "model.ovd.checkpoint_name": "GroundingDINO_SwinB",
            }
        )
    elif presets == HIGH_QUALITY:
        hyperparameters.update(
            {
                "model.ovd.checkpoint_name": "GroundingDINO_SwinT_OGC",
            }
        )
    elif presets == MEDIUM_QUALITY:
        hyperparameters.update(
            {
                "model.ovd.checkpoint_name": "GroundingDINO_SwinT_OGC",
            }
        )
    else:
        raise ValueError(f"Unknown preset type: {presets}")

    return hyperparameters, hyperparameter_tune_kwargs


@automm_presets.register()
def object_detection(presets: str = DEFAULT):
    """
    Register the presets for object_detection.

    Parameters
    ----------
    presets
        The preset name.

    Returns
    -------
    hyperparameters
        The hyperparameters for a given preset.
    hyperparameter_tune_kwargs
        The hyperparameter tuning kwargs.
    """
    hyperparameters = {
        "model.names": ["mmdet_image"],
        "model.mmdet_image.checkpoint_name": "yolox_s",
        "env.eval_batch_size_ratio": 1,
        "env.precision": 32,
        "env.strategy": "ddp",
        "env.auto_select_gpus": True,  # Turn on for detection to return devices in a list, TODO: fix the extra GPU usage bug
        "env.num_gpus": -1,
        "env.per_gpu_batch_size": 8,  # Works on 8G GPU
        "env.num_workers": 2,
        "optimization.learning_rate": 1e-4,
        "optimization.lr_decay": 0.9,
        "optimization.lr_mult": 100,
        "optimization.lr_choice": "two_stages",
        "optimization.top_k": 1,
        "optimization.top_k_average_method": "best",
        "optimization.warmup_steps": 0.0,
        "optimization.patience": 10,
        "optimization.val_check_interval": 0.5,
        "optimization.check_val_every_n_epoch": 1,
    }
    hyperparameter_tune_kwargs = {}

    presets, use_hpo = parse_presets_str(presets)
    if use_hpo:
        default_tunable_hyperparameters, default_hyperparameter_tune_kwargs = get_default_hpo_setup()
        hyperparameters.update(default_tunable_hyperparameters)
        hyperparameter_tune_kwargs.update(default_hyperparameter_tune_kwargs)

    if presets == [DEFAULT, MEDIUM_QUALITY]:
        hyperparameters.update(
            {
                "model.mmdet_image.checkpoint_name": "yolox_l",
                "env.per_gpu_batch_size": 2,  # Works on 8G GPU
                "optimization.learning_rate": 5e-5,
                "optimization.patience": 3,
                "optimization.max_epochs": 50,
                "optimization.val_check_interval": 1.0,
                "optimization.check_val_every_n_epoch": 3,
            }
        )
    elif presets in HIGH_QUALITY:
        hyperparameters.update(
            {
                "model.mmdet_image.checkpoint_name": "dino-5scale_swin-l_8xb2-36e_coco",
                "model.mmdet_image.frozen_layers": ["backbone", "model.level_embed"],
<<<<<<< HEAD
                "env.per_gpu_batch_size": 1,  # Works on 24G GPU
=======
                "env.per_gpu_batch_size": 1,  # Works on 32G GPU
>>>>>>> 04bfd076
                "optimization.learning_rate": 1e-4,
                "optimization.patience": 20,
                "optimization.max_epochs": 50,
                "optimization.val_check_interval": 1.0,
                "optimization.check_val_every_n_epoch": 1,
            }
        )
    elif presets == BEST_QUALITY:
        hyperparameters.update(
            {
<<<<<<< HEAD
                "model.mmdet_image.checkpoint_name": "co_dino_r50",
                "model.mmdet_image.frozen_layers": ["backbone", "model.level_embed"],
                "env.per_gpu_batch_size": 1,  # Works on 32G GPU
                "optimization.learning_rate": 1e-4,
                "optimization.lr_choice": "single_stages",
                "optimization.patience": 20,
                "optimization.max_epochs": 50,
=======
                "model.mmdet_image.checkpoint_name": "co_dino",
                "model.mmdet_image.frozen_layers": ["backbone", "model.level_embed"],
                "env.per_gpu_batch_size": 1,  # Works on 40G GPU
                "optimization.lr_mult": 1,
                "optimization.learning_rate": 1e-4,
                "optimization.lr_choice": "single_stages",
                "optimization.patience": 30,
                "optimization.max_epochs": 100,
>>>>>>> 04bfd076
                "optimization.val_check_interval": 1.0,
                "optimization.num_sanity_val_steps": 0,
                "optimization.check_val_every_n_epoch": 1,
            }
        )
    else:
        raise ValueError(f"Unknown preset type: {presets}")

    return hyperparameters, hyperparameter_tune_kwargs


@automm_presets.register()
def semantic_segmentation(presets: str = DEFAULT):
    """
    Register the presets for semantic_segmentation.

    Parameters
    ----------
    presets
        The preset name.

    Returns
    -------
    hyperparameters
        The hyperparameters for a given preset.
    hyperparameter_tune_kwargs
        The hyperparameter tuning kwargs.
    """
    hyperparameters = {
        "model.names": ["sam"],
        "model.sam.checkpoint_name": "facebook/sam-vit-huge",
        "env.batch_size": 4,
        "env.per_gpu_batch_size": 1,
        "env.eval_batch_size_ratio": 1,
        "env.strategy": "ddp_find_unused_parameters_true",
        "env.auto_select_gpus": False,
        "env.num_gpus": -1,
        "env.num_workers": 4,
        "env.precision": "16-mixed",
        "optimization.learning_rate": 1e-4,
        "optimization.loss_function": "structure_loss",
        "optimization.lr_decay": 0,
        "optimization.lr_mult": 1,
        "optimization.lr_choice": "single_stage",
        "optimization.lr_schedule": "polynomial_decay",
        "optimization.max_epochs": 30,
        "optimization.top_k": 3,
        "optimization.top_k_average_method": "best",
        "optimization.warmup_steps": 0.0,
        "optimization.weight_decay": 0.0001,
        "optimization.patience": 10,
        "optimization.val_check_interval": 1.0,
        "optimization.check_val_every_n_epoch": 1,
        "optimization.efficient_finetune": "lora",
        "optimization.lora.module_filter": [".*vision_encoder.*attn"],
        "optimization.lora.filter": ["q", "v"],
        "optimization.extra_trainable_params": [".*mask_decoder"],
        "optimization.lora.r": 3,
        "optimization.lora.alpha": 32,
    }
    hyperparameter_tune_kwargs = {}

    presets, use_hpo = parse_presets_str(presets)
    if use_hpo:
        default_tunable_hyperparameters, default_hyperparameter_tune_kwargs = get_default_hpo_setup()
        hyperparameters.update(default_tunable_hyperparameters)
        hyperparameter_tune_kwargs.update(default_hyperparameter_tune_kwargs)

    return hyperparameters, hyperparameter_tune_kwargs


@automm_presets.register()
def ocr_text_detection(presets: str = DEFAULT):
    """
    Register the presets for ocr_text_detection.

    Parameters
    ----------
    presets
        The preset name.

    Returns
    -------
    hyperparameters
        The hyperparameters for a given preset.
    hyperparameter_tune_kwargs
        The hyperparameter tuning kwargs.
    """
    hyperparameters = {
        "model.names": ["mmocr_text_detection"],
        "model.mmocr_text_detection.checkpoint_name": "TextSnake",
        "env.eval_batch_size_ratio": 1,
        "env.num_gpus": 1,
        "env.precision": 32,
    }
    hyperparameter_tune_kwargs = {}

    presets, use_hpo = parse_presets_str(presets)
    if use_hpo:
        default_tunable_hyperparameters, default_hyperparameter_tune_kwargs = get_default_hpo_setup()
        hyperparameters.update(default_tunable_hyperparameters)
        hyperparameter_tune_kwargs.update(default_hyperparameter_tune_kwargs)

    return hyperparameters, hyperparameter_tune_kwargs


@automm_presets.register()
def ocr_text_recognition(presets: str = DEFAULT):
    """
    Register the presets for ocr_text_recognition.

    Parameters
    ----------
    presets
        The preset name.

    Returns
    -------
    hyperparameters
        The hyperparameters for a given preset.
    hyperparameter_tune_kwargs
        The hyperparameter tuning kwargs.
    """
    hyperparameters = {
        "model.names": ["mmocr_text_recognition"],
        "model.mmocr_text_recognition.checkpoint_name": "ABINet",
        "env.eval_batch_size_ratio": 1,
        "env.num_gpus": 1,
        "env.precision": 32,
    }
    hyperparameter_tune_kwargs = {}
    presets, use_hpo = parse_presets_str(presets)
    if use_hpo:
        default_tunable_hyperparameters, default_hyperparameter_tune_kwargs = get_default_hpo_setup()
        hyperparameters.update(default_tunable_hyperparameters)
        hyperparameter_tune_kwargs.update(default_hyperparameter_tune_kwargs)

    return hyperparameters, hyperparameter_tune_kwargs


@automm_presets.register()
def feature_extraction(presets: str = DEFAULT):  # TODO: rename the problem type as text_feature_extraction?
    """
    Register the presets for feature_extraction.

    Parameters
    ----------
    presets
        The preset name.

    Returns
    -------
    hyperparameters
        The hyperparameters for a given preset.
    hyperparameter_tune_kwargs
        The hyperparameter tuning kwargs.
    """
    hyperparameters = {
        "model.names": ["hf_text"],
        "model.hf_text.checkpoint_name": "sentence-transformers/msmarco-MiniLM-L-12-v3",
        "model.hf_text.pooling_mode": "mean",
        "env.eval_batch_size_ratio": 1,
    }
    hyperparameter_tune_kwargs = {}

    return hyperparameters, hyperparameter_tune_kwargs


@automm_presets.register()
@matcher_presets.register()
def image_similarity(presets: str = DEFAULT):
    """
    Register the presets for image_similarity.

    Parameters
    ----------
    presets
        The preset name.

    Returns
    -------
    hyperparameters
        The hyperparameters for a given preset.
    hyperparameter_tune_kwargs
        The hyperparameter tuning kwargs.
    """
    hyperparameters = {
        "model.names": ["timm_image"],
    }
    hyperparameter_tune_kwargs = {}

    presets, use_hpo = parse_presets_str(presets)
    if use_hpo:
        default_tunable_hyperparameters, default_hyperparameter_tune_kwargs = get_default_hpo_setup()
        hyperparameters.update(default_tunable_hyperparameters)
        hyperparameter_tune_kwargs.update(default_hyperparameter_tune_kwargs)

    if presets in [DEFAULT, HIGH_QUALITY]:
        hyperparameters.update(
            {
                "model.timm_image.checkpoint_name": "caformer_b36.sail_in22k_ft_in1k",
            }
        )
    elif presets == MEDIUM_QUALITY:
        hyperparameters.update(
            {
                "model.timm_image.checkpoint_name": "swin_small_patch4_window7_224",
            }
        )
    elif presets == BEST_QUALITY:
        hyperparameters.update(
            {
                "model.timm_image.checkpoint_name": "swin_large_patch4_window7_224",
            }
        )
    else:
        raise ValueError(f"Unknown preset type: {presets}")

    return hyperparameters, hyperparameter_tune_kwargs


@automm_presets.register()
@matcher_presets.register()
def text_similarity(presets: str = DEFAULT):
    """
    Register the presets for text_similarity.

    Parameters
    ----------
    presets
        The preset name.

    Returns
    -------
    hyperparameters
        The hyperparameters for a given preset.
    hyperparameter_tune_kwargs
        The hyperparameter tuning kwargs.
    """
    hyperparameters = {
        "model.names": ["hf_text"],
        "model.hf_text.pooling_mode": "mean",
        "data.categorical.convert_to_text": True,
        "data.numerical.convert_to_text": True,
    }
    hyperparameter_tune_kwargs = {}

    presets, use_hpo = parse_presets_str(presets)
    if use_hpo:
        default_tunable_hyperparameters, default_hyperparameter_tune_kwargs = get_default_hpo_setup()
        hyperparameters.update(default_tunable_hyperparameters)
        hyperparameter_tune_kwargs.update(default_hyperparameter_tune_kwargs)

    if presets in [DEFAULT, HIGH_QUALITY]:
        hyperparameters.update(
            {
                "model.hf_text.checkpoint_name": "sentence-transformers/all-MiniLM-L12-v2",
            }
        )
    elif presets == MEDIUM_QUALITY:
        hyperparameters.update(
            {
                "model.hf_text.checkpoint_name": "sentence-transformers/all-MiniLM-L6-v2",
            }
        )
    elif presets == BEST_QUALITY:
        hyperparameters.update(
            {
                "model.hf_text.checkpoint_name": "sentence-transformers/all-mpnet-base-v2",
            }
        )
    else:
        raise ValueError(f"Unknown preset type: {presets}")

    return hyperparameters, hyperparameter_tune_kwargs


@automm_presets.register()
@matcher_presets.register()
def image_text_similarity(presets: str = DEFAULT):
    """
    Register the presets for image_text_similarity.

    Parameters
    ----------
    presets
        The preset name.

    Returns
    -------
    hyperparameters
        The hyperparameters for a given preset.
    hyperparameter_tune_kwargs
        The hyperparameter tuning kwargs.
    """
    hyperparameters = {
        "model.names": ["clip"],
        "matcher.loss.type": "multi_negatives_softmax_loss",
        "optimization.learning_rate": 1e-5,
    }
    hyperparameter_tune_kwargs = {}

    presets, use_hpo = parse_presets_str(presets)
    if use_hpo:
        default_tunable_hyperparameters, default_hyperparameter_tune_kwargs = get_default_hpo_setup()
        hyperparameters.update(default_tunable_hyperparameters)
        hyperparameter_tune_kwargs.update(default_hyperparameter_tune_kwargs)

    if presets in [DEFAULT, MEDIUM_QUALITY]:
        hyperparameters.update(
            {
                "model.clip.checkpoint_name": "openai/clip-vit-base-patch32",
                "env.per_gpu_batch_size": 128,
            }
        )
    elif presets == HIGH_QUALITY:
        hyperparameters.update(
            {
                "model.clip.checkpoint_name": "openai/clip-vit-large-patch14",
                "env.per_gpu_batch_size": 16,
            }
        )
    elif presets == BEST_QUALITY:
        hyperparameters.update(
            {
                "model.clip.checkpoint_name": "openai/clip-vit-large-patch14-336",
                "model.clip.image_size": 336,
                "env.per_gpu_batch_size": 8,
            }
        )
    else:
        raise ValueError(f"Unknown preset type: {presets}")

    return hyperparameters, hyperparameter_tune_kwargs


@automm_presets.register()
def ner(presets: str = DEFAULT):
    """
    Register the presets for ner.

    Parameters
    ----------
    presets
        The preset name.

    Returns
    -------
    hyperparameters
        The hyperparameters for a given preset.
    hyperparameter_tune_kwargs
        The hyperparameter tuning kwargs.
    """
    hyperparameters = {
        "model.names": [
            "ft_transformer",
            "timm_image",
            "ner_text",
            "fusion_ner",
        ],
    }
    hyperparameter_tune_kwargs = {}

    presets, use_hpo = parse_presets_str(presets)
    if use_hpo:
        default_tunable_hyperparameters, default_hyperparameter_tune_kwargs = get_default_hpo_setup()
        hyperparameters.update(default_tunable_hyperparameters)
        hyperparameter_tune_kwargs.update(default_hyperparameter_tune_kwargs)

    if presets in [DEFAULT, HIGH_QUALITY]:
        hyperparameters.update(
            {
                "model.ner_text.checkpoint_name": "microsoft/deberta-v3-base",
            }
        )
    elif presets == MEDIUM_QUALITY:
        hyperparameters.update(
            {
                "model.ner_text.checkpoint_name": "google/electra-small-discriminator",
            }
        )
    elif presets == BEST_QUALITY:
        hyperparameters.update(
            {
                "model.ner_text.checkpoint_name": "microsoft/deberta-v3-large",
                "env.per_gpu_batch_size": 4,
            }
        )
    else:
        raise ValueError(f"Unknown preset type: {presets}")

    return hyperparameters, hyperparameter_tune_kwargs


def list_automm_presets(verbose: bool = False):
    """
    List all available presets.
    Returns
    -------
    A list of presets.
    """
    preset_keys = automm_presets.list_keys()
    if not verbose:
        return preset_keys

    preset_details = {}
    for k in preset_keys:
        preset_details[k] = automm_presets.create(k)

    return preset_details


def get_basic_automm_config(extra: Optional[List[str]] = None):
    """
    Get the basic config of AutoMM.

    Parameters
    ----------
    extra
        A list of extra config keys.

    Returns
    -------
    A dict config with keys: MODEL, DATA, OPTIMIZATION, ENVIRONMENT, and their default values.
    """
    config = {
        MODEL: DEFAULT,
        DATA: DEFAULT,
        OPTIMIZATION: DEFAULT,
        ENVIRONMENT: DEFAULT,
    }
    if extra:
        for k in extra:
            config[k] = DEFAULT

    return config


def get_automm_presets(problem_type: str, presets: str):
    """
    Get the default hyperparameters and hyperparameter_tune_kwargs given problem type and presets.

    Parameters
    ----------
    problem_type
        Problem type.
    presets
        Name of a preset.

    Returns
    -------
    hyperparameters
        The hyperparameter overrides of this preset.
    hyperparameter_tune_kwargs
        Hyperparameter tuning strategy and kwargs (for example, how many HPO trials to run).
    """
    if not presets:
        presets = DEFAULT
    if presets == "hpo":
        presets = f"{DEFAULT}_{presets}"
    presets = presets.lower()
    if problem_type in [
        BINARY,
        MULTICLASS,
        REGRESSION,
        None,
    ]:
        problem_type = DEFAULT

    if problem_type in automm_presets.list_keys():
        hyperparameters, hyperparameter_tune_kwargs = automm_presets.create(problem_type, presets)
    else:
        raise ValueError(
            f"Problem type '{problem_type}' doesn't have any presets yet. "
            f"Consider one of these: {automm_presets.list_keys()}"
        )

    return hyperparameters, hyperparameter_tune_kwargs<|MERGE_RESOLUTION|>--- conflicted
+++ resolved
@@ -391,11 +391,7 @@
             {
                 "model.mmdet_image.checkpoint_name": "dino-5scale_swin-l_8xb2-36e_coco",
                 "model.mmdet_image.frozen_layers": ["backbone", "model.level_embed"],
-<<<<<<< HEAD
-                "env.per_gpu_batch_size": 1,  # Works on 24G GPU
-=======
                 "env.per_gpu_batch_size": 1,  # Works on 32G GPU
->>>>>>> 04bfd076
                 "optimization.learning_rate": 1e-4,
                 "optimization.patience": 20,
                 "optimization.max_epochs": 50,
@@ -406,15 +402,6 @@
     elif presets == BEST_QUALITY:
         hyperparameters.update(
             {
-<<<<<<< HEAD
-                "model.mmdet_image.checkpoint_name": "co_dino_r50",
-                "model.mmdet_image.frozen_layers": ["backbone", "model.level_embed"],
-                "env.per_gpu_batch_size": 1,  # Works on 32G GPU
-                "optimization.learning_rate": 1e-4,
-                "optimization.lr_choice": "single_stages",
-                "optimization.patience": 20,
-                "optimization.max_epochs": 50,
-=======
                 "model.mmdet_image.checkpoint_name": "co_dino",
                 "model.mmdet_image.frozen_layers": ["backbone", "model.level_embed"],
                 "env.per_gpu_batch_size": 1,  # Works on 40G GPU
@@ -423,7 +410,6 @@
                 "optimization.lr_choice": "single_stages",
                 "optimization.patience": 30,
                 "optimization.max_epochs": 100,
->>>>>>> 04bfd076
                 "optimization.val_check_interval": 1.0,
                 "optimization.num_sanity_val_steps": 0,
                 "optimization.check_val_every_n_epoch": 1,
