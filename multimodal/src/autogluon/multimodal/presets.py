from typing import List, Optional

from .constants import DATA, DISTILLER, ENVIRONMENT, MATCHER, MODEL, OPTIMIZATION, QUERY, RESPONSE
from .registry import Registry

automm_presets = Registry("automm_presets")
matcher_presets = Registry("matcher_presets")


@automm_presets.register()
def default():
    return {
        "model.names": ["categorical_mlp", "numerical_mlp", "timm_image", "hf_text", "fusion_mlp"],
        "model.hf_text.checkpoint_name": "google/electra-base-discriminator",
        "model.timm_image.checkpoint_name": "swin_base_patch4_window7_224",
    }


@automm_presets.register()
def medium_quality_faster_train():
    return {
        "model.names": ["categorical_mlp", "numerical_mlp", "timm_image", "hf_text", "fusion_mlp"],
        "model.hf_text.checkpoint_name": "google/electra-small-discriminator",
        "model.timm_image.checkpoint_name": "swin_small_patch4_window7_224",
        "optimization.learning_rate": 4e-4,
    }


@automm_presets.register()
def medium_quality_faster_inference_image_classification():
    return {
        "model.names": ["timm_image"],
        "model.timm_image.checkpoint_name": "mobilenetv3_large_100",
        "optimization.learning_rate": 1e-3,
    }


@automm_presets.register()
def high_quality_fast_inference_image_classification():
    return {
        "model.names": ["timm_image"],
        "model.timm_image.checkpoint_name": "resnet50",
        "optimization.learning_rate": 1e-3,
    }


@automm_presets.register()
def high_quality():
    return {
        "model.names": ["categorical_mlp", "numerical_mlp", "timm_image", "hf_text", "fusion_mlp"],
        "model.hf_text.checkpoint_name": "google/electra-base-discriminator",
        "model.timm_image.checkpoint_name": "swin_base_patch4_window7_224",
    }


@automm_presets.register()
def best_quality():
    return {
        "model.names": ["categorical_mlp", "numerical_mlp", "timm_image", "hf_text", "clip", "fusion_mlp"],
        "model.hf_text.checkpoint_name": "microsoft/deberta-v3-base",
        "model.timm_image.checkpoint_name": "swin_large_patch4_window7_224",
        "env.per_gpu_batch_size": 1,
    }


@automm_presets.register()
def high_quality_image_classification():
    return {
        "model.names": ["timm_image"],
        "model.timm_image.checkpoint_name": "swin_base_patch4_window7_224",
    }


@automm_presets.register()
def multilingual():
    return {
        "model.names": ["categorical_mlp", "numerical_mlp", "timm_image", "hf_text", "clip", "fusion_mlp"],
        "model.hf_text.checkpoint_name": "microsoft/mdeberta-v3-base",
        "optimization.top_k": 1,
        "env.precision": "bf16",
        "env.per_gpu_batch_size": 4,
    }


@automm_presets.register()
def few_shot_text_classification():
    return {
        "model.names": ["t_few"],
        "model.t_few.checkpoint_name": "bigscience/T0_3B",
        "model.t_few.gradient_checkpointing": True,
        "optimization.learning_rate": 3e-3,
        "optimization.lr_decay": 1.0,
        "optimization.efficient_finetune": "ia3",
        "optimization.max_steps": 1000,  # Find better solution to train for long
        "optimization.check_val_every_n_epoch": 10,  # Might need adjustment
        "optimization.val_check_interval": 1.0,
        "optimization.top_k_average_method": "best",
        "optimization.warmup_steps": 0.06,
        "optimization.lora.module_filter": [".*SelfAttention|.*EncDecAttention|.*DenseReluDense"],
        "optimization.lora.filter": ["k|v|wi_1.*"],
        "optimization.top_k": 1,
        "optimization.max_epochs": -1,
        "env.batch_size": 8,
        "env.per_gpu_batch_size": 8,
        "env.eval_batch_size_ratio": 2,
        "env.precision": "bf16",
        "data.templates.turn_on": True,
    }


# TODO: Consider to remove this preset
@automm_presets.register()
def zero_shot_classification():
    return {
        "model.names": ["hf_text"],
        "model.hf_text.checkpoint_name": "cross-encoder/ms-marco-MiniLM-L-12-v2",
        "env.eval_batch_size_ratio": 1,
    }


@automm_presets.register()
def zero_shot_image_classification():
    return {
        "model.names": ["clip"],
        "model.clip.checkpoint_name": "openai/clip-vit-large-patch14-336",
        "model.clip.max_text_len": 0,
        "env.eval_batch_size_ratio": 1,
    }


@automm_presets.register()
def medium_quality_faster_inference_object_detection():
    return {
        "model.names": ["mmdet_image"],
        "model.mmdet_image.checkpoint_name": "yolov3_mobilenetv2_320_300e_coco",
        "env.eval_batch_size_ratio": 1,
        "env.precision": 32,
        "env.strategy": "ddp",
        "env.auto_select_gpus": False,  # Have to turn off for detection!
        "optimization.learning_rate": 1e-4,
        "optimization.lr_decay": 0.95,
        "optimization.lr_mult": 100,
        "optimization.lr_choice": "two_stages",
        "optimization.top_k": 1,
        "optimization.top_k_average_method": "best",
        "optimization.warmup_steps": 0.0,
        "optimization.patience": 10,
        "optimization.max_epochs": 10,
        "optimization.val_metric": "direct_loss",
    }


@automm_presets.register()
def high_quality_fast_inference_object_detection():
    return {
        "model.names": ["mmdet_image"],
        "model.mmdet_image.checkpoint_name": "yolov3_d53_mstrain-416_273e_coco",
        "env.eval_batch_size_ratio": 1,
        "env.precision": 32,
        "env.strategy": "ddp",
        "env.auto_select_gpus": False,  # Have to turn off for detection!
        "optimization.learning_rate": 1e-5,
        "optimization.lr_decay": 0.95,
        "optimization.lr_mult": 100,
        "optimization.lr_choice": "two_stages",
        "optimization.top_k": 1,
        "optimization.top_k_average_method": "best",
        "optimization.warmup_steps": 0.0,
        "optimization.patience": 10,
        "optimization.max_epochs": 20,
        "optimization.val_metric": "map",
    }


@automm_presets.register()
def higher_quality_object_detection():
    return {
        "model.names": ["mmdet_image"],
        "model.mmdet_image.checkpoint_name": "vfnet_r50_fpn_mdconv_c3-c5_mstrain_2x_coco",
        "env.eval_batch_size_ratio": 1,
        "env.precision": 32,
        "env.strategy": "ddp",
        "env.auto_select_gpus": False,  # Have to turn off for detection!
        "optimization.learning_rate": 5e-6,
        "optimization.lr_decay": 0.95,
        "optimization.lr_mult": 100,
        "optimization.lr_choice": "two_stages",
        "optimization.top_k": 1,
        "optimization.top_k_average_method": "best",
        "optimization.warmup_steps": 0.0,
        "optimization.patience": 10,
        "optimization.max_epochs": 30,
        "optimization.val_metric": "map",
    }


@automm_presets.register()
def best_quality_object_detection():
    return {
        "model.names": ["mmdet_image"],
        "model.mmdet_image.checkpoint_name": "vfnet_x101_64x4d_fpn_mdconv_c3-c5_mstrain_2x_coco",
        "env.eval_batch_size_ratio": 1,
        "env.precision": 32,
        "env.strategy": "ddp",
        "env.auto_select_gpus": False,  # Have to turn off for detection!
        "optimization.learning_rate": 1e-5,
        "optimization.lr_decay": 0.95,
        "optimization.lr_mult": 100,
        "optimization.lr_choice": "two_stages",
        "optimization.top_k": 1,
        "optimization.top_k_average_method": "best",
        "optimization.warmup_steps": 0.0,
        "optimization.patience": 10,
        "optimization.max_epochs": 30,
        "optimization.val_metric": "map",
    }


@automm_presets.register()
def object_detection():
    return {
        "model.names": ["mmdet_image"],
        "model.mmdet_image.checkpoint_name": "yolov3_mobilenetv2_320_300e_coco",
        "env.eval_batch_size_ratio": 1,
        "env.precision": 32,
        "env.strategy": "ddp",  # TODO: support ddp_spawn for detection
        "env.auto_select_gpus": False,  # Have to turn off for detection!
        "optimization.learning_rate": 5e-5,
        "optimization.lr_decay": 0.95,
        "optimization.lr_mult": 100,
        "optimization.lr_choice": "two_stages",
        "optimization.top_k": 1,
        "optimization.top_k_average_method": "best",
        "optimization.warmup_steps": 0.0,
        "optimization.patience": 40,
    }


@automm_presets.register()
def ocr_text_detection():
    return {
        "model.names": ["mmocr_text_detection"],
        "model.mmocr_text_detection.checkpoint_name": "TextSnake",
        "env.eval_batch_size_ratio": 1,
        "env.num_gpus": 1,
        "env.precision": 32,
    }


@automm_presets.register()
def ocr_text_recognition():
    return {
        "model.names": ["mmocr_text_recognition"],
        "model.mmocr_text_recognition.checkpoint_name": "ABINet",
        "env.eval_batch_size_ratio": 1,
        "env.num_gpus": 1,
        "env.precision": 32,
    }


@automm_presets.register()
def feature_extraction():
    return {
        "model.names": ["hf_text"],
        "model.hf_text.checkpoint_name": "sentence-transformers/msmarco-MiniLM-L-12-v3",
        "model.hf_text.pooling_mode": "mean",
        "env.eval_batch_size_ratio": 1,
    }


@automm_presets.register()
@matcher_presets.register()
def siamese_network():
    return automm_presets.create("default")


@automm_presets.register()
@matcher_presets.register()
def best_quality_image_similarity():
    return {
        "model.names": ["timm_image"],
        "model.timm_image.checkpoint_name": "swin_large_patch4_window7_224",
    }


@automm_presets.register()
@matcher_presets.register()
def high_quality_fast_inference_image_similarity():
    return {
        "model.names": ["timm_image"],
        "model.timm_image.checkpoint_name": "swin_base_patch4_window7_224",
    }


@automm_presets.register()
@matcher_presets.register()
def medium_quality_faster_inference_image_similarity():
    return {
        "model.names": ["timm_image"],
        "model.timm_image.checkpoint_name": "swin_small_patch4_window7_224",
    }


@automm_presets.register()
@matcher_presets.register()
def image_similarity():
    return automm_presets.create("high_quality_fast_inference_image_similarity")


@automm_presets.register()
@matcher_presets.register()
def best_quality_text_similarity():
    return {
        "model.names": ["hf_text"],
        "model.hf_text.checkpoint_name": "sentence-transformers/all-mpnet-base-v2",
        "model.hf_text.pooling_mode": "mean",
        "data.categorical.convert_to_text": True,
        "data.numerical.convert_to_text": True,
    }


@automm_presets.register()
@matcher_presets.register()
def high_quality_fast_inference_text_similarity():
    return {
        "model.names": ["hf_text"],
        "model.hf_text.checkpoint_name": "sentence-transformers/all-MiniLM-L12-v2",
        "model.hf_text.pooling_mode": "mean",
        "data.categorical.convert_to_text": True,
        "data.numerical.convert_to_text": True,
    }


@automm_presets.register()
@matcher_presets.register()
def medium_quality_faster_inference_text_similarity():
    return {
        "model.names": ["hf_text"],
        "model.hf_text.checkpoint_name": "sentence-transformers/all-MiniLM-L6-v2",
        "model.hf_text.pooling_mode": "mean",
        "data.categorical.convert_to_text": True,
        "data.numerical.convert_to_text": True,
    }


@automm_presets.register()
@matcher_presets.register()
def text_similarity():
    return automm_presets.create("high_quality_fast_inference_text_similarity")


@automm_presets.register()
@matcher_presets.register()
def best_quality_image_text_similarity():
    return {
        "model.names": ["clip"],
        "model.clip.checkpoint_name": "openai/clip-vit-large-patch14-336",
        "matcher.loss.type": "multi_negatives_softmax_loss",
        "env.per_gpu_batch_size": 8,
        "optimization.learning_rate": 1e-5,
    }


@automm_presets.register()
@matcher_presets.register()
def high_quality_fast_inference_image_text_similarity():
    return {
        "model.names": ["clip"],
        "model.clip.checkpoint_name": "openai/clip-vit-large-patch14",
        "matcher.loss.type": "multi_negatives_softmax_loss",
        "env.per_gpu_batch_size": 16,
        "optimization.learning_rate": 1e-5,
    }


@automm_presets.register()
@matcher_presets.register()
def medium_quality_faster_inference_image_text_similarity():
    return {
        "model.names": ["clip"],
        "model.clip.checkpoint_name": "openai/clip-vit-base-patch32",
        "matcher.loss.type": "multi_negatives_softmax_loss",
        "env.per_gpu_batch_size": 128,
        "optimization.learning_rate": 1e-5,
    }


@automm_presets.register()
<<<<<<< HEAD
def best_quality_ner():
    return {
        "model.names": ["ner"],
        "model.ner.checkpoint_name": "google/flan-t5-base",
        "env.precision": 32,
    }


@automm_presets.register()
def medium_quality_faster_inference_ner():
    return {
        "model.names": ["ner"],
        "model.ner.checkpoint_name": "google/flan-t5-small",
        "env.precision": 32,
    }


@automm_presets.register()
def high_quality_fast_inference_ner():
    return {
        "model.names": ["ner"],
        "model.ner.checkpoint_name": "bert-base-cased",
    }
=======
@matcher_presets.register()
def image_text_similarity():
    return automm_presets.create("medium_quality_faster_inference_image_text_similarity")
>>>>>>> 80bf040b


def list_automm_presets(verbose: bool = False):
    """
    List all available presets.

    Returns
    -------
    A list of presets.
    """
    preset_keys = automm_presets.list_keys()
    if not verbose:
        return preset_keys

    preset_details = {}
    for k in preset_keys:
        preset_details[k] = automm_presets.create(k)

    return preset_details


def get_basic_automm_config(extra: Optional[List[str]] = None):
    """
    Get the basic config of AutoMM.

    Parameters
    ----------
    extra
        A list of extra config keys.

    Returns
    -------
    A dict config with keys: MODEL, DATA, OPTIMIZATION, ENVIRONMENT, and their default values.
    """
    config = {
        MODEL: "fusion_mlp_image_text_tabular",
        DATA: "default",
        OPTIMIZATION: "adamw",
        ENVIRONMENT: "default",
    }
    if extra:
        for k in extra:
            config[k] = "default"

    return config


def get_automm_presets(presets: str):
    """
    Map a AutoMM preset string to its config including a basic config and an overriding dict.

    Parameters
    ----------
    presets
        Name of a preset.

    Returns
    -------
    basic_config
        The basic config of AutoMM.
    overrides
        The hyperparameter overrides of this preset.
    """
    presets = presets.lower()
    if presets in automm_presets.list_keys():
        overrides = automm_presets.create(presets)
    else:
        raise ValueError(
            f"Provided preset '{presets}' is not supported. " f"Consider one of these: {automm_presets.list_keys()}"
        )

    return overrides<|MERGE_RESOLUTION|>--- conflicted
+++ resolved
@@ -386,7 +386,6 @@
 
 
 @automm_presets.register()
-<<<<<<< HEAD
 def best_quality_ner():
     return {
         "model.names": ["ner"],
@@ -410,11 +409,10 @@
         "model.names": ["ner"],
         "model.ner.checkpoint_name": "bert-base-cased",
     }
-=======
+
 @matcher_presets.register()
 def image_text_similarity():
     return automm_presets.create("medium_quality_faster_inference_image_text_similarity")
->>>>>>> 80bf040b
 
 
 def list_automm_presets(verbose: bool = False):
