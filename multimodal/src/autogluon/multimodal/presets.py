--- conflicted
+++ resolved
@@ -51,10 +51,6 @@
 
 
 @automm_presets.register()
-<<<<<<< HEAD
-def zero_shot_classification():
-    return {
-=======
 def few_shot_text_classification():
     return {
         "model.names": ["t_few"],
@@ -82,7 +78,6 @@
 @automm_presets.register()
 def zero_shot_classification():
     return {
->>>>>>> c343bf20
         "model.names": ["hf_text"],
         "model.hf_text.checkpoint_name": "cross-encoder/ms-marco-MiniLM-L-12-v2",
         "env.eval_batch_size_ratio": 1,
@@ -100,8 +95,6 @@
 
 
 @automm_presets.register()
-<<<<<<< HEAD
-=======
 def object_detection():
     return {
         "model.names": ["mmdet_image"],
@@ -111,7 +104,6 @@
     }
 
 
->>>>>>> c343bf20
 def feature_extraction():
     return {
         "model.names": ["hf_text"],
