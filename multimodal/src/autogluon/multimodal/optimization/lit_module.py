import logging
from typing import Callable, Dict, List, Optional, Union

import pytorch_lightning as pl
import torch
import torch.nn.functional as F
import torchmetrics
from pytorch_lightning.strategies import DeepSpeedStrategy
from pytorch_lightning.utilities import grad_norm
from torch import nn
from torch.nn.modules.loss import _Loss
from torchmetrics.aggregation import BaseAggregator

from ..constants import AUTOMM, LM_TARGET, LOGITS, T_FEW, TEMPLATE_LOGITS, WEIGHT
from ..data.mixup import MixupModule, multimodel_mixup
from ..models.utils import run_model
from .utils import apply_layerwise_lr_decay, apply_single_lr, apply_two_stages_lr, get_lr_scheduler, get_optimizer

logger = logging.getLogger(__name__)


class LitModule(pl.LightningModule):
    """
    Control the loops for training, evaluation, and prediction. This module is independent of
    the model definition. This class inherits from the Pytorch Lightning's LightningModule:
    https://pytorch-lightning.readthedocs.io/en/latest/common/lightning_module.html
    """

    def __init__(
        self,
        model: nn.Module,
        optim_type: Optional[str] = None,
        lr_choice: Optional[str] = None,
        lr_schedule: Optional[str] = None,
        lr: Optional[float] = None,
        lr_decay: Optional[float] = None,
        end_lr: Optional[Union[float, int]] = None,
        lr_mult: Optional[Union[float, int]] = None,
        weight_decay: Optional[float] = None,
        warmup_steps: Optional[int] = None,
        loss_func: Optional[_Loss] = None,
        validation_metric: Optional[torchmetrics.Metric] = None,
        validation_metric_name: Optional[str] = None,
        custom_metric_func: Callable = None,
        test_metric: Optional[torchmetrics.Metric] = None,
        efficient_finetune: Optional[str] = None,
        trainable_param_names: Optional[List] = None,
        mixup_fn: Optional[MixupModule] = None,
        mixup_off_epoch: Optional[int] = 0,
        model_postprocess_fn: Callable = None,
        skip_final_val: Optional[bool] = False,
        track_grad_norm: Optional[Union[int, str]] = -1,
    ):
        """
        Parameters
        ----------
        model
            A Pytorch model
        optim_type
            Optimizer type. We now support:
            - adamw
            - adam
            - sgd
        lr_choice
            How to set each layer's learning rate. If not specified, the default is a single
            learnng rate for all layers. Otherwise, we now support two choices:
            - two_stages
                The layers in the pretrained models have a small learning rate (lr * lr_mult),
                while the newly added head layers use the provided learning rate.
            - layerwise_decay
                The layers have decreasing learning rate from the output end to the input end.
                The intuition is that later layers are more task-related, hence larger learning rates.
        lr_schedule
            Learning rate schedule. We now support:
            - cosine_decay
                Linear warmup followed by cosine decay
            - polynomial_decay
                Linear warmup followed by polynomial decay
        lr
            Learning rate.
        lr_decay
            The learning rate decay factor (0, 1). It is used only when lr_choice is "layerwise_decay".
        end_lr
            The final learning rate after decay.
        lr_mult
            The learning rate multiplier (0, 1). It is used only when lr_choice is "two_stages".
        weight_decay
            The weight decay to regularize layer weights' l2 norm.
        warmup_steps
            How many steps to warmup learning rate. If a float (0, 1), it would represent the
            percentage of steps over all the training steps. The actual number is calculated as
            "int(warmup_steps * max_steps)". If an integer, it would be the exact step number.
        loss_func
            A Pytorch loss module, e.g., nn.CrossEntropyLoss().
        validation_metric
            A torchmetrics module used in the validation stage, e.g., torchmetrics.Accuracy().
        validation_metric_name
            Name of validation metric in case that validation_metric is a aggregation metric,
            e.g., torchmetrics.MeanMetric, whose name can't reflect the real metric name.
        custom_metric_func
            A customized metric function in case that torchmetrics doesn't have the metric.
            It is generally used together with torchmetrics' aggregators, e.g., torchmetrics.MeanMetric.
            Refer to https://github.com/PyTorchLightning/metrics/blob/master/torchmetrics/aggregation.py
        test_metric
            A torchmetrics module used in the test stage, e.g., torchmetrics.Accuracy().
        efficient_finetune
            Whether to use efficient finetuning strategies. This will be helpful for fast finetuning of large backbones.
            We support options such as:

            - bit_fit (only finetune the bias terms)
            - norm_fit (only finetune the weights in norm layers / bias layer)
            - lora, lora_bias, lora_norm (only finetunes decomposition matrices inserted into model, in combination with either bit_fit or norm_fit)
            - ia3, ia3_bias, ia3_norm (adds vector that scales activations by learned vectors, in combination with either bit_fit or norm_fit)
            - None (do not use efficient finetuning strategies)
        track_grad_norm
            Track the p-norm of gradients during training. May be set to ‘inf’ infinity-norm.
            If using Automatic Mixed Precision (AMP), the gradients will be unscaled before logging them.

        """
        super().__init__()
        self.save_hyperparameters(
            ignore=["model", "validation_metric", "test_metric", "loss_func", "model_postprocess_fn"]
        )
        self.model = model
        self.validation_metric = validation_metric
        self.validation_metric_name = f"val_{validation_metric_name}"
        self.loss_func = loss_func
        self.mixup_fn = mixup_fn
        if isinstance(validation_metric, BaseAggregator) and custom_metric_func is None:
            raise ValueError(
                f"validation_metric {validation_metric} is an aggregation metric,"
                "which must be used with a customized metric function."
            )
        self.custom_metric_func = custom_metric_func
        self.model_postprocess_fn = model_postprocess_fn
        self.trainable_param_names = trainable_param_names if trainable_param_names else []
        self.skip_final_val = skip_final_val
        self.track_grad_norm = track_grad_norm

    def _compute_template_loss(
        self,
        per_output: Dict,
        label: torch.Tensor,
    ):
        logits = per_output[TEMPLATE_LOGITS]
        choices_scores = per_output[LOGITS]
        lm_target = per_output[LM_TARGET]

        num_choices = self.model.num_classes
        bs = int(lm_target.size(0) / num_choices)

        lm_loss = F.cross_entropy(
            logits.view(bs, num_choices, *logits.size()[1:])[range(bs), label].flatten(0, 1),
            lm_target.view(bs, num_choices, -1)[range(bs), label].flatten(0, 1),
        )
        if self.model.mc_loss > 0:
            mc_loss = F.cross_entropy(choices_scores, label)
        else:
            mc_loss = 0.0

        if self.model.unlikely_loss > 0:
            cand_loglikely = -F.cross_entropy(logits.flatten(0, 1), lm_target.flatten(0, 1), reduction="none").view(
                bs, num_choices, -1
            )
            cand_loglikely += (lm_target < 0).view(bs, num_choices, -1) * -100
            cand_loglikely[range(bs), label] = -100
            unlikely_loss = -torch.log(1 - torch.exp(cand_loglikely) + 1e-2).sum() / (cand_loglikely != -100).sum()
        else:
            unlikely_loss = 0.0

        return lm_loss + mc_loss * self.model.mc_loss + unlikely_loss * self.model.unlikely_loss

    def _compute_loss(
        self,
        output: Dict,
        label: torch.Tensor,
    ):
        loss = 0
        for _, per_output in output.items():
            weight = per_output[WEIGHT] if WEIGHT in per_output else 1
            if (
                TEMPLATE_LOGITS in per_output and self.model.prefix == T_FEW
            ):  # Do only add template loss if T-Few. #TODO Add compatibility to Fusion models.
                loss += self._compute_template_loss(per_output, label) * weight
            else:
                loss += (
                    self.loss_func(
                        input=per_output[LOGITS].squeeze(dim=1),
                        target=label,
                    )
                    * weight
                )
        return loss

    def _compute_metric_score(
        self,
        metric: torchmetrics.Metric,
        custom_metric_func: Callable,
        logits: torch.Tensor,
        label: torch.Tensor,
    ):
        if isinstance(
            metric, (torchmetrics.classification.BinaryAUROC, torchmetrics.classification.BinaryAveragePrecision)
        ):
            prob = F.softmax(logits.float(), dim=1)
            metric.update(preds=prob[:, 1], target=label)  # only for binary classification
        elif isinstance(metric, BaseAggregator):
            metric.update(custom_metric_func(logits, label))
        else:
            metric.update(logits.squeeze(dim=1).float(), label)

    def _shared_step(
        self,
        batch: Dict,
    ):
        label = batch[self.model.label_key]
        if self.mixup_fn is not None:
            self.mixup_fn.mixup_enabled = self.training & (self.current_epoch < self.hparams.mixup_off_epoch)
            batch, label = multimodel_mixup(batch=batch, model=self.model, mixup_fn=self.mixup_fn)
        output = run_model(self.model, batch)
        loss = self._compute_loss(output=output, label=label)
        return output, loss

    def training_step(self, batch, batch_idx):
        """
        Per training step. This function is registered by pl.LightningModule.
        Refer to https://pytorch-lightning.readthedocs.io/en/latest/common/lightning_module.html#training-loop

        Parameters
        ----------
        batch
            A dictionary containing the mini-batch data, including both input data and
            ground-truth labels. The mini-batch data are passed to each individual model,
            which indexes its required input data by keys with its model prefix. The
            ground-truth labels are used here to compute the training loss.
        batch_idx
            Index of mini-batch.

        Returns
        -------
        Average loss of the mini-batch data.
        """
        output, loss = self._shared_step(batch)
        self.log("train_loss", loss)
        return loss

    def on_validation_start(self) -> None:
        if self.skip_final_val and self.trainer.should_stop:
            self.log(
                self.validation_metric_name,
                self.validation_metric,
                on_step=False,
                on_epoch=True,
            )
            return None
<<<<<<< HEAD
        return super().on_validation_start()
=======
        else:
            return super().on_validation_start()
>>>>>>> 90ab2aca

    def validation_step(self, batch, batch_idx):
        """
        Per validation step. This function is registered by pl.LightningModule.
        Refer to https://pytorch-lightning.readthedocs.io/en/latest/common/lightning_module.html#validation

        Parameters
        ----------
        batch
            A dictionary containing the mini-batch data, including both input data and
            ground-truth labels. The mini-batch data are passed to each individual model,
            which indexes its required input data by keys with its model prefix. The
            ground-truth labels are used here to compute the validation loss and metric.
            The validation metric is used for top k model selection and early stopping.
        batch_idx
            Index of mini-batch.
        """
        output, loss = self._shared_step(batch)
        if self.model_postprocess_fn:
            output = self.model_postprocess_fn(output)
        # By default, on_step=False and on_epoch=True
        self.log("val_loss", loss)
        self._compute_metric_score(
            metric=self.validation_metric,
            custom_metric_func=self.custom_metric_func,
            logits=output[self.model.prefix][LOGITS],
            label=batch[self.model.label_key],
        ),
        self.log(
            self.validation_metric_name,
            self.validation_metric,
            on_step=False,
            on_epoch=True,
        )

    def predict_step(self, batch, batch_idx, dataloader_idx=0):
        """
        Per prediction step. This function is registered by pl.LightningModule.
        Refer to https://pytorch-lightning.readthedocs.io/en/latest/common/lightning_module.html#prediction-loop

        Parameters
        ----------
        batch
            A dictionary containing the mini-batch data.
            The mini-batch data are passed to each individual model,
            which indexes its required input data by keys with its model prefix.
            Ground-truth labels are not needed for prediction.
        batch_idx
            Index of mini-batch.
        dataloader_idx
            Index of dataloader.
        Returns
        -------
        A dictionary with the mini-batch's logits and features.
        """
        output = run_model(self.model, batch)
        if self.model_postprocess_fn:
            output = self.model_postprocess_fn(output)

        return output[self.model.prefix]

    def configure_optimizers(self):
        """
        Configure optimizer. This function is registered by pl.LightningModule.
        Refer to https://pytorch-lightning.readthedocs.io/en/latest/common/lightning_module.html#configure-optimizers
        Returns
        -------
        [optimizer]
            Optimizer.
        [sched]
            Learning rate scheduler.
        """
        kwargs = dict(
            model=self.model,
            lr=self.hparams.lr,
            weight_decay=self.hparams.weight_decay,
        )
        if self.hparams.lr_choice == "two_stages":
            logger.debug("applying 2-stage learning rate...")
            grouped_parameters = apply_two_stages_lr(
                lr_mult=self.hparams.lr_mult,
                return_params=True,
                **kwargs,
            )
        elif self.hparams.lr_choice == "layerwise_decay":
            logger.debug("applying layerwise learning rate decay...")
            grouped_parameters = apply_layerwise_lr_decay(
                lr_decay=self.hparams.lr_decay,
                efficient_finetune=self.hparams.efficient_finetune,
                trainable_param_names=self.trainable_param_names,
                **kwargs,
            )
        else:
            logger.debug("applying single learning rate...")
            grouped_parameters = apply_single_lr(
                **kwargs,
            )

        optimizer = get_optimizer(
            optim_type=self.hparams.optim_type,
            optimizer_grouped_parameters=grouped_parameters,
            lr=self.hparams.lr,
            weight_decay=self.hparams.weight_decay,
        )

        logger.debug(f"trainer.max_steps: {self.trainer.max_steps}")
        if self.trainer.max_steps is None or -1:
            if isinstance(self.trainer.strategy, DeepSpeedStrategy):
                max_steps = 1
            else:
                max_steps = (
                    len(self.trainer.datamodule.train_dataloader())
                    * self.trainer.max_epochs
                    // self.trainer.accumulate_grad_batches
                )
                logger.debug(
                    f"len(trainer.datamodule.train_dataloader()): {len(self.trainer.datamodule.train_dataloader())}"
                )
                logger.debug(f"trainer.max_epochs: {self.trainer.max_epochs}")
                logger.debug(f"trainer.accumulate_grad_batches: {self.trainer.accumulate_grad_batches}")
        else:
            max_steps = self.trainer.max_steps

        logger.debug(f"max steps: {max_steps}")

        warmup_steps = self.hparams.warmup_steps
        if isinstance(warmup_steps, float):
            warmup_steps = int(max_steps * warmup_steps)

        logger.debug(f"warmup steps: {warmup_steps}")
        logger.debug(f"lr_schedule: {self.hparams.lr_schedule}")
        scheduler = get_lr_scheduler(
            optimizer=optimizer,
            num_max_steps=max_steps,
            num_warmup_steps=warmup_steps,
            lr_schedule=self.hparams.lr_schedule,
            end_lr=self.hparams.end_lr,
        )

        sched = {"scheduler": scheduler, "interval": "step"}
        logger.debug("done configuring optimizer and scheduler")
        return [optimizer], [sched]

    def on_before_optimizer_step(self, optimizer):
        # If using mixed precision, the gradients are already unscaled here
        if self.track_grad_norm != -1:
            self.log_dict(grad_norm(self, norm_type=self.track_grad_norm))<|MERGE_RESOLUTION|>--- conflicted
+++ resolved
@@ -253,12 +253,8 @@
                 on_epoch=True,
             )
             return None
-<<<<<<< HEAD
-        return super().on_validation_start()
-=======
         else:
             return super().on_validation_start()
->>>>>>> 90ab2aca
 
     def validation_step(self, batch, batch_idx):
         """
