--- conflicted
+++ resolved
@@ -535,10 +535,7 @@
     lr_decay: float,
     weight_decay: float,
     efficient_finetune: Optional[str] = None,
-<<<<<<< HEAD
     trainable_param_names: Optional[List] = None,
-=======
->>>>>>> 070a57c6
 ):
     """
     Assign monotonically decreasing learning rates for layers from the output end to the input end.
