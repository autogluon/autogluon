import json
import logging
import os
from datetime import timedelta
from typing import Dict, List, Optional, Union

import pandas as pd
from omegaconf import DictConfig, OmegaConf
from torch import nn

from ..constants import BBOX, DDP, MAP, MULTI_IMAGE_MIX_DATASET, OBJECT_DETECTION, XYWH
from ..data import BaseDataModule, MultiImageMixDataset, MultiModalFeaturePreprocessor, infer_rois_column_type
from ..optimization import LitModule, MMDetLitModule
from ..utils import (
    check_if_packages_installed,
    cocoeval,
    convert_pred_to_xywh,
    convert_result_df,
    create_fusion_model,
    extract_from_output,
    from_coco_or_voc,
    get_detection_classes,
    object_detection_data_to_df,
<<<<<<< HEAD
    save_ovd_result_df,
    save_result_coco_format,
=======
    save_result_df,
>>>>>>> 4123813c
    setup_save_path,
    split_train_tuning_data,
)
from .base import BaseLearner

logger = logging.getLogger(__name__)


class ObjectDetectionLearner(BaseLearner):
    def __init__(
        self,
        label: Optional[str] = None,  # TODO: can we let users customize label?
        problem_type: Optional[str] = OBJECT_DETECTION,
        presets: Optional[str] = None,
        eval_metric: Optional[str] = None,
        hyperparameters: Optional[dict] = None,
        path: Optional[str] = None,
        verbosity: Optional[int] = 2,
        num_classes: Optional[int] = None,  # TODO: can we infer this from train/predict data?
        classes: Optional[list] = None,  # TODO: can we infer this from train/predict data?
        warn_if_exist: Optional[bool] = True,
        enable_progress_bar: Optional[bool] = None,
        pretrained: Optional[bool] = True,
        validation_metric: Optional[str] = None,
        sample_data_path: Optional[str] = None,  # TODO: can we use train/predict data instead?
        **kwargs,
    ):
        """
        Parameters
        ----------
        num_classes
            Number of classes. Used in classification.
            If this is specified and is different from the pretrained model's output,
            the model's head will be changed to have <num_classes> output.
        classes
            All classes in this dataset.
        sample_data_path
            This is used for automatically inference num_classes, classes, or label.
        """
        super().__init__(
            problem_type=problem_type,
            presets=presets,
            eval_metric=eval_metric,
            hyperparameters=hyperparameters,
            path=path,
            verbosity=verbosity,
            warn_if_exist=warn_if_exist,
            enable_progress_bar=enable_progress_bar,
            pretrained=pretrained,
            validation_metric=validation_metric,
        )
        check_if_packages_installed(problem_type=self._problem_type)

        self._config = self.get_config_per_run(config=self._config, hyperparameters=hyperparameters)

        self._output_shape = num_classes
        self._classes = classes
        self._sample_data_path = sample_data_path

        # TODO: merge object detection and open vocabulary object detection
        self._label_column = "label"
        if self._sample_data_path is not None:
            self._classes = get_detection_classes(self._sample_data_path)
            self._output_shape = len(self._classes)

        # TODO: merge _detection_anno_train and detection_anno_train?
        self._detection_anno_train = None
        self.detection_anno_train = None

        self._log_filters += [
            ".*Creating a tensor from a list of numpy.ndarrays is extremely slow..*",
        ]

    @property
    def classes(self):
        """
        Return the classes of object detection.
        """
        return self._model.model.CLASSES

    def setup_detection_train_tuning_data(self, max_num_tuning_data, seed, train_data, tuning_data):
        if isinstance(train_data, str):
            self._detection_anno_train = train_data
            train_data = from_coco_or_voc(
                train_data,
                "train",
                coco_root=self._config.model.mmdet_image.coco_root,
            )  # TODO: Refactor to use convert_data_to_df
            if tuning_data is not None:
                self.detection_anno_train = tuning_data
                tuning_data = from_coco_or_voc(
                    tuning_data,
                    "val",
                    coco_root=self._config.model.mmdet_image.coco_root,
                )  # TODO: Refactor to use convert_data_to_df
                if max_num_tuning_data is not None:
                    if len(tuning_data) > max_num_tuning_data:
                        tuning_data = tuning_data.sample(
                            n=max_num_tuning_data, replace=False, random_state=seed
                        ).reset_index(drop=True)
        elif isinstance(train_data, pd.DataFrame):
            self._detection_anno_train = None
            # sanity check dataframe columns
            train_data = object_detection_data_to_df(
                train_data,
                coco_root=self._config.model.mmdet_image.coco_root,
            )
            if tuning_data is not None:
                self.detection_anno_train = tuning_data
                tuning_data = object_detection_data_to_df(
                    tuning_data,
                    coco_root=self._config.model.mmdet_image.coco_root,
                )
                if max_num_tuning_data is not None:
                    if len(tuning_data) > max_num_tuning_data:
                        tuning_data = tuning_data.sample(
                            n=max_num_tuning_data, replace=False, random_state=seed
                        ).reset_index(drop=True)
        else:
            raise TypeError(f"Expected train_data to have type str or pd.DataFrame, but got type: {type(train_data)}")
        return train_data, tuning_data

    def prepare_train_tuning_data(
        self,
        train_data: Union[pd.DataFrame, str],
        tuning_data: Optional[Union[pd.DataFrame, str]],
        holdout_frac: Optional[float],
        max_num_tuning_data: Optional[int],
        seed: Optional[int],
    ):
        # TODO: remove self from calling setup_detection_train_tuning_data()
        train_data, tuning_data = self.setup_detection_train_tuning_data(
            train_data=train_data,
            tuning_data=tuning_data,
            max_num_tuning_data=max_num_tuning_data,
            seed=seed,
        )

        if tuning_data is None:
            train_data, tuning_data = split_train_tuning_data(
                data=train_data,
                holdout_frac=holdout_frac,
                problem_type=self._problem_type,
                label_column=self._label_column,
                random_state=seed,
            )

        self._train_data = train_data
        self._tuning_data = tuning_data

    def infer_output_shape(self, **kwargs):
        # TODO: support inferring output during fit()?
        assert self._output_shape is not None, f"output_shape should have been set in the learner initialization."

    def init_pretrained(self):
        super().init_pretrained()
        self._model = create_fusion_model(
            config=self._config,
            pretrained=self._pretrained,
            num_classes=self._output_shape,
            classes=self._classes,
        )

    def fit(
        self,
        train_data: Union[pd.DataFrame, str],
        presets: Optional[str] = None,
        tuning_data: Optional[Union[pd.DataFrame, str]] = None,
        max_num_tuning_data: Optional[int] = None,
        time_limit: Optional[int] = None,
        save_path: Optional[str] = None,
        hyperparameters: Optional[Union[str, Dict, List[str]]] = None,
        column_types: Optional[Dict] = None,
        holdout_frac: Optional[float] = None,
        seed: Optional[int] = 0,
        standalone: Optional[bool] = True,
        hyperparameter_tune_kwargs: Optional[Dict] = None,
        clean_ckpts: Optional[bool] = True,
        **kwargs,
    ):
        training_start = self.on_fit_start(presets=presets)
        self.setup_save_path(save_path=save_path)
        self.prepare_train_tuning_data(
            train_data=train_data,
            tuning_data=tuning_data,
            holdout_frac=holdout_frac,
            max_num_tuning_data=max_num_tuning_data,
            seed=seed,
        )
        self.infer_column_types(column_types=column_types)
        self.infer_validation_metric()
        self.update_hyperparameters(
            hyperparameters=hyperparameters,
            hyperparameter_tune_kwargs=hyperparameter_tune_kwargs,
        )
        self.fit_sanity_check()
        self.prepare_fit_args(
            time_limit=time_limit,
            seed=seed,
            standalone=standalone,
            clean_ckpts=clean_ckpts,
        )
        fit_returns = self.execute_fit()
        self.on_fit_end(
            training_start=training_start,
            strategy=fit_returns.get("strategy", None),
            strict_loading=fit_returns.get("strict_loading", True),
            standalone=standalone,
            clean_ckpts=clean_ckpts,
        )

        return self

    def get_datamodule_per_run(
        self,
        df_preprocessor,
        data_processors,
        per_gpu_batch_size,
        num_workers,
        model_config=None,
        predict_data=None,
        is_train=True,
    ):
        datamodule_kwargs = dict(
            df_preprocessor=df_preprocessor,
            data_processors=data_processors,
            per_gpu_batch_size=per_gpu_batch_size,
            num_workers=num_workers,
        )
        if is_train:
            val_use_training_mode = (self._problem_type == OBJECT_DETECTION) and (self._validation_metric_name != MAP)
            datamodule_kwargs.update(
                dict(validate_data=self._tuning_data, val_use_training_mode=val_use_training_mode)
            )
            if (
                self._problem_type == OBJECT_DETECTION
                and model_config is not None
                and MULTI_IMAGE_MIX_DATASET in model_config
            ):
                train_dataset = MultiImageMixDataset(
                    data=self._train_data,
                    preprocessor=[df_preprocessor],
                    processors=[data_processors],
                    model_config=model_config,
                    id_mappings=None,
                    is_training=True,
                )
                datamodule_kwargs.update(dict(train_dataset=train_dataset))
            else:
                datamodule_kwargs.update(dict(train_data=self._train_data))
        else:
            datamodule_kwargs.update(dict(predict_data=predict_data))

        datamodule = BaseDataModule(**datamodule_kwargs)
        return datamodule

    def get_strategy_per_run(self, num_gpus, config):
        if num_gpus <= 1:
            strategy = "auto"
        else:
            strategy = DDP

        return strategy

    def update_num_gpus_by_strategy(self, strategy, num_gpus):
        if strategy == DDP and self._fit_called:
            num_gpus = 1  # While using DDP, we can only use single gpu after fit is called

        return num_gpus

    def get_optimization_kwargs_per_run(self, config, validation_metric, custom_metric_func):
        return dict(
            optim_type=config.optimization.optim_type,
            lr_choice=config.optimization.lr_choice,
            lr_schedule=config.optimization.lr_schedule,
            lr=config.optimization.learning_rate,
            lr_decay=config.optimization.lr_decay,
            end_lr=config.optimization.end_lr,
            lr_mult=config.optimization.lr_mult,
            weight_decay=config.optimization.weight_decay,
            warmup_steps=config.optimization.warmup_steps,
            track_grad_norm=OmegaConf.select(config, "optimization.track_grad_norm", default=-1),
            validation_metric=validation_metric,
            validation_metric_name=self._validation_metric_name,
            custom_metric_func=custom_metric_func,
        )

    def get_litmodule_per_run(
        self,
        model: Optional[nn.Module] = None,
        optimization_kwargs: Optional[dict] = None,
        is_train=True,
    ):
        if self._problem_type == OBJECT_DETECTION:
            LightningModule = MMDetLitModule
        else:
            raise TypeError(f"problem type {self._problem_type} is not supported by ObjectDetectionLearner.")

        if is_train:
            return LightningModule(
                model=model,
                **optimization_kwargs,
            )
        else:
            return LightningModule(model=self._model)

    def get_model_per_run(self, model, config):
        if model is None:
            model = create_fusion_model(
                config=config,
                num_classes=self._output_shape,
                classes=self._classes,
            )
        return model

    def fit_per_run(
        self,
        max_time: timedelta,
        save_path: str,
        ckpt_path: str,
        resume: bool,
        enable_progress_bar: bool,
        seed: int,
        hyperparameters: Optional[Union[str, Dict, List[str]]] = None,
        advanced_hyperparameters: Optional[Dict] = None,
        config: Optional[Dict] = None,
        df_preprocessor: Optional[MultiModalFeaturePreprocessor] = None,
        data_processors: Optional[Dict] = None,
        model: Optional[nn.Module] = None,
        standalone: bool = True,
        clean_ckpts: bool = True,
    ):
        self.on_fit_per_run_start(seed=seed, save_path=save_path)
        config = self.get_config_per_run(config=config, hyperparameters=hyperparameters)
        df_preprocessor = self.get_df_preprocessor_per_run(
            df_preprocessor=df_preprocessor,
            config=config,
        )
        config = self.update_config_by_data_per_run(config=config, df_preprocessor=df_preprocessor)
        model = self.get_model_per_run(model=model, config=config)
        model = self.compile_model_per_run(config=config, model=model)
        data_processors = self.get_data_processors_per_run(
            data_processors=data_processors,
            config=config,
            model=model,
            advanced_hyperparameters=advanced_hyperparameters,
        )
        validation_metric, custom_metric_func = self.get_validation_metric_per_run()
        if max_time == timedelta(seconds=0):
            return dict(
                config=config,
                df_preprocessor=df_preprocessor,
                data_processors=data_processors,
                model=model,
            )
        datamodule = self.get_datamodule_per_run(
            df_preprocessor=df_preprocessor,
            data_processors=data_processors,
            per_gpu_batch_size=config.env.per_gpu_batch_size,
            num_workers=config.env.num_workers,
            model_config=model.config,
        )
        optimization_kwargs = self.get_optimization_kwargs_per_run(
            config=config,
            validation_metric=validation_metric,
            custom_metric_func=custom_metric_func,
        )
        litmodule = self.get_litmodule_per_run(
            model=model,
            optimization_kwargs=optimization_kwargs,
        )
        callbacks = self.get_callbacks_per_run(save_path=save_path, config=config, litmodule=litmodule)
        plugins = self.get_plugins_per_run(model=model)
        tb_logger = self.get_tb_logger(save_path=save_path)
        num_gpus, strategy = self.get_num_gpus_and_strategy_per_run(config=config)
        precision = self.get_precision_per_run(num_gpus=num_gpus, precision=config.env.precision)
        grad_steps = self.get_grad_steps(num_gpus=num_gpus, config=config)
        strategy = self.get_strategy_per_run(num_gpus=num_gpus, config=config)
        config = self.post_update_config_per_run(
            config=config,
            num_gpus=num_gpus,
            precision=precision,
            strategy=strategy,
        )
        trainer = self.init_trainer_per_run(
            num_gpus=num_gpus,
            config=config,
            precision=precision,
            strategy=strategy,
            max_time=max_time,
            callbacks=callbacks,
            tb_logger=tb_logger,
            grad_steps=grad_steps,
            plugins=plugins,
            enable_progress_bar=enable_progress_bar,
        )

        self.run_trainer(
            trainer=trainer,
            litmodule=litmodule,
            datamodule=datamodule,
            ckpt_path=ckpt_path,
            resume=resume,
        )
        self.on_fit_per_run_end(
            save_path=save_path,
            standalone=standalone,
            trainer=trainer,
            config=config,
            df_preprocessor=df_preprocessor,
            data_processors=data_processors,
            model=model,
        )

        return dict(
            config=config,
            df_preprocessor=df_preprocessor,
            data_processors=data_processors,
            model=model,
            best_score=trainer.callback_metrics[f"val_{self._validation_metric_name}"].item(),
            strategy=strategy,
        )

    def predict_per_run(
        self,
        data: Union[pd.DataFrame, dict, list],
        realtime: Optional[bool],
        requires_label: bool,
        barebones: Optional[bool] = False,
    ) -> List[Dict]:
        """
        Perform inference for learner.

        Parameters
        ----------
        data
            The data for inference.
        realtime
            Whether use realtime inference.
        requires_label
            Whether uses label during inference.
        barebones
            Whether to run in “barebones mode”, where all lightning's features that may impact raw speed are disabled.

        Returns
        -------
        A list of output dicts.
        """
        data = self.on_predict_per_run_start(data=data)
        column_types = self.infer_column_types(
            column_types=self._column_types,
            data=data,
            is_train=False,
        )
        column_types = infer_rois_column_type(
            column_types=column_types,
            data=data,
        )
        df_preprocessor = self.get_df_preprocessor_per_run(
            df_preprocessor=self._df_preprocessor,
            data=data,
            column_types=column_types,
            is_train=False,
        )
        if self._fit_called:
            df_preprocessor._column_types = self.update_image_column_types(data=data)
        data_processors = self.get_data_processors_per_run(
            data_processors=self._data_processors,
            requires_label=requires_label,
            is_train=False,
        )
        num_gpus, strategy = self.get_num_gpus_and_strategy_per_run(
            predict_data=data,
            is_train=False,
        )
        precision = self.get_precision_per_run(
            num_gpus=num_gpus,
            precision=self._config.env.precision,
            cpu_only_warning=False,
        )
        batch_size = self.get_predict_batch_size_per_run(num_gpus=num_gpus, strategy=strategy)
        realtime, num_gpus, barebones = self.update_realtime_for_interactive_env(
            realtime=realtime,
            num_gpus=num_gpus,
            barebones=barebones,
            strategy=strategy,
        )
        datamodule = self.get_datamodule_per_run(
            df_preprocessor=df_preprocessor,
            data_processors=data_processors,
            per_gpu_batch_size=batch_size,
            num_workers=self._config.env.num_workers_evaluation,
            predict_data=data,
            is_train=False,
        )
        pred_writer = self.get_pred_writer(strategy=strategy)
        callbacks = self.get_callbacks_per_run(pred_writer=pred_writer, is_train=False)
        litmodule = self.get_litmodule_per_run(is_train=False)
        trainer = self.init_trainer_per_run(
            num_gpus=num_gpus,
            precision=precision,
            strategy=strategy,
            callbacks=callbacks,
            barebones=barebones,
            is_train=False,
        )
        outputs = self.run_trainer(
            trainer=trainer,
            litmodule=litmodule,
            datamodule=datamodule,
            pred_writer=pred_writer,
            is_train=False,
        )
        outputs = self.collect_predictions(
            outputs=outputs,
            trainer=trainer,
            pred_writer=pred_writer,
            num_gpus=num_gpus,
        )
        self.on_predict_per_run_end(trainer=trainer)

        # TODO: remove this by adjusting the return format of mmdet_image or lit_mmdet.
        if pred_writer is None and self._problem_type == OBJECT_DETECTION:
            outputs = [output for batch_outputs in outputs for output in batch_outputs]

        return outputs

    def evaluate_coco(
        self,
        anno_file_or_df: str,
        metrics: str,
        return_pred: Optional[bool] = False,
        eval_tool: Optional[str] = None,
    ):
        """
        Evaluate object detection model on a test dataset in COCO format.

        Parameters
        ----------
        anno_file_or_df
            The annotation file in COCO format
        metrics
            Metrics used for evaluation.
        return_pred
            Whether to return the prediction result of each row.
        eval_tool
            The eval_tool for object detection. Could be "pycocotools" or "torchmetrics".
        """
        if isinstance(anno_file_or_df, str):
            anno_file = anno_file_or_df
            data = from_coco_or_voc(
                anno_file,
                "test",
                coco_root=self._config.model.mmdet_image.coco_root,
            )  # TODO: maybe remove default splits hardcoding (only used in VOC)
            if os.path.isdir(anno_file):
                eval_tool = "torchmetrics"  # we can only use torchmetrics for VOC format evaluation.
        else:
            # during validation, it will call evaluate with df as input
            anno_file = self._detection_anno_train
            data = anno_file_or_df

        outputs = self.predict_per_run(
            data=data,
            realtime=False,
            requires_label=True,
        )  # outputs shape: num_batch, 1(["bbox"]), batch_size, 2(if using mask_rcnn)/na, 80, n, 5

        # Cache prediction results as COCO format # TODO: refactor this
        self._save_path = setup_save_path(
            old_save_path=self._save_path,
            warn_if_exist=False,
        )
        cocoeval_cache_path = os.path.join(self._save_path, "object_detection_result_cache.json")
        eval_results = cocoeval(
            outputs=outputs,
            data=data,
            anno_file=anno_file,
            cache_path=cocoeval_cache_path,
            metrics=metrics,
            tool=eval_tool,
        )
        if return_pred:
            return eval_results, outputs
        else:
            return eval_results

    def evaluate(
        self,
        data: Union[pd.DataFrame, dict, list, str],
        metrics: Optional[Union[str, List[str]]] = None,
        return_pred: Optional[bool] = False,
        realtime: Optional[bool] = False,
        eval_tool: Optional[str] = None,
        **kwargs,
    ):
        """
        Evaluate model on a test dataset.

        Parameters
        ----------
        data
            A dataframe, containing the same columns as the training data.
            Or a str, that is a path of the annotation file for detection.
        metrics
            A list of metric names to report.
            If None, we only return the score for the stored `_eval_metric_name`.
        return_pred
            Whether to return the prediction result of each row.
        realtime
            Whether to do realtime inference, which is efficient for small data (default False).
            If provided None, we would infer it on based on the data modalities
            and sample number.
        eval_tool
            The eval_tool for object detection. Could be "pycocotools" or "torchmetrics".

        Returns
        -------
        A dictionary with the metric names and their corresponding scores.
        Optionally return a dataframe of prediction results.
        """
        self.ensure_predict_ready()

        if realtime:
            return NotImplementedError(f"Current problem type {self._problem_type} does not support realtime predict.")
        if isinstance(data, str):
            return self.evaluate_coco(
                anno_file_or_df=data,
                metrics=metrics,
                return_pred=return_pred,
                eval_tool=eval_tool,
            )
        else:
            data = object_detection_data_to_df(
                data,
                coco_root=self._config.model.mmdet_image.coco_root,
            )
            return self.evaluate_coco(
                anno_file_or_df=data,
                metrics=metrics,
                return_pred=return_pred,
                eval_tool="torchmetrics",
            )

    def predict(
        self,
        data: Union[pd.DataFrame, dict, list, str],
        as_pandas: Optional[bool] = None,
        as_coco: Optional[bool] = True,
        realtime: Optional[bool] = False,
        save_results: Optional[bool] = None,
        **kwargs,
    ):
        """
        Predict values for the label column of new data.

        Parameters
        ----------
        data
            The data to make predictions for. Should contain same column names as training data and
            follow same format (except for the `label` column).
        as_pandas
            Whether to return the output as a pandas DataFrame(Series) (True) or numpy array (False).
        as_coco
            Whether to save the output as a COCO json file (True) or pandas DataFrame (False).
        realtime
            Whether to do realtime inference, which is efficient for small data (default False).
            If provided None, we would infer it on based on the data modalities
            and sample number.
        save_results
            Whether to save the prediction results (only works for detection now)

        Returns
        -------
        Array of predictions, one corresponding to each row in given dataset.
        """
        self.ensure_predict_ready()
        if as_pandas is None and isinstance(data, pd.DataFrame):
            as_pandas = True

        if self._problem_type == OPEN_VOCABULARY_OBJECT_DETECTION:
            ret_type = OVD_RET
        else:
            ret_type = BBOX

        # only supports coco/voc format for OBJECT_DETECTION
        if self._problem_type == OBJECT_DETECTION:
<<<<<<< HEAD
            data_path = data
            data_df = object_detection_data_to_df(
                data_path,
                coco_root=self._config.model.mmdet_image.coco_root,
            )
            if self._label_column not in data_df:
=======
            data = object_detection_data_to_df(
                data,
                coco_root=self._config.model.mmdet_image.coco_root,
            )
            if self._label_column not in data:
>>>>>>> 4123813c
                self._label_column = None

        outputs = self.predict_per_run(
            data=data_df,
            realtime=realtime,
            requires_label=False,
        )
        pred = extract_from_output(outputs=outputs, ret_type=ret_type)

        pred_df = convert_result_df(
            pred=convert_pred_to_xywh(pred) if self._model.output_bbox_format == XYWH else pred,
            data=data_df,
            detection_classes=self._model.model.CLASSES,
            result_path=result_path,
        )

<<<<<<< HEAD
        if self._problem_type == OBJECT_DETECTION:
            result_path = os.path.join(self._save_path, "result.txt")

            if save_results:
                self._save_path = setup_save_path(
                    old_save_path=self._save_path,
                    warn_if_exist=False,
                )
                if as_coco:
                    result_path = os.path.join(self._save_path, "result.json")
                    save_result_coco_format(
                        data_path=data_path,
                        pred=pred,
                        result_path=pred,
                        coco_root=self._config.model.mmdet_image.coco_root,
                    )
                else:
                    pred_df.to_csv(result_path, index=False)
                logger.info(f"Saved detection results {'as coco' if as_coco else 'as dataframe'} to {result_path}")

        # TODO: refactor and merge with OBJECT DETECTION
        if self._problem_type == OPEN_VOCABULARY_OBJECT_DETECTION:
            if as_pandas:
                pred = save_ovd_result_df(
                    pred=pred,
                    data=data,
                    result_path=None,
                )
            return pred
=======
        if (as_pandas is None and isinstance(data, pd.DataFrame)) or as_pandas is True:
            # TODO: add prediction output in COCO format if as_pandas is False
            # TODO: calling save_result_df to convert data to dataframe is not a good logic
            # TODO: consider combining this with the above saving logic or using a different function.
            pred = save_result_df(
                pred=pred,
                data=data,
                detection_classes=self._model.model.CLASSES,
                result_path=None,
            )
>>>>>>> 4123813c

        if as_pandas:
            return pred_df
        else:
            if self._model.output_bbox_format == XYWH:
                pred = convert_pred_to_xywh(pred)
            return pred

    def predict_proba(
        self,
        data: Union[pd.DataFrame, dict, list],
        as_pandas: Optional[bool] = None,
        as_multiclass: Optional[bool] = True,
        realtime: Optional[bool] = False,
        **kwargs,
    ):
        raise NotImplementedError("Object detection doesn't support calling `predict_proba` yet.")

    def extract_embedding(
        self,
        data: Union[pd.DataFrame, dict, list],
        as_tensor: Optional[bool] = False,
        as_pandas: Optional[bool] = False,
        realtime: Optional[bool] = False,
        **kwargs,
    ):
        raise NotImplementedError("Object detection doesn't support calling `extract_embedding` yet.")

    @staticmethod
    def _load_metadata(
        learner,
        path: str,
        resume: Optional[bool] = False,
        verbosity: Optional[int] = 3,
    ):
        learner = super()._load_metadata(learner=learner, path=path, resume=resume, verbosity=verbosity)
        learner._data_processors = None
        return learner

    def save(
        self,
        path: str,
        standalone: Optional[bool] = True,
        config: Optional[DictConfig] = None,
        model: Optional[nn.Module] = None,
        df_preprocessor: Optional[MultiModalFeaturePreprocessor] = None,
        data_processors: Optional[Dict] = None,
        fit_called: Optional[bool] = None,
        save_model: Optional[bool] = True,
    ):
        super().save(
            path=path,
            standalone=standalone,
            config=config,
            model=model,
            df_preprocessor=df_preprocessor,
            data_processors=data_processors,
            fit_called=fit_called,
            save_model=save_model,
        )
        assets_path = os.path.join(path, "assets.json")
        with open(assets_path, "r") as fp:
            assets = json.load(fp)
            assets.update(
                {
                    "classes": self._classes,
                }
            )
        os.remove(assets_path)
        with open(assets_path, "w") as fp:
            json.dump(assets, fp, ensure_ascii=True)<|MERGE_RESOLUTION|>--- conflicted
+++ resolved
@@ -21,12 +21,8 @@
     from_coco_or_voc,
     get_detection_classes,
     object_detection_data_to_df,
-<<<<<<< HEAD
     save_ovd_result_df,
     save_result_coco_format,
-=======
-    save_result_df,
->>>>>>> 4123813c
     setup_save_path,
     split_train_tuning_data,
 )
@@ -714,20 +710,12 @@
 
         # only supports coco/voc format for OBJECT_DETECTION
         if self._problem_type == OBJECT_DETECTION:
-<<<<<<< HEAD
             data_path = data
             data_df = object_detection_data_to_df(
                 data_path,
                 coco_root=self._config.model.mmdet_image.coco_root,
             )
             if self._label_column not in data_df:
-=======
-            data = object_detection_data_to_df(
-                data,
-                coco_root=self._config.model.mmdet_image.coco_root,
-            )
-            if self._label_column not in data:
->>>>>>> 4123813c
                 self._label_column = None
 
         outputs = self.predict_per_run(
@@ -744,7 +732,6 @@
             result_path=result_path,
         )
 
-<<<<<<< HEAD
         if self._problem_type == OBJECT_DETECTION:
             result_path = os.path.join(self._save_path, "result.txt")
 
@@ -774,18 +761,6 @@
                     result_path=None,
                 )
             return pred
-=======
-        if (as_pandas is None and isinstance(data, pd.DataFrame)) or as_pandas is True:
-            # TODO: add prediction output in COCO format if as_pandas is False
-            # TODO: calling save_result_df to convert data to dataframe is not a good logic
-            # TODO: consider combining this with the above saving logic or using a different function.
-            pred = save_result_df(
-                pred=pred,
-                data=data,
-                detection_classes=self._model.model.CLASSES,
-                result_path=None,
-            )
->>>>>>> 4123813c
 
         if as_pandas:
             return pred_df
