--- conflicted
+++ resolved
@@ -342,11 +342,7 @@
     elif package_name == "mmcv":
         err_msg = 'Please install MMCV by: mim install "mmcv==2.1.0"'
     elif package_name == "mmengine":
-<<<<<<< HEAD
-        err_msg = 'Please install MMCV by: mim install "mmengine<0.8"'
-=======
         err_msg = 'Please install MMEngine by: mim install "mmengine<0.8"'
->>>>>>> 12382f20
     else:
         raise ValueError("Available package_name are: mmdet, mmcv, mmengine.")
 
