--- conflicted
+++ resolved
@@ -367,83 +367,32 @@
     -------
     A dict of metric scores.
     """
-<<<<<<< HEAD
-    ndcg = {}
-    _map = {}
-    mrr = {}
-    recall = {}
-    precision = {}
-    for k in cutoff:
-        ndcg[f"ndcg@{k}"] = 0.0
-        _map[f"map@{k}"] = 0.0
-        mrr[f"mrr@{k}"] = 0.0
-        recall[f"recall@{k}"] = 0.0
-        precision[f"precision@{k}"] = 0.0
-
     scores = {}
     evaluator = RankingMetrics(pred=results, target=qrel_dict)
     for k in cutoff:
         scores.update(evaluator.compute(k=k))
-
-    for k in cutoff:
-        ndcg[f"ndcg@{k}"] = round(scores[f"ndcg@{k}"], 5)
-        _map[f"map@{k}"] = round(scores[f"map@{k}"], 5)
-        recall[f"recall@{k}"] = round(scores[f"recall@{k}"], 5)
-        mrr[f"mrr@{k}"] = round(scores[f"mrr@{k}"], 5)
-        precision[f"precision@{k}"] = round(scores[f"precision@{k}"], 5)
-=======
-    metric_strings = set()
-    for per_metric in metrics:
-        if per_metric.lower() == NDCG:
-            per_metric_string = "ndcg_cut." + ",".join([str(k) for k in cutoff])
-        elif per_metric.lower() == MAP:
-            per_metric_string = "map_cut." + ",".join([str(k) for k in cutoff])
-        elif per_metric.lower() == RECALL:
-            per_metric_string = "recall." + ",".join([str(k) for k in cutoff])
-        elif per_metric.lower() == PRECISION:
-            per_metric_string = "P." + ",".join([str(k) for k in cutoff])
-        else:
-            raise ValueError(f"Unknown metric {per_metric}. Consider using `ndcg`, `map`, `recall`, or `precision`.")
-
-        metric_strings.add(per_metric_string)
-
-    evaluator = pytrec_eval.RelevanceEvaluator(qrel_dict, metric_strings)
-    scores = evaluator.evaluate(results)
-
+ 
     metric_results = dict()
     for k in cutoff:
         for per_metric in metrics:
             if per_metric.lower() == NDCG:
-                metric_results[f"NDCG@{k}"] = 0.0
+                metric_results[f"{NDCG}@{k}"] = 0.0
             elif per_metric.lower() == MAP:
-                metric_results[f"MAP@{k}"] = 0.0
+                metric_results[f"{MAP}@{k}"] = 0.0
             elif per_metric.lower() == RECALL:
-                metric_results[f"Recall@{k}"] = 0.0
+                metric_results[f"{RECALL}@{k}"] = 0.0
             elif per_metric.lower() == PRECISION:
-                metric_results[f"Precision@{k}"] = 0.0
-
-    for query_id in scores.keys():
-        for k in cutoff:
-            for per_metric in metrics:
-                if per_metric.lower() == NDCG:
-                    metric_results[f"NDCG@{k}"] += scores[query_id]["ndcg_cut_" + str(k)]
-                elif per_metric.lower() == MAP:
-                    metric_results[f"MAP@{k}"] += scores[query_id]["map_cut_" + str(k)]
-                elif per_metric.lower() == RECALL:
-                    metric_results[f"Recall@{k}"] += scores[query_id]["recall_" + str(k)]
-                elif per_metric.lower() == PRECISION:
-                    metric_results[f"P@{k}"] += scores[query_id]["P_" + str(k)]
+                metric_results[f"{PRECISION}@{k}"] = 0.0
 
     for k in cutoff:
         for per_metric in metrics:
             if per_metric.lower() == NDCG:
-                metric_results[f"NDCG@{k}"] = round(metric_results[f"NDCG@{k}"] / len(scores), 5)
+                metric_results[f"{NDCG}@{k}"] = round(scores[f"{NDCG}@{k}"], 5)
             elif per_metric.lower() == MAP:
-                metric_results[f"MAP@{k}"] = round(metric_results[f"MAP@{k}"] / len(scores), 5)
+                metric_results[f"{MAP}@{k}"] = round(scores[f"{MAP}@{k}"], 5)
             elif per_metric.lower() == RECALL:
-                metric_results[f"Recall@{k}"] = round(metric_results[f"Recall@{k}"] / len(scores), 5)
+                metric_results[f"{RECALL}@{k}"] = round(scores[f"{RECALL}@{k}"], 5)
             elif per_metric.lower() == PRECISION:
-                metric_results[f"P@{k}"] = round(metric_results[f"P@{k}"] / len(scores), 5)
->>>>>>> 31492d35
+                metric_results[f"{PRECISION}@{k}"] = round(scores[f"{PRECISION}@{k}"], 5)
 
     return metric_results