--- conflicted
+++ resolved
@@ -161,14 +161,11 @@
         output = run_model(model, batch)
         if model_postprocess_fn:
             output = model_postprocess_fn(output)
-<<<<<<< HEAD
-=======
 
     if isinstance(model, nn.DataParallel):
         model = model.module
     else:
         model = model
->>>>>>> 8ab5a6ed
     output = move_to_device(output, device=torch.device("cpu"))
     return output[model.prefix]
 
