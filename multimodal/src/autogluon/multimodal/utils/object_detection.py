import json
import logging
import os
from pathlib import Path
from typing import Dict, Iterable, List, Optional, Union

import defusedxml.ElementTree as ET
import numpy as np
import pandas as pd

from ..constants import AUTOMM, MAP
from .download import download, is_url

logger = logging.getLogger(AUTOMM)


<<<<<<< HEAD
def convert_data_to_df(data) -> pd.DataFrame:
    """
    Construct a dataframe from a data dictionary, json file path (for COCO), folder path (for VOC),
    image path (for single image), list of image paths (for multiple images)
    Parameters
    ----------
    data (dict, str, list)

    Returns
    -------
    a pandas DataFrame with columns "image", "rois", and "label".
    """
    if isinstance(data, dict):
        return from_dict(data)
    if isinstance(data, list):
        return from_list(data)
    if isinstance(data, str):
        if os.path.isdir(data) or data.endswith(".json"):
            return from_coco_or_voc(data)
        return from_str(data)

    raise TypeError(
        "Expected data to be an instance of dict, list or str, but got {} of type {}".format(data, type(data))
    )


def from_str(data) -> pd.DataFrame:
    """
    Construct a dataframe a string representing a single image path
    Parameters
    ----------
    data
        string of the image path
    Returns
    -------
    a pandas DataFrame with columns "image", "rois", and "label".
    """
    d = {"image": [], "rois": [], "label": []}
    d["image"].append(data)
    # Dummy rois
    d["rois"].append([[-1, -1, -1, -1, 0]])
    d["label"].append([[-1, -1, -1, -1, 0]])
    df = pd.DataFrame(d)
    return df.sort_values("image").reset_index(drop=True)


def from_list(data) -> pd.DataFrame:
    """
    Construct a dataframe from list of image paths
    Parameters
    ----------
    data
        List containing the image paths
    Returns
    -------
    a pandas DataFrame with columns "image", "rois", and "label".
    """
    d = {"image": [], "rois": [], "label": []}
    for image_name in data:
        d["image"].append(image_name)
        # Dummy rois
        d["rois"].append([[-1, -1, -1, -1, 0]])
        d["label"].append([[-1, -1, -1, -1, 0]])
    df = pd.DataFrame(d)
    return df.sort_values("image").reset_index(drop=True)


def from_dict(data) -> pd.DataFrame:
=======
def from_dict(data: dict):
>>>>>>> f33c2e11
    """
    Construct a dataframe (dummy) from a data dictionary, with the form {"image": ["img1.jpg", "img2.jpg", ...]}
    Parameters
    ----------
    data
        Dict containing the image paths
    Returns
    -------
    a pandas DataFrame with columns "image", "rois", and "label".
    """
    # TODO: Remove this function after refactoring
    d = {"image": [], "rois": [], "label": []}

    for image in data["image"]:
        d["image"].append(image)
        # Dummy rois
        d["rois"].append([[-1, -1, -1, -1, 0]])
        d["label"].append([[-1, -1, -1, -1, 0]])
    df = pd.DataFrame(d)
    return df.sort_values("image").reset_index(drop=True)


def from_voc(
    root: str,
    splits: Optional[Union[str, tuple]] = None,
    exts: Optional[Union[str, tuple]] = (".jpg", ".jpeg", ".png"),
):
    """
    Construct dataframe from pascal VOC format. Modified from gluon cv.
    Normally you will see a structure like:
    ├── VOC2007
    │   ├── Annotations
    │   ├── ImageSets
    |   |   ├── Main
    |   |   |   ├── train.txt
    |   |   |   ├── test.txt
    │   ├── JPEGImages

    Parameters
    ----------
    root
        The root directory for VOC, e.g., the `VOC2007`. If an url is provided, it will be downloaded and extracted.
    splits
        If given, will search for this name in `ImageSets/Main/`, e.g., ('train', 'test')
    exts
        The supported image formats.

    Returns
    -------
    A dataframe with columns "image", "rois", and "image_attr".
    """
    if is_url(root):
        root = download(root)
    rpath = Path(root).expanduser()
    img_list = []

    class_names = get_detection_classes(root)

    NAME_TO_IDX = dict(zip(class_names, range(len(class_names))))
    name_to_index = lambda name: NAME_TO_IDX[name]

    if splits:
        logger.debug("Use splits: %s for root: %s", str(splits), root)
        if isinstance(splits, str):
            splits = [splits]
        for split in splits:
            split_file = rpath / "ImageSets" / "Main" / split
            if not split_file.resolve().exists():
                split_file = rpath / "ImageSets" / "Main" / (split + ".txt")
            if not split_file.resolve().exists():
                raise FileNotFoundError(split_file)
            with split_file.open(mode="r") as fi:
                img_list += [line.split()[0].strip() for line in fi.readlines()]
    else:
        logger.debug(
            "No split provided, use full image list in %s, with extension %s", str(rpath / "JPEGImages"), str(exts)
        )
        if not isinstance(exts, (list, tuple)):
            exts = [exts]
        for ext in exts:
            img_list.extend([rp.stem for rp in rpath.glob("JPEGImages/*" + ext)])
    d = {"image": [], "rois": []}
    logger.info(f"Number of Images: {len(img_list)}")
    for stem in img_list:
        basename = stem + ".xml"
        anno_file = (rpath / "Annotations" / basename).resolve()
        tree = ET.parse(anno_file)
        xml_root = tree.getroot()
        size = xml_root.find("size")
        im_path = xml_root.find("filename").text
        if "." not in im_path:
            im_path += ".jpg"
        width = float(size.find("width").text)
        height = float(size.find("height").text)
        rois = []
        for obj in xml_root.iter("object"):
            class_label = name_to_index(obj.find("name").text.strip().lower())
            xml_box = obj.find("bndbox")
            xmin = max(0, float(xml_box.find("xmin").text) - 1)
            ymin = max(0, float(xml_box.find("ymin").text) - 1)
            xmax = min(width, float(xml_box.find("xmax").text) - 1)
            ymax = min(height, float(xml_box.find("ymax").text) - 1)
            if xmin >= xmax or ymin >= ymax:
                logger.warning("Invalid bbox: {%s} for {%s}", str(xml_box), anno_file.name)
            else:
                rois.append(
                    [
                        xmin,
                        ymin,
                        xmax,
                        ymax,
                        class_label,
                    ]
                )
        if rois:
            d["image"].append(str(rpath / "JPEGImages" / im_path))
            d["rois"].append(rois)
    df = pd.DataFrame(d)
    df["label"] = df.loc[:, "rois"].copy()  # TODO: remove duplicate column

    return df.sort_values("image").reset_index(drop=True)


def import_try_install(package: str, extern_url: Optional[str] = None):
    """
    Try import the specified package. Modified from gluon cv.
    If the package not installed, try use pip to install and import if success.

    Parameters
    ----------
    package
        The name of the package trying to import.
    extern_url
        The external url if package is not hosted on PyPI.
        For example, you can install a package using:
         "pip install git+http://github.com/user/repo/tarball/master/egginfo=xxx".
        In this case, you can pass the url to the extern_url.

    Returns
    -------
    <class 'Module'>
        The imported python module.
    """
    import tempfile

    import portalocker

    lockfile = os.path.join(tempfile.gettempdir(), package + "_install.lck")
    with portalocker.Lock(lockfile):
        try:
            return __import__(package)
        except ImportError:
            try:
                from pip import main as pipmain
            except ImportError:
                from types import ModuleType

                from pip._internal import main as pipmain

                # fix for pip 19.3
                if isinstance(pipmain, ModuleType):
                    from pip._internal.main import main as pipmain

            # trying to install package
            url = package if extern_url is None else extern_url
            pipmain(["install", "--user", url])  # will raise SystemExit Error if fails

            # trying to load again
            try:
                return __import__(package)
            except ImportError:
                import site
                import sys

                user_site = site.getusersitepackages()
                if user_site not in sys.path:
                    sys.path.append(user_site)
                return __import__(package)
    return __import__(package)


def try_import_pycocotools():
    """
    Tricks to optionally install and import pycocotools. Modified from gluon cv.
    """
    # first we can try import pycocotools
    try:
        import pycocotools as _
    except ImportError:
        # we need to install pycootools, which is a bit tricky
        # pycocotools sdist requires Cython, numpy(already met)
        import_try_install("cython")
        # pypi pycocotools is not compatible with windows
        win_url = "git+https://github.com/zhreshold/cocoapi.git#subdirectory=PythonAPI"
        try:
            if os.name == "nt":
                import_try_install("pycocotools", win_url)
            else:
                import_try_install("pycocotools")
        except ImportError:
            faq = "cocoapi FAQ"
            raise ImportError("Cannot import or install pycocotools, please refer to %s." % faq)


def bbox_xywh_to_xyxy(xywh: Optional[Union[list, tuple, np.ndarray]]):
    """
    Convert bounding boxes from format (xmin, ymin, w, h) to (xmin, ymin, xmax, ymax). Modified from gluon cv.

    Parameters
    ----------
    xywh
        The bbox in format (x, y, w, h).
        If numpy.ndarray is provided, we expect multiple bounding boxes with
        shape `(N, 4)`.

    Returns
    -------
    A tuple or numpy.ndarray.
    The converted bboxes in format (xmin, ymin, xmax, ymax).
    If input is numpy.ndarray, return is numpy.ndarray correspondingly.
    """
    if isinstance(xywh, (tuple, list)):
        if not len(xywh) == 4:
            raise IndexError("Bounding boxes must have 4 elements, given {}".format(len(xywh)))
        w, h = np.maximum(xywh[2] - 1, 0), np.maximum(xywh[3] - 1, 0)
        return xywh[0], xywh[1], xywh[0] + w, xywh[1] + h
    elif isinstance(xywh, np.ndarray):
        if not xywh.size % 4 == 0:
            raise IndexError("Bounding boxes must have n * 4 elements, given {}".format(xywh.shape))
        xyxy = np.hstack((xywh[:, :2], xywh[:, :2] + np.maximum(0, xywh[:, 2:4] - 1)))
        return xyxy
    else:
        raise TypeError("Expect input xywh a list, tuple or numpy.ndarray, given {}".format(type(xywh)))


def bbox_xyxy_to_xywh(xyxy: Optional[Union[list, tuple, np.ndarray]]):
    """
    Convert bounding boxes from format (xmin, ymin, xmax, ymax) to (x, y, w, h). Modified from gluon cv.

    Parameters
    ----------
    xyxy
        The bbox in format (xmin, ymin, xmax, ymax).
        If numpy.ndarray is provided, we expect multiple bounding boxes with
        shape `(N, 4)`.

    Returns
    -------
    A tuple or numpy.ndarray.
    The converted bboxes in format (x, y, w, h).
    If input is numpy.ndarray, return is numpy.ndarray correspondingly.
    """
    if isinstance(xyxy, (tuple, list)):
        if not len(xyxy) == 4:
            raise IndexError("Bounding boxes must have 4 elements, given {}".format(len(xyxy)))
        x1, y1 = xyxy[0], xyxy[1]
        w, h = xyxy[2] - x1, xyxy[3] - y1
        return x1, y1, w, h
    elif isinstance(xyxy, np.ndarray):
        if not xyxy.size % 4 == 0:
            raise IndexError("Bounding boxes must have n * 4 elements, given {}".format(xyxy.shape))
        return np.hstack((xyxy[:, :2], xyxy[:, 2:4] - xyxy[:, :2] + 1))
    else:
        raise TypeError("Expect input xywh a list, tuple or numpy.ndarray, given {}".format(type(xyxy)))


def bbox_clip_xyxy(
    xyxy: Optional[Union[list, tuple, np.ndarray]],
    width: Optional[Union[int, float]],
    height: Optional[Union[int, float]],
):
    """
    Clip bounding box with format (xmin, ymin, xmax, ymax) to specified boundary. Modified from gluon cv.
    All bounding boxes will be clipped to the new region `(0, 0, width, height)`.

    Parameters
    ----------
    xyxy
        The bbox in format (xmin, ymin, xmax, ymax).
        If numpy.ndarray is provided, we expect multiple bounding boxes with
        shape `(N, 4)`.
    width
        Boundary width.
    height
        Boundary height.

    Returns
    -------
    A tuple or numpy.ndarray.
    The clipped bboxes in format (xmin, ymin, xmax, ymax).
    If input is numpy.ndarray, return is numpy.ndarray correspondingly.
    """
    if isinstance(xyxy, (tuple, list)):
        if not len(xyxy) == 4:
            raise IndexError("Bounding boxes must have 4 elements, given {}".format(len(xyxy)))
        x1 = np.minimum(width - 1, np.maximum(0, xyxy[0]))
        y1 = np.minimum(height - 1, np.maximum(0, xyxy[1]))
        x2 = np.minimum(width - 1, np.maximum(0, xyxy[2]))
        y2 = np.minimum(height - 1, np.maximum(0, xyxy[3]))
        return x1, y1, x2, y2
    elif isinstance(xyxy, np.ndarray):
        if not xyxy.size % 4 == 0:
            raise IndexError("Bounding boxes must have n * 4 elements, given {}".format(xyxy.shape))
        x1 = np.minimum(width - 1, np.maximum(0, xyxy[:, 0]))
        y1 = np.minimum(height - 1, np.maximum(0, xyxy[:, 1]))
        x2 = np.minimum(width - 1, np.maximum(0, xyxy[:, 2]))
        y2 = np.minimum(height - 1, np.maximum(0, xyxy[:, 3]))
        return np.hstack((x1, y1, x2, y2))
    else:
        raise TypeError("Expect input xywh a list, tuple or numpy.ndarray, given {}".format(type(xyxy)))


def _check_load_coco_bbox(
    coco,
    entry: dict,
    min_object_area: Optional[Union[int, float]] = 0,
    use_crowd: Optional[bool] = False,
):
    """
    Check and load ground-truth labels. Modified from gluon cv.

    Parameters
    ----------
    coco
        The COCO data class.
    entry
        The image annotation entry.
    min_object_area
        Minimum object area to consider.
    use_crowd
        Use crowd or not.

    Returns
    -------
    Valid objects to consider.
    """
    entry_id = entry["id"]
    # fix pycocotools _isArrayLike which don't work for str in python3
    entry_id = [entry_id] if not isinstance(entry_id, (list, tuple)) else entry_id
    ann_ids = coco.getAnnIds(imgIds=entry_id, iscrowd=None)
    objs = coco.loadAnns(ann_ids)
    # check valid bboxes
    rois = []
    is_crowds = []
    width = entry["width"]
    height = entry["height"]
    for obj in objs:
        if obj["area"] < min_object_area:
            continue
        if obj.get("ignore", 0) == 1:
            continue
        is_crowd = obj.get("iscrowd", 0)
        if not use_crowd and is_crowd:
            continue
        # convert from (x, y, w, h) to (xmin, ymin, xmax, ymax) and clip bound
        xmin, ymin, xmax, ymax = bbox_clip_xyxy(bbox_xywh_to_xyxy(obj["bbox"]), width, height)
        # require non-zero box area
        if obj["area"] > 0 and xmax > xmin and ymax > ymin:
            cat_ids = coco.getCatIds()
            id_to_idx = dict(zip(cat_ids, range(len(cat_ids))))
            class_label = id_to_idx[coco.loadCats(obj["category_id"])[0]["id"]]
            rois.append(
                [
                    float(xmin),
                    float(ymin),
                    float(xmax),
                    float(ymax),
                    class_label,
                ]
            )
            is_crowds.append(is_crowd)
    return rois, is_crowds


def from_coco(
    anno_file: Optional[str],
    root: Optional[str] = None,
    min_object_area: Optional[Union[int, float]] = 0,
    use_crowd: Optional[bool] = False,
):
    """
    Load dataset from coco format annotations. Modified from gluon cv.
    The structure of a default coco 2017 dataset looks like:
    .
    ├── annotations
    |   |── instances_val2017.json
    ├── train2017
    └── val2017


    Parameters
    ----------
    anno_file
        The path to the annotation file.
    root
        Root of the COCO folder. The default relative root folder (if set to `None`) is `anno_file/../`.
    min_object_area
        Minimum object area to consider.
    use_crowd
        Use crowd or not.

    Returns
    -------
    A dataframe with columns "image", "rois", and "image_attr".
    """
    # construct from COCO format
    try_import_pycocotools()
    from pycocotools.coco import COCO

    if isinstance(anno_file, Path):
        anno_file = str(anno_file.expanduser().resolve())
    elif isinstance(anno_file, str):
        anno_file = os.path.expanduser(anno_file)
    coco = COCO(anno_file)

    if isinstance(root, Path):
        root = str(root.expanduser().resolve())
    elif isinstance(root, str):
        root = os.path.abspath(os.path.expanduser(root))
    elif root is None:
        # try to use the default coco structure
        root = os.path.join(os.path.dirname(anno_file), "..")
        logger.info(f"Using default root folder: {root}. Specify `root=...` if you feel it is wrong...")
    else:
        raise ValueError("Unable to parse root: {}".format(root))

    # synsets
    classes = [c["name"] for c in coco.loadCats(coco.getCatIds())]
    # load entries
    d = {"image": [], "rois": []}
    image_ids = sorted(coco.getImgIds())
    for entry in coco.loadImgs(image_ids):
        if "coco_url" in entry:
            dirname, filename = entry["coco_url"].split("/")[-2:]
            abs_path = os.path.join(root, dirname, filename)
        else:
            abs_path = os.path.join(root, entry["file_name"])
        if not os.path.exists(abs_path):
            raise IOError("Image: {} not exists.".format(abs_path))
        rois, _ = _check_load_coco_bbox(
            coco,
            entry,
            min_object_area=min_object_area,
            use_crowd=use_crowd,
        )
        if not rois:
            continue
        d["image"].append(abs_path)
        d["rois"].append(rois)
    df = pd.DataFrame(d)
    df["label"] = df.loc[:, "rois"].copy()
    return df.sort_values("image").reset_index(drop=True)


def get_image_filename(path: str):
    """
    Get the filename (without extension) from its path.

    Parameters
    ----------
    path
        The path of image.

    Returns
    -------
    The file name of image.
    """
    return Path(path.replace("\\", "/")).stem


class COCODataset:
    # The class that load/save COCO data format.
    # TODO: refactor data loading into here
    def __init__(self, anno_file: str):
        """
        Parameters
        ----------
        anno_file
            The path to COCO format json annotation file.
        """
        self.anno_file = anno_file

        with open(anno_file, "r") as f:
            d = json.load(f)
        image_list = d["images"]
        img_filename_list = []
        img_id_list = []
        for img in image_list:
            img_filename_list.append(get_image_filename(img["file_name"]))
            img_id_list.append(int(img["id"]))
        self.image_filename_to_id = dict(zip(img_filename_list, img_id_list))

        self.category_ids = [cat["id"] for cat in d["categories"]]

    def get_image_id_from_path(self, image_path: str):
        """
        Get image id from its path.

        Parameters
        ----------
        image_path
            Image path.

        Returns
        -------
        Image ID.
        """
        return self.image_filename_to_id[get_image_filename(image_path)]

    def save_result(self, ret: List, data: pd.DataFrame, save_path: str):
        """
        Save COCO format result to given save path.

        Parameters
        ----------
        ret
            The returned prediction result.
        data
            The input data.
        save_path
            The save path given to store COCO format output.
        """
        coco_format_result = []

        for i, row in data.reset_index(drop=True).iterrows():
            image_id = self.get_image_id_from_path(row["image"])
            for j, res in enumerate(ret[i]):
                category_id = self.category_ids[j]
                for bbox in res:
                    coco_format_result.append(
                        {
                            "image_id": image_id,
                            "category_id": category_id,
                            "bbox": bbox_xyxy_to_xywh(bbox[:4].astype(float).tolist()),
                            "score": float(bbox[4]),
                        }
                    )

        with open(save_path, "w") as f:
            print(f"saving file at {save_path}")
            json.dump(coco_format_result, f)


def cocoeval_torchmetrics(outputs: List):
    """
    Evaluate predictor's output using torchmetrics' mAP implementation: https://github.com/Lightning-AI/metrics

    Parameters
    ----------
    outputs
        The predictor's output. It is a list with length equals number of images.

    Returns
    -------
    The mAP result.
    """

    import torch

    from . import MeanAveragePrecision

    map_metric = MeanAveragePrecision(box_format="xyxy", iou_type="bbox", class_metrics=False)

    preds = []
    target = []
    for img_idx, img_output in enumerate(outputs):  # TODO: refactor here
        img_result = img_output["bbox"]
        boxes = []
        scores = []
        labels = []
        for category_idx, category_result in enumerate(img_result):
            for item_idx, item_result in enumerate(category_result):
                boxes.append(item_result[:4])
                scores.append(float(item_result[4]))
                labels.append(category_idx)
        preds.append(
            dict(
                boxes=torch.tensor(np.array(boxes).astype(float)).float().to("cpu"),
                scores=torch.tensor(scores).float().to("cpu"),
                labels=torch.tensor(labels).long().to("cpu"),
            )
        )

        img_gt = np.array(img_output["label"])
        boxes = img_gt[:, :4]
        labels = img_gt[:, 4]
        target.append(
            dict(
                boxes=torch.tensor(boxes).float().to("cpu"),
                labels=torch.tensor(labels).long().to("cpu"),
            )
        )

    map_metric.update(preds, target)

    return map_metric.compute()


def cocoeval_pycocotools(
    outputs: List, data: pd.DataFrame, anno_file: str, cache_path: str, metrics: Optional[Union[str, List]]
):
    """
    Evaluate predictor's output using pycocotool's mAP implementation: https://github.com/cocodataset/cocoapi
    Pycocotool's implementation takes COCO format prediction result file as input.
    So here requires a cache_path to store the prediction result file.

    Parameters
    ----------
    outputs
        The predictor's output. It is a list with length equals number of images.
    data
        The input data.
    anno_file
        The path to COCO format json annotation file.
    cache_path
        The cache path to store prediction result in COCO format.
    metrics
        The name of metrics to be reported.

    Returns
    -------
    The mAP result.
    """
    try_import_pycocotools()
    from pycocotools.coco import COCO
    from pycocotools.cocoeval import COCOeval

    from ..constants import BBOX
    from . import extract_from_output

    coco_dataset = COCODataset(anno_file)

    ret = extract_from_output(ret_type=BBOX, outputs=outputs)

    coco_dataset.save_result(ret, data, cache_path)

    cocoGt = COCO(anno_file)
    cocoDt = cocoGt.loadRes(cache_path)
    annType = "bbox"

    cocoEval = COCOeval(cocoGt, cocoDt, annType)
    cocoEval.evaluate()
    cocoEval.accumulate()
    cocoEval.summarize()

    # TODO: support assigning metrics
    if isinstance(metrics, list):
        metrics = metrics[0]
    elif metrics is None:
        metrics = MAP

    return {metrics: cocoEval.stats[0]}


def cocoeval(
    outputs: List,
    data: pd.DataFrame,
    anno_file: str,
    cache_path: str,
    metrics: Optional[Union[str, List]],
    tool="pycocotools",
):
    """
    Evaluate predictor's output using mAP metrics per COCO's standard.

    Parameters
    ----------
    outputs
        The predictor's output. It is a list with length equals number of images.
    data
        The input data.
    anno_file
        The path to COCO format json annotation file.
    cache_path
        The cache path to store prediction result in COCO format.
    metrics
        The name of metrics to be reported.
    tool
        Use the mAP implementation of "pycocotools" or "torchmetrics".

    Returns
    -------
    The mAP result.
    """
    if (not tool) or tool == "pycocotools":
        return cocoeval_pycocotools(outputs, data, anno_file, cache_path, metrics)
    elif tool == "torchmetrics":
        return cocoeval_torchmetrics(outputs)


def dump_voc_classes(voc_annotation_path: str, voc_class_names_output_path: str = None) -> [str]:
    """
    Reads annotations for a dataset in VOC format.
    Then
        dumps the unique class names into a labels.txt file.
    Parameters
    ----------
    voc_annotation_path
        root_path for annotations in VOC format
    voc_class_names_output_path
        output path for the labels.txt
    Returns
    -------
    list of strings, [class_name0, class_name1, ...]
    """
    files = os.listdir(voc_annotation_path)
    class_names = set()
    for f in files:
        if f.endswith(".xml"):
            xml_path = os.path.join(voc_annotation_path, f)
            tree = ET.parse(xml_path)
            root = tree.getroot()
            for boxes in root.iter("object"):
                class_names.add(boxes.find("name").text)

    sorted_class_names = sorted(list(class_names))
    if voc_class_names_output_path:
        with open(voc_class_names_output_path, "w") as f:
            f.writelines("\n".join(sorted_class_names))

    return sorted_class_names


def dump_voc_xml_files(voc_annotation_path: str, voc_annotation_xml_output_path: str = None) -> [str]:
    """
    Reads annotations for a dataset in VOC format.
    Then
        1. dumps the unique class names into labels.txt file.
        2. dumps the xml annotation file names into pathlist.txt file.
    Parameters
    ----------
    voc_annotation_path
        root_path for annotations in VOC format
    voc_annotation_xml_output_path
        output path for the pathlist.txt
    Returns
    -------
        list of strings, [xml_file0, xml_file1, ...]
    """
    files = os.listdir(voc_annotation_path)
    annotation_path_base_name = os.path.basename(voc_annotation_path)
    xml_file_names = []
    for f in files:
        if f.endswith(".xml"):
            xml_file_names.append(os.path.join(annotation_path_base_name, f))

    if voc_annotation_xml_output_path:
        with open(voc_annotation_xml_output_path, "w") as f:
            f.writelines("\n".join(xml_file_names))

    return xml_file_names


def process_voc_annotations(
    voc_annotation_path: str, voc_class_names_output_path: str, voc_annotation_xml_output_path: str
) -> None:
    """
    Reads annotations for a dataset in VOC format.
    Then
        1. dumps the unique class names into labels.txt file.
        2. dumps the xml annotation file names into pathlist.txt file.
    Parameters
    ----------
    voc_annotation_path
        root_path for annotations in VOC format
    voc_class_names_output_path
        output path for the labels.txt
    voc_annotation_xml_output_path
        output path for the pathlist.txt
    Returns
    -------
        None
    """
    files = os.listdir(voc_annotation_path)
    annotation_path_base_name = os.path.basename(voc_annotation_path)
    class_names = set()
    xml_file_names = []
    for f in files:

        xml_path = os.path.join(voc_annotation_path, f)
        tree = ET.parse(xml_path)
        root = tree.getroot()
        for boxes in root.iter("object"):
            class_names.add(boxes.find("name").text)

        xml_file_names.append(os.path.join(annotation_path_base_name, f))

    sorted_class_names = sorted(list(class_names))
    with open(voc_class_names_output_path, "w") as f:
        f.writelines("\n".join(sorted_class_names))

    with open(voc_annotation_xml_output_path, "w") as f:
        f.writelines("\n".join(xml_file_names))


def from_coco_or_voc(file_path: str, splits: Optional[Union[str]] = None):
    """
    Convert the data from coco or voc format to pandas Dataframe.

    Parameters
    ----------
    file_path
        The path to data.
        If it is a file, it should be the COCO format json annotation file.
        If it is a directory, it should be the root folder of VOC format data.
    splits
        The splits to use for VOC format data.

    Returns
    -------
        The data in our pandas Dataframe format.
    """
    if os.path.isdir(file_path):
        # VOC use dir as input
        return from_voc(root=file_path, splits=splits)
    else:
        return from_coco(file_path)


def get_coco_format_classes(sample_data_path: str):
    """
    The all class names for COCO format data.

    Parameters
    ----------
    sample_data_path
        The path to COCO format json annotation file. Could be any split, e.g. train/val/test/....

    Returns
    -------
        All the class names.
    """
    try:
        with open(sample_data_path, "r") as f:
            annotation = json.load(f)
    except:
        raise ValueError(f"Failed to load json from provided json file: {sample_data_path}.")
    return [cat["name"] for cat in annotation["categories"]]


def get_voc_format_classes(root: str):
    """
    The all class names for VOC format data.

    Parameters
    ----------
    root
        The path to the root directory of VOC data.

    Returns
    -------
        All the class names.
    """
    if is_url(root):
        root = download(root)
    rpath = Path(root).expanduser()

    labels_file = os.path.join(rpath, "labels.txt")
    if os.path.exists(labels_file):
        with open(labels_file) as f:
            class_names = [line.rstrip().lower() for line in f]
        print(f"using class_names in labels.txt: {class_names}")
    else:
        ## read the class names and save results
        logger.warning(
            "labels.txt does not exist, using default VOC names. "
            "Creating labels.txt by scanning the directory: {}".format(os.path.join(root, "Annotations"))
        )
        class_names = dump_voc_classes(
            voc_annotation_path=os.path.join(root, "Annotations"), voc_class_names_output_path=labels_file
        )

    return class_names


def get_detection_classes(sample_data_path):
    """
    The all class names for given data.

    Parameters
    ----------
    sample_data_path
        If it is a file, it is the path to COCO format json annotation file. Could be any split, e.g. train/val/test/....
        If it is a directory, it is path to the root directory of VOC data.

    Returns
    -------
        All the class names.
    """
    if os.path.isdir(sample_data_path):
        return get_voc_format_classes(sample_data_path)
    else:
        return get_coco_format_classes(sample_data_path)


def visualize_detection(
    pred: pd.DataFrame,
    detection_classes: List[str],
    conf_threshold: float,
    visualization_result_dir: str,
):
    """
    Visualize detection results for one image, and save to visualization_result_dir

    Parameters
    ----------
    pred
        Detection results as in pd.DataFrame format
    detection_classes
        All classes for detection
    conf_threshold
        Bounding box confidence threshold to filter unwanted detections
    visualization_result_dir
        Directory to save the visualization results
    Returns
    -------
    an List of np.ndarray of visualized images
    """
    try:
        import cv2
    except:
        raise ImportError("No module named: cv2. Please install cv2 by 'pip install opencv-python'")

    if not os.path.exists(visualization_result_dir):
        os.makedirs(visualization_result_dir, exist_ok=True)

    classname2idx = {classname: i for i, classname in enumerate(detection_classes)}
    idx2classname = {i: classname for i, classname in enumerate(detection_classes)}

    visualized_images = []
    for i in range(len(pred)):
        image_path = pred.iloc[i]["image"]
        image_pred = pred.iloc[i]["bboxes"]
        im = cv2.imread(image_path)
        tlwhs = []
        obj_ids = []
        conf_scores = []
        for data in image_pred:
            if data["score"] > conf_threshold:
                obj_ids.append(classname2idx[data["class"]])
                tlwhs.append(bbox_xyxy_to_xywh(data["bbox"]))
                conf_scores.append(data["score"])
        visualized_im = plot_detections(im, tlwhs, obj_ids, idx2classname, conf_threshold, scores=conf_scores)
        visualized_images.append(visualized_im)
        imgname = os.path.basename(image_path)
        cv2.imwrite(os.path.join(visualization_result_dir, imgname), visualized_im)
    logger.info("Saved visualizations to {}".format(visualization_result_dir))
    return visualized_images


def plot_detections(
    image,
    tlwhs,
    obj_ids,
    idx2classname,
    conf_threshold,
    scores=None,
    text_scale=0.75,
    text_thickness=1,
    line_thickness=2,
    alpha=0.5,
):
    """
    Plot the detections on to the corresponding image

    Parameters
    ----------
    image
        np.ndarray: np array containing the image data
    tlwhs
        list: list containing the bounding boxes in (x1, y1, x2, y2) format
    obj_ids
        list: list containing the class indices of the bounding boxes, length should match tlwhs
    idx2classname
        dict: maps obj_ids to class name (str)
    conf_threshold
        float: confidence threshold to filter bounding boxes
    scores
        list: confidence scores of the bounding boxes, length should match tlwhs
    text_scale
        float: font size of the text display
    text_thickness
        int: font weight of the text display
    line_thickness
        int: line width of the bounding box display
    alpha
        float: opacity of the text display background color

    Returns
    -------
    an np.ndarray of visualized image
    """
    # TODO: Convert to use mmdet package
    try:
        import cv2
    except:
        raise ImportError("No module named: cv2. Please install cv2 by 'pip install opencv-python'")
    im = np.ascontiguousarray(np.copy(image))
    im_h, im_w = im.shape[:2]

    font = cv2.FONT_HERSHEY_DUPLEX
    text_scale = text_scale if im_w > 500 else text_scale * 0.8

    title = "num_det: %d conf: %.2f" % (len(tlwhs), conf_threshold)
    im = add_text_with_bg_color(
        im=im,
        text=title,
        tl=(0, 0),
        bg_color=(0, 0, 0),
        alpha=alpha,
        font=font,
        text_scale=text_scale,
        text_thickness=text_thickness,
    )

    for i, tlwh in enumerate(tlwhs):
        x1, y1, w, h = tlwh
        intbox = tuple(map(int, (x1, y1, x1 + w, y1 + h)))
        obj_id = int(obj_ids[i])
        id_text = idx2classname[obj_ids[i]]
        if scores is not None:
            id_text = id_text + ",{:.3f}".format(float(scores[i]))
        color = get_color(abs(obj_id))
        im = add_bbox_with_alpha(
            im=im, tl=intbox[0:2], br=intbox[2:4], line_color=color, alpha=alpha, line_thickness=line_thickness
        )
        im = add_text_with_bg_color(
            im=im,
            text=id_text,
            tl=(intbox[0], intbox[1]),
            bg_color=color,
            alpha=0.75,
            font=font,
            text_scale=text_scale,
            text_thickness=text_thickness,
        )
    return im


def add_bbox_with_alpha(im: np.ndarray, tl: tuple, br: tuple, line_color: tuple, alpha: float, line_thickness: int):
    """
    draw one box borders with transparency (alpha)

    Parameters
    ----------
    im
        np.ndarray: the image to draw bbox on
    tl
        tuple: bottom right corner of the bounding box: tl = (x1, y1)
    br
        tuple: bottom right corner of the bounding box: br = (x1, y1)
    line_color
        tuple: the color of the box borders, e.g. (0, 0, 0)
    alpha
        float: the opacity of the bbox borders
    line_thickness:
        int: thickness of the border
    Returns
    -------
    an np.ndarray of image with added bbox
    """
    try:
        import cv2
    except:
        raise ImportError("No module named: cv2. Please install cv2 by 'pip install opencv-python'")
    overlay = im.copy()
    cv2.rectangle(overlay, tl, br, line_color, thickness=line_thickness)
    im = cv2.addWeighted(overlay, alpha, im, 1 - alpha, 0)
    return im


def add_text_with_bg_color(
    im: np.ndarray,
    text: str,
    tl: tuple,
    bg_color: tuple,
    alpha: float,
    font,
    text_scale: float,
    text_thickness: int,
    text_vert_padding: int = None,
):
    """
    Add text to im with background color

    Parameters
    ----------
    im
        np.ndarray: the image to add text on
    text
        string: the text content
    tl
        tuple: top left corner of the text region, tl = (x1, y1)
    bg_color
        tuple: the color of the background, e.g. (0, 0, 0)
    alpha
        float: the opacity of the background
    font
        the font of the text, e.g. cv2.FONT_HERSHEY_DUPLEX
    text_scale
        float: the scale (font size) of the text, e.g. 0.75
    text_thickness
        int: the font weight of the text, e.g. 1
    text_vert_padding
        int: vertical padding of the text on each side
    Returns
    -------
    an np.ndarray of image with added text
    """
    try:
        import cv2
    except:
        raise ImportError("No module named: cv2. Please install cv2 by 'pip install opencv-python'")

    x1, y1 = tl

    overlay = im.copy()
    text_size, _ = cv2.getTextSize(text, font, float(text_scale), text_thickness)
    text_w, text_h = text_size

    text_vert_padding = text_vert_padding if text_vert_padding else int(text_h * 0.1)

    y1 = max(y1 - text_h - text_vert_padding * 2, 0)

    cv2.rectangle(overlay, (x1, y1), (x1 + text_w, y1 + text_h + text_vert_padding * 2), bg_color, -1)
    im = cv2.addWeighted(overlay, alpha, im, 1 - alpha, 0)
    cv2.putText(
        im, text, (x1, y1 + text_h + text_vert_padding), font, text_scale, (255, 255, 255), thickness=text_thickness
    )
    return im


def get_color(idx):
    idx = idx * 3
    color = ((37 * idx) % 255, (17 * idx) % 255, (29 * idx) % 255)
    return color


def save_result_df(
    pred: Iterable, data: Union[pd.DataFrame, Dict], detection_classes: List[str], result_path: Optional[str] = None
):
    """
    Saving detection results in pd.DataFrame format (per image)

    Parameters
    ----------
    pred
        List containing detection results for one image
    data
        pandas data frame or dict containing the image information to be tested
    result_path
        path to save result
    detection_classes
        all available classes for this detection
    Returns
    -------
    The detection results as pandas DataFrame
    """
    if isinstance(data, dict):
        image_names = data["image"]
    else:
        image_names = data["image"].to_list()
    results = []
    idx2classname = {i: classname for (i, classname) in enumerate(detection_classes)}

    for image_pred, image_name in zip(pred, image_names):
        box_info = []
        for class_idx, bboxes in enumerate(image_pred):
            pred_class = idx2classname[class_idx]

            for bbox in bboxes:
                box_info.append({"class": pred_class, "bbox": list(bbox[:4]), "score": bbox[4]})
        results.append([image_name, box_info])
    result_df = pd.DataFrame(results, columns=["image", "bboxes"])
    if result_path:
        result_df.to_csv(result_path, index=False)
        logger.info("Saved detection results to {}".format(result_path))
        print("Saved detection results to {}".format(result_path))
    return result_df


def save_result_coco_format(detection_data_path, pred, result_path):
    coco_dataset = COCODataset(detection_data_path)
    result_name, _ = os.path.splitext(result_path)
    result_path = result_name + ".json"
    coco_dataset.save_result(pred, from_coco_or_voc(detection_data_path, "test"), save_path=result_path)
    logger.info(25, f"Saved detection result to {result_path}")


def save_result_voc_format(pred, result_path):
    result_name, _ = os.path.splitext(result_path)
    result_path = result_name + ".npy"
    np.save(result_path, pred)
    logger.info(25, f"Saved detection result to {result_path}")<|MERGE_RESOLUTION|>--- conflicted
+++ resolved
@@ -14,7 +14,6 @@
 logger = logging.getLogger(AUTOMM)
 
 
-<<<<<<< HEAD
 def convert_data_to_df(data) -> pd.DataFrame:
     """
     Construct a dataframe from a data dictionary, json file path (for COCO), folder path (for VOC),
@@ -82,10 +81,7 @@
     return df.sort_values("image").reset_index(drop=True)
 
 
-def from_dict(data) -> pd.DataFrame:
-=======
-def from_dict(data: dict):
->>>>>>> f33c2e11
+def from_dict(data: dict) -> pd.DataFrame:
     """
     Construct a dataframe (dummy) from a data dictionary, with the form {"image": ["img1.jpg", "img2.jpg", ...]}
     Parameters
