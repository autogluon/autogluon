import re
from typing import Dict, List, Optional, Tuple

import torch
from torch import nn
from torch.nn.modules.loss import _Loss
from transformers import AutoConfig, AutoModel

from ..constants import LOGITS, REGRESSION
from .adaptation_layers import IA3Linear, LoRALinear


class DummyLayer(nn.Module):
    """
    DummyLayer to ensure that the gradient checkpointing will assign output layer as require_grad=True.
    Reference: https://discuss.pytorch.org/t/checkpoint-with-no-grad-requiring-inputs-problem/19117/9
    """

    def __init__(self):
        super().__init__()
        self.dummy_bias = nn.Parameter(torch.zeros(1, dtype=torch.float32))

    def forward(self, x):
        return x + self.dummy_bias - self.dummy_bias


def init_weights(module: nn.Module):
    """
    Initialize one module. It uses xavier_norm to initialize nn.Embedding
    and xavier_uniform to initialize nn.Linear's weight.

    Parameters
    ----------
    module
        A Pytorch nn.Module.
    """
    if isinstance(module, nn.Embedding):
        nn.init.xavier_normal_(module.weight)
    elif isinstance(module, nn.Linear):
        nn.init.xavier_uniform_(module.weight)
        if module.bias is not None:
            nn.init.zeros_(module.bias)
    elif isinstance(module, nn.LayerNorm):
        module.bias.data.zero_()
        module.weight.data.fill_(1.0)


def assign_encoder_layer_ids(
    encoder_names: List[List[str]],
):
    """
    Assign ids to encoder layers. The encoder may contain several blocks e.g., block1 and block2.
    This function iterates through all the layers of each block from the input end towards the output end.
    It increases 1 on the layer id when the detected digit in a layer name changes.

    Parameters
    ----------
    encoder_names
        Encoder layer names.

    Returns
    -------
    name_to_id
        The encoder layer-to-id mapping.
    encoder_layer_num
        The encoder layer number.
    """
    name_to_id = {}
    cur_id = 0
    for i, group_names in enumerate(encoder_names):
        last_inferred_id = -1
        for n in group_names:
            detect_id = False
            n_splits = n.split(".")

            for split in n_splits:
                # the first digit encountered is used to infer layer id
                if split.isdigit():
                    inferred_id = int(split)
                    # increase at most 1 one time
                    if inferred_id != last_inferred_id:
                        cur_id += 1  # layer.0 -> layer_id 1
                        last_inferred_id = inferred_id

                    name_to_id[n] = cur_id
                    detect_id = True
                    break

            if detect_id is False:
                raise ValueError(f"parameter name: {n} not has no id inside")

    if len(name_to_id) > 0:
        encoder_layer_num = max(name_to_id.values())
    else:
        encoder_layer_num = 0
    return name_to_id, encoder_layer_num


def assign_non_encoder_layer_ids(
    non_encoder_names: List[str],
    layer_id: int,
):
    """
    Assign the provided id to non-encoder layers.

    Parameters
    ----------
    non_encoder_names
        Names layers not belonging to an encoder.
    layer_id
        provided id.

    Returns
    -------
    A dictionary mapping the layer names (keys) to their ids (values).
    """
    name_to_id = {}
    for n in non_encoder_names:
        name_to_id[n] = layer_id
    return name_to_id


def split_encoder_non_encoder(names: List[str]):
    """
    Group layer names into two types: encoder and non-encoder.
    A layer belongs to encoder if its name contains at least one digit.
    It uses this rule since a model's encoder in Pytorch's implementation
    is generally wrapped by nn.Sequential() or nn.ModuleList(),
    which produce digits in layer names.

    Parameters
    ----------
    names
        Model layer names.
    Returns
    -------
    encoder_names
        A list of encoder layer names.
    non_encoder_names
        A list of non-encoder layer names.
    """
    encoder_names = []
    non_encoder_names = []
    for n in names:
        is_encoder = False
        for i in n.split("."):
            if i.isdigit():
                encoder_names.append(n)
                is_encoder = True
                break
        if not is_encoder:
            non_encoder_names.append(n)

    return encoder_names, non_encoder_names


def group_param_names(
    names: List[str],
    pre_encoder_patterns: Tuple[str, ...],
    post_encoder_patterns: Tuple[str, ...],
    model_prefix: Optional[str] = None,
):
    """
    Group layer names into three types: pre-encoder, encoder, and post-encoder.
    If "model_prefix" is provided, the selected layer names must start with it.
    In this case, the left names will be returned for the next-time processing.
    This function first extracts the first-level children modules' names and
    classify them into encoder and non-encoder layers. Note that an encoder may
    consist of several manually named children modules, e.g., block1 and block2.
    The non-encoder layers are further subdivided into pre-encoder and post-encoder.

    Parameters
    ----------
    names
        Model layer names
    pre_encoder_patterns
        Patterns to identify a layer as a pre-encoder layer. If a layer name contains one pattern,
        the layer will be grouped into pre-encoder layers.
    post_encoder_patterns
        Patterns to identify a layer as a post-encoder layer. If a layer name contains one pattern,
        the layer will be grouped into post-encoder layers.
    model_prefix
        A prefix to filter layer names. Only layer names starting with it will be selected.
    Returns
    -------
    left_names
        The layer names left for the next-time processing.
    encoder_names_grouped
        Encoder layer names.
    pre_encoder_names
        Names of layers before the encoder.
    post_encoder_names
        Names of layers after the encoder.
    """
    # two set of patterns can't have intersections
    assert all(pre_p not in post_encoder_patterns for pre_p in pre_encoder_patterns)

    left_names = []
    # in case model_prefix is provided, e.g., the clip model with image and text branches
    selected_names = []
    for n in names:
        if model_prefix is not None and not n.startswith(model_prefix):
            left_names.append(n)
        else:
            selected_names.append(n)

    # split blocks at the first level
    children_prefix = []
    for n in selected_names:
        child_name = n[len(model_prefix) + 1 :].split(".")[0]
        child_prefix = f"{model_prefix}.{child_name}"
        if child_prefix not in children_prefix:
            children_prefix.append(child_prefix)

    encoder_names_grouped = []
    non_encoder_names = []
    for child_prefix in children_prefix:
        per_names_group = [n for n in selected_names if n.startswith(child_prefix)]
        per_encoder_names, per_non_encoder_names = split_encoder_non_encoder(per_names_group)
        encoder_names_grouped.append(per_encoder_names)
        non_encoder_names.extend(per_non_encoder_names)

    pre_encoder_names = []
    post_encoder_names = []
    for n in non_encoder_names:
        if any(p in n for p in pre_encoder_patterns):
            pre_encoder_names.append(n)
        elif any(p in n for p in post_encoder_patterns):
            post_encoder_names.append(n)
        else:
            raise ValueError(f"parameter name: {n} belong to neither pre or post encoder names")

    # only process left names in next iteration
    return left_names, encoder_names_grouped, pre_encoder_names, post_encoder_names


def reverse_layer_ids(
    encoder_name_to_id: dict,
    pre_enocder_name_to_id: dict,
    post_enocder_name_to_id: dict,
):
    """
    The layer ids need to increase when going from the output end to the input end.
    We need to reverse the ids which were originally assigned in a decreasing order.

    Parameters
    ----------
    encoder_name_to_id
        The layer-to-id mapping of encoder layers.
    pre_enocder_name_to_id
        The layer-to-id mapping of pre-encoder layers.
    post_enocder_name_to_id
        The layer-to-id mapping of post-encoder layers.

    Returns
    -------
    The layer-to-id mapping of all layers with layer ids reversed.
    """
    name_to_id = {**pre_enocder_name_to_id, **encoder_name_to_id, **post_enocder_name_to_id}
    if len(name_to_id) > 0:
        layer_num = max(name_to_id.values())
        # if no post encoder layers, the minimum layer id should be 1
        if len(post_enocder_name_to_id) == 0:
            layer_num += 1
    for n, layer_id in name_to_id.items():
        name_to_id[n] = layer_num - layer_id

    return name_to_id


def assign_layer_ids(
    names: List[str],
    pre_encoder_patterns: Tuple[str, ...],
    post_encoder_patterns: Tuple[str, ...],
    model_pre: Optional[str] = None,
):
    """
    Assign ids to all layers. It splits a model into three parts: pre-encoder, encoder, and post-encoder.
    Encoder is generally a stack of multiple similar layers, such as transformer layers. Since encoder is
    generally wrapped by nn.Sequential() or nn.ModuleList(), its inside layer names contain digits.
    It sets 0 as the ids of all post-encoder layers and a maximum id (layer_num) for the all the pre-encoder
    layers. The encoder layers have decreasing ids from the input to the output ends.

    Parameters
    ----------
    names
        model layer names.
    pre_encoder_patterns
        Patterns to identify a layer as a pre-encoder layer. If a layer name contains one pattern,
        the layer will be grouped into pre-encoder layers.
    post_encoder_patterns
        Patterns to identify a layer as a post-encoder layer. If a layer name contains one pattern,
        the layer will be grouped into post-encoder layers.
    model_pre
        The layer names' prefix. Only the layer names with this prefix will be assigned ids. The left
        layer names will be returned.

    Returns
    -------
    name_to_id
        A dictionary mapping the layer names (keys) to their ids (values).
    left_names
        The layer names not starting with the "model_pre".
    """
    left_names, encoder_names, pre_encoder_names, post_encoder_names = group_param_names(
        names=names,
        pre_encoder_patterns=pre_encoder_patterns,
        post_encoder_patterns=post_encoder_patterns,
        model_prefix=model_pre,
    )
    # add a constraint
    if len(encoder_names) == 0 and len(pre_encoder_names) != 0:
        raise ValueError(f"encoder_names is empty, but pre_encoder_names has values: {pre_encoder_names}")

    encoder_name_to_id, encoder_layer_num = assign_encoder_layer_ids(
        encoder_names=encoder_names,
    )

    pre_encoder_name_to_id = assign_non_encoder_layer_ids(non_encoder_names=pre_encoder_names, layer_id=0)

    post_encoder_name_to_id = assign_non_encoder_layer_ids(
        non_encoder_names=post_encoder_names, layer_id=encoder_layer_num + 1
    )

    name_to_id = reverse_layer_ids(
        encoder_name_to_id=encoder_name_to_id,
        pre_enocder_name_to_id=pre_encoder_name_to_id,
        post_enocder_name_to_id=post_encoder_name_to_id,
    )
    return name_to_id, left_names


def get_column_features(
    batch: Dict[str, torch.Tensor],
    column_name_prefix: str,
    features: torch.Tensor,
    valid_lengths: torch.Tensor,
    cls_feature: Optional[torch.Tensor] = None,
):
    """
    Index the features of one column defined by `column_name_prefix`.
    This function can be used to index both image and text features.
    The features have shape (b, n, d), where n can be the image number or
    text token number. One column corresponds to a subset of
    the n images or text tokens. One column name can only appear once in the return.

    Parameters
    ----------
    batch
        The batch input containing the feature column information, i.e., indexes.
    column_name_prefix
        The column name prefix of one modality (image or text).
    features
        The features of columns whose names starts with column_name_prefix.
    valid_lengths
        The valid image number or text token number of each sample in a batch.
    cls_feature
        The cls feature containing information from all feature columns.

    Returns
    -------
    The column features with masks. If the column has no valid features, its
    mask is 0.
    """
    column_features = {}
    feature_masks = {}

    cut_idx = len(column_name_prefix) + 1
    if cls_feature is not None:
        all_column_names = []
        # create a zero mask to do logical_or with each column's mask
        joint_mask = torch.zeros(features.shape[0]).to(features)  # (b,)
    for key in batch:
        if key.startswith(column_name_prefix):
            per_col_features = []
            per_col_masks = torch.zeros(features.shape[0]).to(features)  # (b,)
            assert batch[key].ndim == 2 and batch[key].shape[1] == 2
            for i, per_sample_col_idx in enumerate(batch[key]):
                start_idx = per_sample_col_idx[0]
                end_idx = per_sample_col_idx[1]
                if start_idx < end_idx:
                    assert end_idx <= valid_lengths[i]
                    per_col_features.append(features[i, start_idx:end_idx].mean(dim=0))
                    per_col_masks[i] = 1
                else:  # the column has no valid image/text.
                    per_col_features.append(torch.zeros_like(features[0, 0]))
                    per_col_masks[i] = 0
            column_name = key[cut_idx:]
            column_features[column_name] = torch.stack(per_col_features, dim=0)  # (b, num_features)
            feature_masks[column_name] = per_col_masks  # (b,)
            if cls_feature is not None:
                all_column_names.append(column_name)
                joint_mask = torch.logical_or(joint_mask, per_col_masks)

    # all the columns of one model's input share the model's cls feature
    if (
        cls_feature is not None and len(all_column_names) > 0
    ):  # some models', e.g, timm_image, output doesn't have the cls feature.
        # remove the individual column features since these column features not independent
        for column_name in all_column_names:
            column_features.pop(column_name)
            feature_masks.pop(column_name)

        joint_column_name = "_".join(all_column_names)
        column_features[joint_column_name] = cls_feature
        feature_masks[joint_column_name] = joint_mask.to(features)

    # print(f"column_features: {column_features}")
    return column_features, feature_masks


def inject_ia3_to_linear_layer(
    model: nn.Module,
    filter: Optional[List[str]] = None,
    module_filter: Optional[List[str]] = None,
) -> nn.Module:
    """
    Injects trainable adapters that inihibit and amplify activations, called (IA)^3.
    Used for efficient fine-tuning of large pre-trained models.

    Parameters
    ----------
    model
        A PyTorch model.
    filter
        Apply (IA)^3 only to linear layers filtered by name.
        If None, (IA)^3 is applied to all linear Layers in module.
    module_filter
        Apply (IA)^3 only to modules filtered by name (e.g. ".*EncDecAttention|.*DenseReluDense")
        If None, (IA)^3 is considered for all modules

    Returns
    -------
    Model with injected (IA)3 modules.
    """
    for m_name, module in dict(model.named_modules()).items():
        if not module_filter or any(re.match(filter_module, m_name) for filter_module in module_filter):
            for c_name, layer in dict(module.named_children()).items():
                if not filter or any(re.match(filter_layer, c_name) for filter_layer in filter):
                    assert isinstance(
                        layer, nn.Linear
                    ), f"(IA)3 can only be applied to torch.nn.Linear, but {layer} is {type(layer)}."
                    lora_layer = IA3Linear(layer.in_features, layer.out_features)
                    lora_layer.weight = layer.weight
                    lora_layer.bias = layer.bias
                    setattr(module, c_name, lora_layer)

    return model  # return model to enable method chaining


def inject_lora_to_linear_layer(
    model: nn.Module,
    lora_r: int,
    lora_alpha: int,
    filter: Optional[List[str]] = None,
    module_filter: Optional[List[str]] = None,
) -> nn.Module:
    """
    Injects trainable Low-Rank decomposition matrices (LoRA) into linear
    layers of a PyTorch model. Used for efficient fine-tuning of large
    pre-trained models.

    Parameters
    ----------
    model
        A PyTorch model.
    lora_r
        The rank r of the low-rank decomposition.
    lora_alpha
        The scaling factor. Can be set to same value as r in
        most cases, as initialization is scaled already.
    filter
        Apply loRA only to linear layers filtered by name (e.g. "query.").
        If None, loRA is applied to all linear Layers in module.
    module_filter
        Apply loRA only to modules filtered by name (e.g. ".*EncDecAttention|.*DenseReluDense")
        If None, loRA is considered for all modules

    Returns
    -------
    Model with injected LoRA modules.
    """
    for m_name, module in dict(model.named_modules()).items():
        if not module_filter or any(re.match(filter_module, m_name) for filter_module in module_filter):
            for c_name, layer in dict(module.named_children()).items():
                if not filter or any(re.match(filter_layer, c_name) for filter_layer in filter):
                    assert isinstance(
                        layer, nn.Linear
                    ), f"LoRA can only be applied to torch.nn.Linear, but {layer} is {type(layer)}."
                    lora_layer = LoRALinear(
                        layer.in_features, layer.out_features, r=lora_r, lora_alpha=lora_alpha, merge_weights=False
                    )
                    lora_layer.weight = layer.weight
                    lora_layer.bias = layer.bias
                    setattr(module, c_name, lora_layer)

    return model  # return model to enable method chaining


def get_model_head(model: nn.Module):
    """
    Return the model's head. Different models may have different head names.

    Parameters
    ----------
    model
        A Pytorch model.

    Returns
    -------
    The model's head.
    """
    if hasattr(model, "head"):
        head = model.head  # move the head outside
    elif hasattr(model, "last_linear"):
        head = model.last_linear
    elif hasattr(model, "fc"):
        head = model.fc
    else:
        raise ValueError(f"Model {type(model)} doesn't have head. Need to check its implementation.")

    return head


def get_hf_config_and_model(checkpoint_name: str, pretrained: Optional[bool] = True):
    """
    Get a Huggingface config and model based on a checkpoint name.

    Parameters
    ----------
    checkpoint_name
        A model checkpoint name.
    pretrained
         Whether using the pretrained weights. If pretrained=True, download the pretrained model.

    Returns
    -------
    A Huggingface config and model.
    """
    config = AutoConfig.from_pretrained(checkpoint_name)

    if pretrained:
        model = AutoModel.from_pretrained(checkpoint_name)
    else:
        model = AutoModel.from_config(config)

    return config, model


<<<<<<< HEAD
def apply_sigmoid(output: Dict):
    """
    Apply the sigmoid to logits.

    Parameters
    ----------
    output
        The model output dict.

    Returns
    -------
    The output with logits transformed by sigmoid.
    """
    for k, v in output.items():
        output[k][LOGITS] = torch.sigmoid(v[LOGITS].float())
    return output


def get_model_postprocess_fn(problem_type: str, loss_func: _Loss):
    """
    Get the postprocessing function for the model outputs.

    Parameters
    ----------
    problem_type
        The problem type, e.g., classification or regression.
    loss_func
        The loss function used in training.

    Returns
    -------
    The postprocessing function.
    """
    postprocess_func = None
    if problem_type == REGRESSION:
        if isinstance(loss_func, nn.BCEWithLogitsLoss):
            postprocess_func = apply_sigmoid

    return postprocess_func
=======
def get_mmocr_config_and_model(checkpoint_name: str):
    """
    Get an MMOCR config and model based on a checkpoint name.

    Parameters
    ----------
    checkpoint_name
        A model checkpoint name.

    Returns
    -------
    An MMOCR config and model.
    """
    try:
        import mmcv
        from mmcv.runner import load_checkpoint
    except ImportError:
        mmcv = None
    try:
        import mmocr
        from mmocr.models import build_detector
    except ImportError:
        mmocr = None
    from mim.commands.download import download

    checkpoints = download(package="mmocr", configs=[checkpoint_name], dest_root=".")

    # read config files
    assert mmcv is not None, "Please install mmcv-full by: mim install mmcv-full."
    config_file = checkpoint_name + ".py"
    if isinstance(config_file, str):
        config = mmcv.Config.fromfile(config_file)

    # build model and load pretrained weights
    assert mmocr is not None, "Please install MMOCR by: pip install mmocr."

    checkpoint = checkpoints[0]
    model = build_detector(config.model, test_cfg=config.get("test_cfg"))
    if checkpoint is not None:
        checkpoint = load_checkpoint(model, checkpoint, map_location="cpu")
    return config, model
>>>>>>> b6300ed1
<|MERGE_RESOLUTION|>--- conflicted
+++ resolved
@@ -547,7 +547,6 @@
     return config, model
 
 
-<<<<<<< HEAD
 def apply_sigmoid(output: Dict):
     """
     Apply the sigmoid to logits.
@@ -587,7 +586,8 @@
             postprocess_func = apply_sigmoid
 
     return postprocess_func
-=======
+
+
 def get_mmocr_config_and_model(checkpoint_name: str):
     """
     Get an MMOCR config and model based on a checkpoint name.
@@ -628,5 +628,4 @@
     model = build_detector(config.model, test_cfg=config.get("test_cfg"))
     if checkpoint is not None:
         checkpoint = load_checkpoint(model, checkpoint, map_location="cpu")
-    return config, model
->>>>>>> b6300ed1
+    return config, model