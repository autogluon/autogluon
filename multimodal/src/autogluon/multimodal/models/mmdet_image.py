import logging
import os
import time
import warnings
from typing import Optional

import torch
from torch import nn

from ..constants import BBOX, BBOX_FORMATS, COLUMN, IMAGE, IMAGE_VALID_NUM, LABEL, XYXY
from .utils import freeze_model_layers, lookup_mmdet_config, update_mmdet_config

try:
    with warnings.catch_warnings():
        warnings.simplefilter("ignore")
        import mmcv
<<<<<<< HEAD
    from mmcv.ops import RoIPool

    # from mmcv.runner import load_checkpoint  # mmdet 2
    from mmcv.parallel import scatter  # not in mmdet3
except ImportError as e:
    mmcv = None

try:
    import mmengine
    from mmengine.runner import load_checkpoint  # mmdet 3
except ImportError as e:
    mmengine = None

try:
    import mmdet
    from mmdet.registry import MODELS
=======
    import mmdet
    import mmengine
    from mmdet.registry import MODELS
    from mmengine.runner import load_checkpoint
>>>>>>> cccad2f6
except ImportError as e:
    mmcv = None
    mmdet = None
    mmengine = None


logger = logging.getLogger(__name__)


class MMDetAutoModelForObjectDetection(nn.Module):
    """
    Support MMDET object detection models.
    Refer to https://github.com/open-mmlab/mmdetection
    """

    def __init__(
        self,
        prefix: str,
        checkpoint_name: str,
        config_file: Optional[str] = None,
        classes: Optional[list] = None,
        pretrained: Optional[bool] = True,
        output_bbox_format: Optional[str] = XYXY,
        frozen_layers: Optional[list] = None,
    ):
        """
        Load a pretrained object detector from MMdetection.

        Parameters
        ----------
        prefix
            The prefix of the MMdetAutoModelForObjectDetection model.
        checkpoint_name
            Name of the mmdet checkpoint.
        classes
            All classes in this dataset.
        pretrained
            Whether using the pretrained mmdet models. If pretrained=True, download the pretrained model.
        """
        from ..utils import check_if_packages_installed

        check_if_packages_installed(package_names=["mmcv", "mmengine", "mmdet"])

        super().__init__()
        self.prefix = prefix
        self.pretrained = pretrained
        self.checkpoint = None
        self.checkpoint_name = checkpoint_name
        self.config_file = config_file
        self.classes = classes
        self.frozen_layers = frozen_layers

        self.device = None

        if output_bbox_format.lower() in BBOX_FORMATS:
            self.output_bbox_format = output_bbox_format.lower()
        else:
            raise ValueError(
                f"Not supported bounding box output format for object detection: {output_bbox_format}. All supported bounding box output formats are: {BBOX_FORMATS}."
            )

        # TODO: Config only init (without checkpoint)

        self._get_checkpoint_and_config_file(checkpoint_name=checkpoint_name, config_file=config_file)
        self._load_config()

        self._update_classes(classes)
        self._load_checkpoint(self.checkpoint_file)

        freeze_model_layers(self.model, self.frozen_layers)

    def _reset_classes(self, classes: list):
        temp_ckpt_file = f"temp_ckpt_{int(time.time()*1000)}.pth"
        self._save_weights(temp_ckpt_file)
        self._update_classes(classes)
        self._load_checkpoint()
        os.remove(temp_ckpt_file)

    def _update_classes(self, classes: Optional[list] = None):
        if classes:
            self.num_classes = len(classes)
            self.classes = classes
            update_mmdet_config(key="num_classes", value=self.num_classes, config=self.config)
        else:
            self.num_classes = lookup_mmdet_config(key="num_classes", config=self.config)
            if not self.num_classes:
                raise ValueError("Cannot retrieve num_classes for current model structure.")
            self.classes = None
        self.id2label = dict(zip(range(self.num_classes), range(self.num_classes)))
        return

    def _load_checkpoint(self, checkpoint_file):

        # build model and load pretrained weights
<<<<<<< HEAD
        assert mmdet is not None, 'Please install MMDetection by: pip install "mmdet>=3.0.0".'
=======
>>>>>>> cccad2f6
        from mmdet.utils import register_all_modules

        register_all_modules()  # https://github.com/open-mmlab/mmdetection/issues/9719

        self.model = MODELS.build(self.config.model)
        # yolox use self.config.model.data_preprocessor, yolov3 use self.config.data_preprocessor
        self.data_preprocessor = MODELS.build(
            self.config.data_preprocessor
            if "data_preprocessor" in self.config
            else self.config.model.data_preprocessor
        )

        if self.pretrained and checkpoint_file is not None:  # TODO: enable training from scratch
            self.checkpoint = load_checkpoint(self.model, checkpoint_file, map_location="cpu")

        # save the config and classes in the model for convenience
        self.model.cfg = self.config
        if self.classes:
            self.model.CLASSES = self.classes
        else:
            if self.checkpoint and "CLASSES" in self.checkpoint.get("meta", {}):
                warnings.simplefilter("once")
                warnings.warn(
                    f"Using classes provided in checkpoints: {self.checkpoint['meta']['CLASSES']}. Provide data while init MultiModalPredictor if this is not expected."
                )
                self.model.CLASSES = self.checkpoint["meta"]["CLASSES"]
            else:
                raise ValueError("Classes need to be specified.")

        self.name_to_id = self.get_layer_ids()
        self.head_layer_names = [n for n, layer_id in self.name_to_id.items() if layer_id <= 0]

    def set_data_preprocessor_device(self):
        if not self.device:
            self.device = next(self.model.parameters()).device
        if self.device != self.data_preprocessor.device:
            self.data_preprocessor.to(self.device)

    def save(self, save_path: str = "./", tokenizers: Optional[dict] = None):

        weights_save_path = os.path.join(save_path, "model.pth")
        configs_save_path = os.path.join(save_path, "config.py")

        self._save_weights(save_path=weights_save_path)
        self._save_configs(save_path=configs_save_path)

        return save_path

    def _save_weights(self, save_path=None):
        if not save_path:
            save_path = f"./{self.checkpoint_name}_autogluon.pth"

        torch.save({"state_dict": self.model.state_dict(), "meta": {"CLASSES": self.model.CLASSES}}, save_path)

    def _save_configs(self, save_path=None):
        if not save_path:
            save_path = f"./{self.checkpoint_name}_autogluon.py"

        self.config.dump(save_path)

    def _get_checkpoint_and_config_file(self, checkpoint_name: str = None, config_file: str = None):
        from mim.commands import download as mimdownload

        from ..utils import download, get_pretrain_configs_dir

        logger.debug(f"initializing {checkpoint_name}")

        if not checkpoint_name:
            checkpoint_name = self.checkpoint_name
        if not config_file:
            config_file = self.config_file

        mmdet_configs_dir = get_pretrain_configs_dir(subfolder="detection")

        AG_CUSTOM_MODELS = {
            "faster_rcnn_r50_fpn_1x_voc0712": {
                "url": "https://automl-mm-bench.s3.amazonaws.com/voc_script/faster_rcnn_r50_fpn_1x_voc0712_20220320_192712-54bef0f3.pth",
                "config_file": os.path.join(mmdet_configs_dir, "voc", "faster_rcnn_r50_fpn_1x_voc0712.py"),
            },
            "yolox_nano": {
                "url": "https://github.com/Megvii-BaseDetection/YOLOX/releases/download/0.1.1rc0/yolox_nano.pth",
                "config_file": os.path.join(mmdet_configs_dir, "yolox", "yolox_nano_8xb8-300e_coco.py"),
                "source": "MegVii",
            },
            "yolox_tiny": {
                "url": "https://download.openmmlab.com/mmdetection/v2.0/yolox/yolox_tiny_8x8_300e_coco/yolox_tiny_8x8_300e_coco_20211124_171234-b4047906.pth",
                "config_file": os.path.join(mmdet_configs_dir, "yolox", "yolox_tiny_8xb8-300e_coco.py"),
            },
            "yolox_s": {
                "url": "https://download.openmmlab.com/mmdetection/v2.0/yolox/yolox_s_8x8_300e_coco/yolox_s_8x8_300e_coco_20211121_095711-4592a793.pth",
                "config_file": os.path.join(mmdet_configs_dir, "yolox", "yolox_s_8xb8-300e_coco.py"),
            },
            "yolox_m": {
                "url": "https://github.com/Megvii-BaseDetection/YOLOX/releases/download/0.1.1rc0/yolox_m.pth",  # Megvii weight, need more verifications
                "config_file": os.path.join(mmdet_configs_dir, "yolox", "yolox_m_8xb8-300e_coco.py"),
                "source": "MegVii",
            },
            "yolox_l": {
                "url": "https://download.openmmlab.com/mmdetection/v2.0/yolox/yolox_l_8x8_300e_coco/yolox_l_8x8_300e_coco_20211126_140236-d3bd2b23.pth",
                "config_file": os.path.join(mmdet_configs_dir, "yolox", "yolox_l_8xb8-300e_coco.py"),
            },
            "yolox_l_objects365": {  # TODO: update with better pretrained weights
                "url": "https://automl-mm-bench.s3.amazonaws.com/object_detection/checkpoints/yolox/yolox_l_objects365_temp.pth",
                "config_file": os.path.join(mmdet_configs_dir, "yolox", "yolox_l_8xb8-300e_coco.py"),
            },
            "yolox_x": {
                "url": "https://download.openmmlab.com/mmdetection/v2.0/yolox/yolox_x_8x8_300e_coco/yolox_x_8x8_300e_coco_20211126_140254-1ef88d67.pth",
                "config_file": os.path.join(mmdet_configs_dir, "yolox", "yolox_x_8xb8-300e_coco.py"),
            },
        }

        if os.path.isfile(checkpoint_name):
            checkpoint_file = checkpoint_name
        elif os.path.isdir(checkpoint_name):
            checkpoint_file = os.path.join(checkpoint_name, "model.pth")
            config_file = os.path.join(checkpoint_name, "config.py")
        else:
            if checkpoint_name in AG_CUSTOM_MODELS:
                # TODO: add sha1_hash
                checkpoint_file = download(
                    url=AG_CUSTOM_MODELS[checkpoint_name]["url"],
                )
                if (
                    "source" in AG_CUSTOM_MODELS[checkpoint_name]
                    and AG_CUSTOM_MODELS[checkpoint_name]["source"] == "MegVii"
                ):
                    checkpoint_file = self.convert_megvii_yolox(checkpoint_file)
            else:
                # download config and checkpoint files using openmim
                checkpoint_file = mimdownload(package="mmdet", configs=[checkpoint_name], dest_root=".")[0]

        if config_file:
            if not os.path.isfile(config_file):
                raise ValueError(f"Invalid checkpoint_name ({checkpoint_name}) or config_file ({config_file}): ")
        else:
            if checkpoint_name in AG_CUSTOM_MODELS:
                config_file = AG_CUSTOM_MODELS[checkpoint_name]["config_file"]
            else:
                try:
                    # download config and checkpoint files using openmim
                    mimdownload(package="mmdet", configs=[checkpoint_name], dest_root=".")
                    config_file = checkpoint_name + ".py"
                except Exception as e:
                    raise ValueError(f"Invalid checkpoint_name ({checkpoint_name}) or config_file ({config_file}): ")

        self.checkpoint_name = checkpoint_name
        self.checkpoint_file = checkpoint_file
        self.config_file = config_file

    def _load_config(self):
        # read config files
<<<<<<< HEAD
        assert mmengine is not None, "Please install mmengine by: pip install mmengine."
=======
>>>>>>> cccad2f6
        if isinstance(self.config_file, str):
            self.config = mmengine.Config.fromfile(self.config_file)
        else:
            if not isinstance(self.config_file, dict):
                raise ValueError(
                    f"The variable config_file has type {type(self.config_file)}."
                    f"Detection Model's config_file should either be a str of file path, or a dict as config."
                )

    @property
    def image_key(self):
        return f"{self.prefix}_{IMAGE}"

    @property
    def image_valid_num_key(self):
        return f"{self.prefix}_{IMAGE_VALID_NUM}"

    @property
    def label_key(self):
        return f"{self.prefix}_{LABEL}"

    @property
    def image_column_prefix(self):
        return f"{self.image_key}_{COLUMN}"

    @property
    def image_feature_dim(self):
        return self.model.num_features

    def forward(
        self,
        batch,
        mode,
    ):
        """
        Parameters
        ----------
        batch
            A dictionary containing the input mini-batch data.
            We need to use the keys with the model prefix to index required data.
        mode
            "loss" or "predict". TODO: support "tensor"
            https://github.com/open-mmlab/mmdetection/blob/main/mmdet/models/detectors/base.py#L58C1

        Returns
        -------
            A dictionary with bounding boxes.
        """

        self.set_data_preprocessor_device()
        data = self.data_preprocessor(batch)
        rets = self.model(
            inputs=data["inputs"],
            data_samples=data["data_samples"],
            mode=mode,
        )

        if mode == "loss":
            return rets
        elif mode == "predict":
            # for detailed data structure, see https://github.com/open-mmlab/mmdetection/blob/main/mmdet/structures/det_data_sample.py
            return [{BBOX: ret.pred_instances, LABEL: ret.gt_instances} for ret in rets]
        else:
            raise ValueError(f"{mode} mode is not supported.")

    def _parse_losses(self, losses):
        return self.model._parse_losses(losses)

    def get_layer_ids(
        self,
    ):
        """
        Assign an id to each layer. Layer ids will be used in layer-wise lr decay.
        Basically, id gradually increases when going from the output end to
        the input end. The layers defined in this class, e.g., head, have id 0.

        Setting all layers as the same id 0 for now.
        TODO: Need to investigate mmdetection's model definitions
        Currently only head to 0 others to 1.

        Returns
        -------
        A dictionary mapping the layer names (keys) to their ids (values).
        """
        name_to_id = {}
        # for some models, use head lr in "head" of bbox_head
        # now support: yolov3, faster_rcnn, deformable_detr, yolox, vfnet, centernet, cascade_rcnn, detr, htc, atss, ssd
        registered_head_layers_patterns = [
            "bbox_head.fc_cls",
            "bbox_head.fc_reg",
            "bbox_head.convs_pred",
            "bbox_head.cls_branches",
            "bbox_head.multi_level_conv_cls",
            "bbox_head.multi_level_conv_reg",
            "bbox_head.multi_level_conv_obj",
            "bbox_head.vfnet_cls",
            "bbox_head.heatmap_head",
            "bbox_head.atss_cls",
            "bbox_head.cls_convs",
        ]
        # for other models, use head lr in whole bbox_head
        default_head_layers_patterns = ["bbox_head"]

        head_registered = False
        is_yolox = False
        for n, _ in self.named_parameters():
            name_to_id[n] = 1
            for pattern in registered_head_layers_patterns:
                if pattern in n:
                    name_to_id[n] = 0
                    head_registered = True
                if "bbox_head.multi_level_conv_cls" in n:
                    is_yolox = True

        if not head_registered:
            for n, _ in self.named_parameters():
                name_to_id[n] = 1
                for pattern in default_head_layers_patterns:
                    if pattern in n:
                        name_to_id[n] = 0

        if is_yolox and "use_layer_id" in self.config:
            name_to_id = self.get_yolox_layer_ids()

        return name_to_id

    def get_yolox_layer_ids(self):
        # logic not straight forward, need to print out the model to understand
        name_to_value = {}
        for name, _ in self.named_parameters():
            n = name
            n = n.replace("backbone", "0")
            n = n.replace("neck", "1")
            n = n.replace("bbox_head", "2")

            # backbone
            n = n.replace("stem", "0")

            # neck
            n = n.replace("reduce_layers", "0")
            n = n.replace("top_down_blocks", "1")
            n = n.replace("downsamples", "2")
            n = n.replace("bottom_up_blocks", "3")
            n = n.replace("out_convs", "4")

            n = n.replace("main_conv", "0")
            n = n.replace("short_conv", "1")
            n = n.replace("final_conv", "2")
            n = n.replace("blocks", "3")

            # bbox_head
            n = n.replace("multi_level_cls_convs", "0")
            n = n.replace("multi_level_reg_convs", "0")
            n = n.replace("multi_level_conv_cls", "1")
            n = n.replace("multi_level_conv_reg", "1")
            n = n.replace("multi_level_conv_obj", "1")

            value = int("".join(c for c in n if c.isdigit()).ljust(8, "0"))
            name_to_value[name] = value

        values = list(set(name_to_value.values()))
        values.sort(reverse=True)
        value_to_id = dict(zip(values, range(len(values))))

        name_to_id = {}
        for n, _ in self.named_parameters():
            name_to_id[n] = value_to_id[name_to_value[n]]
        return name_to_id

    def convert_megvii_yolox(self, source_path):
        """
        Convert YOLOX in megvii naming to mmdetection naming.
        Using code script from: https://github.com/haiyang-tju/dl_tools/blob/master/megvii_nano_2_mmdet.py
        """
        sd = source_path

        model_dict = torch.load(sd, map_location=torch.device("cpu"))
        if "state_dict" in model_dict:
            model_dict = model_dict["state_dict"]
        if "model" in model_dict:
            model_dict = model_dict["model"]

        new_dict = dict()
        for k, v in model_dict.items():
            new_k = k

            if "backbone.backbone." in k:
                new_k = k.replace("backbone.backbone.", "backbone.")
            if "backbone.dark2." in new_k:
                new_k = new_k.replace("backbone.dark2.", "backbone.stage1.")
            if "backbone.dark3." in new_k:
                new_k = new_k.replace("backbone.dark3.", "backbone.stage2.")
            if "backbone.dark4." in new_k:
                new_k = new_k.replace("backbone.dark4.", "backbone.stage3.")
            if "backbone.dark5." in new_k:
                new_k = new_k.replace("backbone.dark5.", "backbone.stage4.")
            if "dconv." in new_k:
                new_k = new_k.replace("dconv.", "depthwise_conv.")
            if "pconv." in new_k:
                new_k = new_k.replace("pconv.", "pointwise_conv.")
            if "backbone.stage1.1.conv1." in new_k:
                new_k = new_k.replace("backbone.stage1.1.conv1.", "backbone.stage1.1.main_conv.")
            if "backbone.stage1.1.conv2." in new_k:
                new_k = new_k.replace("backbone.stage1.1.conv2.", "backbone.stage1.1.short_conv.")
            if "backbone.stage1.1.conv3." in new_k:
                new_k = new_k.replace("backbone.stage1.1.conv3.", "backbone.stage1.1.final_conv.")
            if ".m." in new_k:
                new_k = new_k.replace(".m.", ".blocks.")
            if "backbone.stage2.1.conv1." in new_k:
                new_k = new_k.replace("backbone.stage2.1.conv1.", "backbone.stage2.1.main_conv.")
            if "backbone.stage2.1.conv2." in new_k:
                new_k = new_k.replace("backbone.stage2.1.conv2.", "backbone.stage2.1.short_conv.")
            if "backbone.stage2.1.conv3." in new_k:
                new_k = new_k.replace("backbone.stage2.1.conv3.", "backbone.stage2.1.final_conv.")
            if "backbone.stage3.1.conv1." in new_k:
                new_k = new_k.replace("backbone.stage3.1.conv1.", "backbone.stage3.1.main_conv.")
            if "backbone.stage3.1.conv2." in new_k:
                new_k = new_k.replace("backbone.stage3.1.conv2.", "backbone.stage3.1.short_conv.")
            if "backbone.stage3.1.conv3." in new_k:
                new_k = new_k.replace("backbone.stage3.1.conv3.", "backbone.stage3.1.final_conv.")
            if "backbone.stage4.2.conv1." in new_k:
                new_k = new_k.replace("backbone.stage4.2.conv1.", "backbone.stage4.2.main_conv.")
            if "backbone.stage4.2.conv2." in new_k:
                new_k = new_k.replace("backbone.stage4.2.conv2.", "backbone.stage4.2.short_conv.")
            if "backbone.stage4.2.conv3." in new_k:
                new_k = new_k.replace("backbone.stage4.2.conv3.", "backbone.stage4.2.final_conv.")
            if "backbone.lateral_conv0." in new_k:
                new_k = new_k.replace("backbone.lateral_conv0.", "neck.reduce_layers.0.")
            if "backbone.reduce_conv1." in new_k:
                new_k = new_k.replace("backbone.reduce_conv1.", "neck.reduce_layers.1.")
            if "backbone.C3_p4." in new_k:
                new_k = new_k.replace("backbone.C3_p4.", "neck.top_down_blocks.0.")
            if "neck.top_down_blocks.0.conv1." in new_k:
                new_k = new_k.replace("neck.top_down_blocks.0.conv1.", "neck.top_down_blocks.0.main_conv.")
            if "neck.top_down_blocks.0.conv2." in new_k:
                new_k = new_k.replace("neck.top_down_blocks.0.conv2.", "neck.top_down_blocks.0.short_conv.")
            if "neck.top_down_blocks.0.conv3." in new_k:
                new_k = new_k.replace("neck.top_down_blocks.0.conv3.", "neck.top_down_blocks.0.final_conv.")
            if "backbone.C3_p3." in new_k:
                new_k = new_k.replace("backbone.C3_p3.", "neck.top_down_blocks.1.")
            if "neck.top_down_blocks.1.conv1." in new_k:
                new_k = new_k.replace("neck.top_down_blocks.1.conv1.", "neck.top_down_blocks.1.main_conv.")
            if "neck.top_down_blocks.1.conv2." in new_k:
                new_k = new_k.replace("neck.top_down_blocks.1.conv2.", "neck.top_down_blocks.1.short_conv.")
            if "neck.top_down_blocks.1.conv3." in new_k:
                new_k = new_k.replace("neck.top_down_blocks.1.conv3.", "neck.top_down_blocks.1.final_conv.")

            if "backbone.bu_conv2." in new_k:
                new_k = new_k.replace("backbone.bu_conv2.", "neck.downsamples.0.")
            if "backbone.bu_conv1." in new_k:
                new_k = new_k.replace("backbone.bu_conv1.", "neck.downsamples.1.")

            if "backbone.C3_n3." in new_k:
                new_k = new_k.replace("backbone.C3_n3.", "neck.bottom_up_blocks.0.")
            if "neck.bottom_up_blocks.0.conv1." in new_k:
                new_k = new_k.replace("neck.bottom_up_blocks.0.conv1.", "neck.bottom_up_blocks.0.main_conv.")
            if "neck.bottom_up_blocks.0.conv2." in new_k:
                new_k = new_k.replace("neck.bottom_up_blocks.0.conv2.", "neck.bottom_up_blocks.0.short_conv.")
            if "neck.bottom_up_blocks.0.conv3." in new_k:
                new_k = new_k.replace("neck.bottom_up_blocks.0.conv3.", "neck.bottom_up_blocks.0.final_conv.")
            if "backbone.C3_n4." in new_k:
                new_k = new_k.replace("backbone.C3_n4.", "neck.bottom_up_blocks.1.")
            if "neck.bottom_up_blocks.1.conv1." in new_k:
                new_k = new_k.replace("neck.bottom_up_blocks.1.conv1.", "neck.bottom_up_blocks.1.main_conv.")
            if "neck.bottom_up_blocks.1.conv2." in new_k:
                new_k = new_k.replace("neck.bottom_up_blocks.1.conv2.", "neck.bottom_up_blocks.1.short_conv.")
            if "neck.bottom_up_blocks.1.conv3." in new_k:
                new_k = new_k.replace("neck.bottom_up_blocks.1.conv3.", "neck.bottom_up_blocks.1.final_conv.")

            if "head.stems." in new_k:
                new_k = new_k.replace("head.stems.", "neck.out_convs.")
            if "head.cls_convs." in new_k:
                new_k = new_k.replace("head.cls_convs.", "bbox_head.multi_level_cls_convs.")
            if "head.reg_convs." in new_k:
                new_k = new_k.replace("head.reg_convs.", "bbox_head.multi_level_reg_convs.")
            if "head.cls_preds." in new_k:
                new_k = new_k.replace("head.cls_preds.", "bbox_head.multi_level_conv_cls.")
            if "head.reg_preds." in new_k:
                new_k = new_k.replace("head.reg_preds.", "bbox_head.multi_level_conv_reg.")
            if "head.obj_preds." in new_k:
                new_k = new_k.replace("head.obj_preds.", "bbox_head.multi_level_conv_obj.")

            if "bbox_head.multi_level_conv_cls." in new_k:
                if self.classes:
                    new_dict[new_k] = v[: len(self.classes), ...]  # there take the num_classes
                else:
                    new_dict[new_k] = v
            else:
                new_dict[new_k] = v

        data = {"state_dict": new_dict}

        target_directory = os.path.splitext(sd)[0] + f"_cvt.pth"
        torch.save(data, target_directory)

        return target_directory<|MERGE_RESOLUTION|>--- conflicted
+++ resolved
@@ -14,29 +14,10 @@
     with warnings.catch_warnings():
         warnings.simplefilter("ignore")
         import mmcv
-<<<<<<< HEAD
-    from mmcv.ops import RoIPool
-
-    # from mmcv.runner import load_checkpoint  # mmdet 2
-    from mmcv.parallel import scatter  # not in mmdet3
-except ImportError as e:
-    mmcv = None
-
-try:
-    import mmengine
-    from mmengine.runner import load_checkpoint  # mmdet 3
-except ImportError as e:
-    mmengine = None
-
-try:
-    import mmdet
-    from mmdet.registry import MODELS
-=======
     import mmdet
     import mmengine
     from mmdet.registry import MODELS
     from mmengine.runner import load_checkpoint
->>>>>>> cccad2f6
 except ImportError as e:
     mmcv = None
     mmdet = None
@@ -131,10 +112,6 @@
     def _load_checkpoint(self, checkpoint_file):
 
         # build model and load pretrained weights
-<<<<<<< HEAD
-        assert mmdet is not None, 'Please install MMDetection by: pip install "mmdet>=3.0.0".'
-=======
->>>>>>> cccad2f6
         from mmdet.utils import register_all_modules
 
         register_all_modules()  # https://github.com/open-mmlab/mmdetection/issues/9719
@@ -286,10 +263,6 @@
 
     def _load_config(self):
         # read config files
-<<<<<<< HEAD
-        assert mmengine is not None, "Please install mmengine by: pip install mmengine."
-=======
->>>>>>> cccad2f6
         if isinstance(self.config_file, str):
             self.config = mmengine.Config.fromfile(self.config_file)
         else:
