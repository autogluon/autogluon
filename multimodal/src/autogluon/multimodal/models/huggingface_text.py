import logging
from typing import List, Optional, Tuple

import torch
from torch import nn
from transformers import logging as hf_logging
from transformers.models.t5 import T5PreTrainedModel

from ..constants import (
    AUTOMM,
    COLUMN,
    COLUMN_FEATURES,
    FEATURES,
    LABEL,
    LOGITS,
    MASKS,
    TEXT_SEGMENT_IDS,
    TEXT_TOKEN_IDS,
    TEXT_VALID_LENGTH,
)
<<<<<<< HEAD
from .utils import DummyLayer, assign_layer_ids, get_column_features, init_weights
=======
from .utils import assign_layer_ids, get_column_features, get_hf_config_and_model, init_weights
>>>>>>> 32901dd9

hf_logging.set_verbosity_error()

logger = logging.getLogger(AUTOMM)


class HFAutoModelForTextPrediction(nn.Module):
    """
    Support huggingface text backbones.
    Refer to https://github.com/huggingface/transformers
    """

    def __init__(
        self,
        prefix: str,
        checkpoint_name: str = "microsoft/deberta-v3-base",
        num_classes: Optional[int] = 0,
        pooling_mode: Optional[str] = "cls",
        gradient_checkpointing: Optional[bool] = False,
        pretrained: Optional[bool] = True,
    ):
        """
        Load a pretrained huggingface text transformer backbone.

        Parameters
        ----------
        prefix
            The model prefix.
        checkpoint_name
            Name of the checkpoint. We support loading checkpoint from
            Huggingface Models list: https://huggingface.co/models
            For example, you may use
                English backbones:
                    - 'microsoft/deberta-v3-base'
                    - 'bert-base-uncased'
                    - 'google/electra-base-discriminator'
                    - 'distilroberta-base'
                Multilingual backbones:
                    - 'microsoft/mdeberta-v3-base'
                    - 'xlm-roberta-base'
        num_classes
            The number of classes. 1 for a regression task.
        pooling_mode
            The pooling mode for the Transformer. Can be "cls", or "mean"
        gradient_checkpointing
            Whether to enable gradient checkpointing
        pretrained
            Whether using the pretrained weights. If pretrained=True, download the pretrained model.
        """
        super().__init__()
        logger.debug(f"initializing {checkpoint_name}")
        self.checkpoint_name = checkpoint_name
        self.num_classes = num_classes

        self.config, self.model = get_hf_config_and_model(checkpoint_name=checkpoint_name, pretrained=pretrained)

        if isinstance(self.model, T5PreTrainedModel):
            self.is_t5 = True
            # Remove the decoder in T5
            del self.model.decoder
        else:
            self.is_t5 = False

        self.gradient_checkpointing = gradient_checkpointing
        if gradient_checkpointing:
            self.model.gradient_checkpointing_enable()
            if self.is_t5:
                self.dummy_layer = DummyLayer()

        self.out_features = self.model.config.hidden_size

        self.head = nn.Linear(self.out_features, num_classes) if num_classes else nn.Identity()
        self.head.apply(init_weights)

        self.prefix = prefix
        self.pooling_mode = pooling_mode

        self.name_to_id = self.get_layer_ids()
        self.head_layer_names = [n for n, layer_id in self.name_to_id.items() if layer_id == 0]

        if hasattr(self.model.config, "type_vocab_size") and self.model.config.type_vocab_size <= 1:
            # Disable segment ids for models like RoBERTa
            self.disable_seg_ids = True
        else:
            self.disable_seg_ids = False

    @property
    def text_token_ids_key(self):
        return f"{self.prefix}_{TEXT_TOKEN_IDS}"

    @property
    def text_segment_ids_key(self):
        return f"{self.prefix}_{TEXT_SEGMENT_IDS}"

    @property
    def text_valid_length_key(self):
        return f"{self.prefix}_{TEXT_VALID_LENGTH}"

    @property
    def label_key(self):
        return f"{self.prefix}_{LABEL}"

    @property
    def text_column_prefix(self):
        return f"{self.text_token_ids_key}_{COLUMN}"

    @property
    def text_feature_dim(self):
        return self.model.config.hidden_size

    def forward(
        self,
        batch: dict,
    ):
        """
        Parameters
        ----------
        batch
            A dictionary containing the input mini-batch data.
            We need to use the keys with the model prefix to index required data.

        Returns
        -------
            A dictionary with logits and features.
        """
        text_token_ids = batch[self.text_token_ids_key]
        if self.disable_seg_ids:
            text_segment_ids = None
        else:
            text_segment_ids = batch[self.text_segment_ids_key]
        text_valid_length = batch[self.text_valid_length_key]

        steps = torch.arange(0, text_token_ids.shape[1]).type_as(text_valid_length)
        text_masks = (steps.reshape((1, -1)) < text_valid_length.reshape((-1, 1))).type_as(text_token_ids)

        if self.is_t5:
            # For the T5 model, we will only use the encoder to encode the sentence. This is adopted in
            # "Sentence-T5 (ST5): Scalable Sentence Encoders from Pre-trained Text-to-Text Models"
            # (https://aclanthology.org/2022.findings-acl.146.pdf).
            inputs_embeds = self.model.encoder.embed_tokens(text_token_ids)
            if self.gradient_checkpointing:
                # FIXME(?) This is a hack! We added a DummyLayer to ensure that the
                #  gradient checkpointing will assign output layer as require_grad=True
                #  Reference: https://discuss.pytorch.org/t/checkpoint-with-no-grad-requiring-inputs-problem/19117/9
                inputs_embeds = self.dummy_layer(inputs_embeds)
            outputs = self.model.encoder(
                inputs_embeds=inputs_embeds,
                attention_mask=text_masks,
            )
        else:
            outputs = self.model(
                input_ids=text_token_ids,
                token_type_ids=text_segment_ids,
                attention_mask=text_masks,
            )
        if self.pooling_mode == "cls":
            pooled_features = outputs.last_hidden_state[:, 0, :]
        elif self.pooling_mode == "mean":
            pooled_features = (outputs.last_hidden_state * text_masks.unsqueeze(-1)).sum(1)
            sum_mask = text_masks.unsqueeze(-1).sum(1)
            sum_mask = torch.clamp(sum_mask, min=1e-9)
            pooled_features = pooled_features / sum_mask
        else:
            raise NotImplementedError(f"Pooling mode={self.pooling_mode} is not supported.")

        logits = self.head(pooled_features)

        ret = {COLUMN_FEATURES: {FEATURES: {}, MASKS: {}}}
        column_features, column_feature_masks = get_column_features(
            batch=batch,
            column_name_prefix=self.text_column_prefix,
            features=outputs.last_hidden_state,
            valid_lengths=text_valid_length,
            cls_feature=pooled_features,
        )
        ret[COLUMN_FEATURES][FEATURES].update(column_features)
        ret[COLUMN_FEATURES][MASKS].update(column_feature_masks)

        ret.update(
            {
                LOGITS: logits,
                FEATURES: pooled_features,
            }
        )

        return {self.prefix: ret}

    def get_layer_ids(self):

        """
        Assign an id to each layer. Layer ids will be used in layer-wise lr decay.
        Basically, id gradually increases when going from the output end to
        the input end. The layers defined in this class, e.g., head, have id 0.

        In the AutoModel scenario, this function may not always return the correct result.
        Thus, you can use "print(json.dumps(name_to_id, indent=2))" to manually check whether
        the layer ids are reasonable.

        Returns
        -------
        A dictionary mapping the layer names (keys) to their ids (values).
        """
        model_prefix = "model"
        pre_encoder_patterns = (
            "embeddings",
            "LayerNorm",
            "wte",
            "wpe",
            "shared.weight",
            "encoder.conv.conv",
            "dummy_layer",
        )
        post_encoder_patterns = ("head", "pooler", "ln_f", "final_layer_norm")
        names = [n for n, _ in self.named_parameters()]

        name_to_id, names = assign_layer_ids(
            names=names,
            pre_encoder_patterns=pre_encoder_patterns,
            post_encoder_patterns=post_encoder_patterns,
            model_pre=model_prefix,
        )
        if len(names) > 0:
            logger.debug(f"outer layers are treated as head: {names}")
        for n in names:
            assert n not in name_to_id
            name_to_id[n] = 0

        return name_to_id<|MERGE_RESOLUTION|>--- conflicted
+++ resolved
@@ -18,11 +18,8 @@
     TEXT_TOKEN_IDS,
     TEXT_VALID_LENGTH,
 )
-<<<<<<< HEAD
-from .utils import DummyLayer, assign_layer_ids, get_column_features, init_weights
-=======
-from .utils import assign_layer_ids, get_column_features, get_hf_config_and_model, init_weights
->>>>>>> 32901dd9
+
+from .utils import DummyLayer, assign_layer_ids, get_column_features, get_hf_config_and_model, init_weights
 
 hf_logging.set_verbosity_error()
 
