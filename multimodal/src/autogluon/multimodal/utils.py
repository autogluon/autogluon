import copy
import datetime
import functools
import hashlib
import logging
import os
import pickle
import sys
import uuid
import warnings
from contextlib import contextmanager
from typing import Dict, List, Optional, Tuple, Union

import boto3
import numpy as np
import pandas as pd
import pytorch_lightning as pl
import pytz
import requests
import torch
import tqdm
from omegaconf import DictConfig, OmegaConf
from pytorch_lightning.utilities.types import _METRIC
from scipy.special import softmax
from sklearn.metrics import f1_score
from sklearn.preprocessing import LabelEncoder
from torch import nn

from autogluon.core.metrics import get_metric
from autogluon.core.utils.loaders import load_pd

from .constants import (
    ACCURACY,
    ALL_MODALITIES,
    AUTOMM,
    AVERAGE_PRECISION,
    BINARY,
    CATEGORICAL,
    CATEGORICAL_MLP,
    CATEGORICAL_TRANSFORMER,
    CLIP,
    COLUMN_FEATURES,
    F1,
    FEATURES,
    FUSION_MLP,
    FUSION_TRANSFORMER,
    HF_TEXT,
    IMAGE,
    LABEL,
    LAST_CHECKPOINT,
    LOGITS,
    MASKS,
    METRIC_MODE_MAP,
    MULTICLASS,
    NUMERICAL,
    NUMERICAL_MLP,
    NUMERICAL_TRANSFORMER,
    PROBABILITY,
    REGRESSION,
    RMSE,
    ROC_AUC,
    S3_PREFIX,
    TEXT,
    TIMM_IMAGE,
    VALID_CONFIG_KEYS,
    VALID_METRICS,
    Y_PRED,
    Y_PRED_PROB,
    Y_TRUE,
)
from .data import (
    CategoricalProcessor,
    ImageProcessor,
    LabelProcessor,
    MixupModule,
    MultiModalFeaturePreprocessor,
    NumericalProcessor,
    TextProcessor,
)
from .models import (
    CategoricalMLP,
    CategoricalTransformer,
    CLIPForImageText,
    HFAutoModelForTextPrediction,
    MultimodalFusionMLP,
    MultimodalFusionTransformer,
    NumericalMLP,
    NumericalTransformer,
    TimmAutoModelForImagePrediction,
    MMdetAutoModelForObjectDetection,
)
from .models.utils import inject_lora_to_linear_layer
from .presets import get_automm_presets, get_basic_automm_config

logger = logging.getLogger(AUTOMM)


def is_interactive():
    """
    Return whether the current process is running under the interactive mode.
    Check also https://stackoverflow.com/a/64523765
    """
    return hasattr(sys, "ps1")


def infer_metrics(
    problem_type: Optional[str] = None,
    eval_metric_name: Optional[str] = None,
):
    """
    Infer the validation metric and the evaluation metric if not provided.
    Validation metric is for early-stopping and selecting the best model checkpoints.
    Evaluation metric is to report performance to users.

    Parameters
    ----------
    problem_type
        Type of problem.
    eval_metric_name
        Name of evaluation metric provided by users.

    Returns
    -------
    validation_metric_name
        Name of validation metric.
    eval_metric_name
        Name of evaluation metric.
    """

    if eval_metric_name is not None:
        if problem_type != BINARY and eval_metric_name.lower() in [
            ROC_AUC,
            AVERAGE_PRECISION,
            F1,
        ]:
            raise ValueError(f"Metric {eval_metric_name} is only supported for binary classification.")

        if eval_metric_name in VALID_METRICS:
            validation_metric_name = eval_metric_name
            return validation_metric_name, eval_metric_name

        warnings.warn(
            f"Currently, we cannot convert the metric: {eval_metric_name} to a metric supported in torchmetrics. "
            f"Thus, we will fall-back to use accuracy for multi-class classification problems "
            f", ROC-AUC for binary classification problem, and RMSE for regression problems.",
            UserWarning,
        )

    if problem_type == MULTICLASS:
        eval_metric_name = ACCURACY
    elif problem_type == BINARY:
        eval_metric_name = ROC_AUC
    elif problem_type == REGRESSION:
        eval_metric_name = RMSE
    else:
        raise NotImplementedError(f"Problem type: {problem_type} is not supported yet!")

    validation_metric_name = eval_metric_name

    return validation_metric_name, eval_metric_name


def get_minmax_mode(metric_name: str):
    """
    Get minmax mode based on metric name

    Parameters
    ----------
    metric_name
        A string representing metric

    Returns
    -------
    mode
        The min/max mode used in selecting model checkpoints.
        - min
             Its means that smaller metric is better.
        - max
            It means that larger metric is better.
    """
    assert metric_name in METRIC_MODE_MAP, f"{metric_name} is not a supported metric. Options are: {VALID_METRICS}"
    return METRIC_MODE_MAP.get(metric_name)


def filter_search_space(hyperparameters: dict, keys_to_filter: Union[str, List[str]]):
    """
    Filter search space within hyperparameters without the given keys as prefixes.
    Hyperparameters that are not search space will not be filtered.

    Parameters
    ----------
    hyperparameters
        A dictionary containing search space and overrides to config.
    keys_to_filter
        Keys that needs to be filtered out

    Returns
    -------
        hyperparameters being filtered
    """
    assert any(
        key.startswith(valid_keys) for valid_keys in VALID_CONFIG_KEYS for key in keys_to_filter
    ), f"Invalid keys: {keys_to_filter}. Valid options are {VALID_CONFIG_KEYS}"
    from ray.tune.sample import Domain

    from autogluon.core.space import Space

    hyperparameters = copy.deepcopy(hyperparameters)
    if isinstance(keys_to_filter, str):
        keys_to_filter = [keys_to_filter]
    for hyperparameter, value in hyperparameters.copy().items():
        if not isinstance(value, (Space, Domain)):
            continue
        for key in keys_to_filter:
            if hyperparameter.startswith(key):
                del hyperparameters[hyperparameter]
    return hyperparameters


def get_config(
    presets: Optional[str] = None,
    config: Optional[Union[dict, DictConfig]] = None,
    overrides: Optional[Union[str, List[str], Dict]] = None,
    is_distill: Optional[bool] = False,
):
    """
    Construct configurations for model, data, optimization, and environment.
    It supports to overrides some default configurations.

    Parameters
    ----------
    presets
        Name of the presets.
    config
        A dictionary including four keys: "model", "data", "optimization", and "environment".
        If any key is not not given, we will fill in with the default value.

        The value of each key can be a string, yaml path, or DictConfig object. For example:
        config = {
                        "model": "fusion_mlp_image_text_tabular",
                        "data": "default",
                        "optimization": "adamw",
                        "environment": "default",
                    }
            or
            config = {
                        "model": "/path/to/model/config.yaml",
                        "data": "/path/to/data/config.yaml",
                        "optimization": "/path/to/optimization/config.yaml",
                        "environment": "/path/to/environment/config.yaml",
                    }
            or
            config = {
                        "model": OmegaConf.load("/path/to/model/config.yaml"),
                        "data": OmegaConf.load("/path/to/data/config.yaml"),
                        "optimization": OmegaConf.load("/path/to/optimization/config.yaml"),
                        "environment": OmegaConf.load("/path/to/environment/config.yaml"),
                    }
    overrides
        This is to override some default configurations.
            For example, changing the text and image backbones can be done by formatting:

            a string
            overrides = "model.hf_text.checkpoint_name=google/electra-small-discriminator
            model.timm_image.checkpoint_name=swin_small_patch4_window7_224"

            or a list of strings
            overrides = ["model.hf_text.checkpoint_name=google/electra-small-discriminator",
            "model.timm_image.checkpoint_name=swin_small_patch4_window7_224"]

            or a dictionary
            overrides = {
                            "model.hf_text.checkpoint_name": "google/electra-small-discriminator",
                            "model.timm_image.checkpoint_name": "swin_small_patch4_window7_224",
                        }
    is_distill
        Whether in the distillation mode.

    Returns
    -------
    Configurations as a DictConfig object
    """
    if config is None:
        config = {}

    if not isinstance(config, DictConfig):
        basic_config = get_basic_automm_config(is_distill=is_distill)
        if presets is None:
            preset_overrides = None
        else:
            preset_overrides = get_automm_presets(presets=presets)

        for k, default_value in basic_config.items():
            if k not in config:
                config[k] = default_value

        all_configs = []
        for k, v in config.items():
            if isinstance(v, dict):
                per_config = OmegaConf.create(v)
            elif isinstance(v, DictConfig):
                per_config = v
            elif isinstance(v, str):
                if v.lower().endswith((".yaml", ".yml")):
                    per_config = OmegaConf.load(os.path.expanduser(v))
                else:
                    cur_path = os.path.dirname(os.path.abspath(__file__))
                    config_path = os.path.join(cur_path, "configs", k, f"{v}.yaml")
                    per_config = OmegaConf.load(config_path)
            else:
                raise ValueError(f"Unknown configuration type: {type(v)}")

            all_configs.append(per_config)

        config = OmegaConf.merge(*all_configs)
        # apply the preset's overrides
        if preset_overrides:
            config = apply_omegaconf_overrides(config, overrides=preset_overrides, check_key_exist=True)

    verify_model_names(config.model)
    logger.debug(f"overrides: {overrides}")
    if overrides is not None:
        # avoid manipulating the user-provided overrides
        overrides = copy.deepcopy(overrides)
        # apply customized model names
        overrides = parse_dotlist_conf(overrides)  # convert to a dict
        config.model = customize_model_names(
            config=config.model,
            customized_names=overrides.get("model.names", None),
        )
        # remove `model.names` from overrides since it's already applied.
        overrides.pop("model.names", None)
        # apply the user-provided overrides
        config = apply_omegaconf_overrides(config, overrides=overrides, check_key_exist=True)
    verify_model_names(config.model)
    return config


def verify_model_names(config: DictConfig):
    """
    Verify whether provided model names are valid.

    Parameters
    ----------
    config
        Config should have a attribute `names`, which contains a list of
        attribute names, e.g., ["timm_image", "hf_text"]. And each string in
        `config.names` should also be a attribute of `config`, e.g, `config.timm_image`.
    """
    # must have attribute `names`
    assert hasattr(config, "names")
    # assure no duplicate names
    assert len(config.names) == len(set(config.names))
    # verify that strings in `config.names` match the keys of `config`.
    keys = list(config.keys())
    keys.remove("names")
    assert set(config.names).issubset(set(keys)), f"`{config.names}` do not match config keys {keys}"

    # verify that no name starts with another one
    names = sorted(config.names, key=lambda ele: len(ele), reverse=True)
    for i in range(len(names)):
        if names[i].startswith(tuple(names[i + 1 :])):
            raise ValueError(f"name {names[i]} starts with one of another name: {names[i+1:]}")


def get_name_prefix(
    name: str,
    prefixes: List[str],
):
    """
    Get a name's prefix from some available candidates.

    Parameters
    ----------
    name
        A name string
    prefixes
        Available prefixes.

    Returns
    -------
        Prefix of the name.
    """
    search_results = [pre for pre in prefixes if name.lower().startswith(pre)]
    if len(search_results) == 0:
        return None
    elif len(search_results) >= 2:
        raise ValueError(
            f"Model name `{name}` is mapped to multiple models, "
            f"which means some names in `{prefixes}` have duplicate prefixes."
        )
    else:
        return search_results[0]


def customize_model_names(
    config: DictConfig,
    customized_names: Union[str, List[str]],
):
    """
    Customize attribute names of `config` with the provided names.
    A valid customized name string should start with one available name
    string in `config`.

    Parameters
    ----------
    config
        Config should have a attribute `names`, which contains a list of
        attribute names, e.g., ["timm_image", "hf_text"]. And each string in
        `config.names` should also be a attribute of `config`, e.g, `config.timm_image`.
    customized_names
        The provided names to replace the existing ones in `config.names` as well as
        the corresponding attribute names. For example, if `customized_names` is
        ["timm_image_123", "hf_text_abc"], then `config.timm_image` and `config.hf_text`
        are changed to `config.timm_image_123` and `config.hf_text_abc`.

    Returns
    -------
        A new config with its first-level attributes customized by the provided names.
    """
    if not customized_names:
        return config

    if isinstance(customized_names, str):
        customized_names = OmegaConf.from_dotlist([f"names={customized_names}"]).names

    new_config = OmegaConf.create()
    new_config.names = []
    available_prefixes = list(config.keys())
    available_prefixes.remove("names")
    for per_name in customized_names:
        per_prefix = get_name_prefix(
            name=per_name,
            prefixes=available_prefixes,
        )
        if per_prefix:
            per_config = getattr(config, per_prefix)
            setattr(new_config, per_name, copy.deepcopy(per_config))
            new_config.names.append(per_name)
        else:
            logger.debug(f"Removing {per_name}, which doesn't start with any of these prefixes: {available_prefixes}.")

    if len(new_config.names) == 0:
        raise ValueError(
            f"No customized name in `{customized_names}` starts with name prefixes in `{available_prefixes}`."
        )

    return new_config


def select_model(
    config: DictConfig,
    df_preprocessor: MultiModalFeaturePreprocessor,
):
    """
    Filter model config through the detected modalities in the training data.
    If MultiModalFeaturePreprocessor can't detect some modality,
    this function will remove the models that use this modality. This function is to
    maximize the user flexibility in defining the config.
    For example, if one uses the "fusion_mlp_image_text_tabular" as the model config template
    but the training data don't have images, this function will filter out all the models
    using images, such as Swin Transformer and CLIP.

    Parameters
    ----------
    config
        A DictConfig object. The model config should be accessible by "config.model"
    df_preprocessor
        A MultiModalFeaturePreprocessor object, which has called .fit() on the training data.
        Column names of the same modality are grouped into one list. If a modality's list is empty,
        it means the training data don't have this modality.

    Returns
    -------
    Config with some unused models removed.
    """
    data_status = {}
    for per_modality in ALL_MODALITIES:
        data_status[per_modality] = False
    if len(df_preprocessor.image_path_names) > 0:
        data_status[IMAGE] = True
    if len(df_preprocessor.text_feature_names) > 0:
        data_status[TEXT] = True
    if len(df_preprocessor.categorical_feature_names) > 0:
        data_status[CATEGORICAL] = True
    if len(df_preprocessor.numerical_feature_names) > 0:
        data_status[NUMERICAL] = True

    names = config.model.names
    if isinstance(names, str):
        names = [names]
    selected_model_names = []
    fusion_model_name = []
    for model_name in names:
        model_config = getattr(config.model, model_name)
        if model_config.data_types is None:
            fusion_model_name.append(model_name)
            continue
        model_data_status = [data_status[d_type] for d_type in model_config.data_types]
        if all(model_data_status):
            selected_model_names.append(model_name)
        else:
            delattr(config.model, model_name)

    if len(selected_model_names) == 0:
        raise ValueError("No model is available for this dataset.")
    # only allow no more than 1 fusion model
    assert len(fusion_model_name) <= 1

    if len(selected_model_names) > 1:
        assert len(fusion_model_name) == 1
        selected_model_names.extend(fusion_model_name)
    elif len(fusion_model_name) == 1 and hasattr(config.model, fusion_model_name[0]):
        if data_status[CATEGORICAL] or data_status[NUMERICAL]:
            # retain the fusion model for uni-modal tabular data.
            assert len(fusion_model_name) == 1
            selected_model_names.extend(fusion_model_name)
        else:
            # remove the fusion model's config make `config.model.names` and the keys of `config.model` consistent.
            delattr(config.model, fusion_model_name[0])

    config.model.names = selected_model_names
    logger.debug(f"selected models: {selected_model_names}")

    return config


def init_df_preprocessor(
    config: DictConfig,
    column_types: Dict,
    label_column: Optional[str] = None,
    train_df_x: Optional[pd.DataFrame] = None,
    train_df_y: Optional[pd.Series] = None,
):
    """
    Initialize the dataframe preprocessor by calling .fit().

    Parameters
    ----------
    config
        A DictConfig containing only the data config.
    column_types
        A dictionary that maps column names to their data types.
        For example: `column_types = {"item_name": "text", "image": "image_path",
        "product_description": "text", "height": "numerical"}`
        may be used for a table with columns: "item_name", "brand", "product_description", and "height".
    label_column
        Name of the column that contains the target variable to predict.
    train_df_x
        A pd.DataFrame containing only the feature columns.
    train_df_y
        A pd.Series object containing only the label column.

    Returns
    -------
    Initialized dataframe preprocessor.
    """
    df_preprocessor = MultiModalFeaturePreprocessor(
        config=config,
        column_types=column_types,
        label_column=label_column,
    )
    df_preprocessor.fit(
        X=train_df_x,
        y=train_df_y,
    )

    return df_preprocessor


def init_data_processors(
    config: DictConfig,
):
    """
    Create the data processors according to the model config. This function creates one processor for
    each modality of each model. For example, if one model config contains BERT, ViT, and CLIP, then
    BERT would have its own text processor, ViT would have its own image processor, and CLIP would have
    its own text and image processors. This is to support training arbitrary combinations of single-modal
    and multimodal models since two models may share the same modality but have different processing. Text
    sequence length is a good example. BERT's sequence length is generally 512, while CLIP uses sequences of
    length 77.

    Parameters
    ----------
    config
        A DictConfig object. The model config should be accessible by "config.model".

    Returns
    -------
    A dictionary with modalities as the keys. Each modality has a list of processors.
    Note that "label" is also treated as a modality for convenience.
    """
    names = config.model.names
    if isinstance(names, str):
        names = [names]

    data_processors = {
        IMAGE: [],
        TEXT: [],
        CATEGORICAL: [],
        NUMERICAL: [],
        LABEL: [],
    }
    for model_name in names:
        model_config = getattr(config.model, model_name)
        # each model has its own label processor
        data_processors[LABEL].append(LabelProcessor(prefix=model_name))
        if model_config.data_types is None:
            continue
        for d_type in model_config.data_types:
            if d_type == IMAGE:
                data_processors[IMAGE].append(
                    ImageProcessor(
                        prefix=model_name,
                        checkpoint_name=model_config.checkpoint_name,
                        train_transform_types=model_config.train_transform_types,
                        val_transform_types=model_config.val_transform_types,
                        norm_type=model_config.image_norm,
                        size=model_config.image_size,
                        max_img_num_per_col=model_config.max_img_num_per_col,
                        missing_value_strategy=config.data.image.missing_value_strategy,
                    )
                )
            elif d_type == TEXT:
                data_processors[TEXT].append(
                    TextProcessor(
                        prefix=model_name,
                        tokenizer_name=model_config.tokenizer_name,
                        checkpoint_name=model_config.checkpoint_name,
                        max_len=model_config.max_text_len,
                        insert_sep=model_config.insert_sep,
                        text_segment_num=model_config.text_segment_num,
                        stochastic_chunk=model_config.stochastic_chunk,
                        text_detection_length=OmegaConf.select(model_config, "text_aug_detect_length"),
                        text_trivial_aug_maxscale=OmegaConf.select(model_config, "text_trivial_aug_maxscale"),
                        train_augment_types=OmegaConf.select(model_config, "text_train_augment_types"),
                    )
                )
            elif d_type == CATEGORICAL:
                data_processors[CATEGORICAL].append(
                    CategoricalProcessor(
                        prefix=model_name,
                    )
                )
            elif d_type == NUMERICAL:
                data_processors[NUMERICAL].append(
                    NumericalProcessor(
                        prefix=model_name,
                        merge=model_config.merge,
                    )
                )
            else:
                raise ValueError(f"unknown data type: {d_type}")

    assert len(data_processors[LABEL]) > 0

    # Only keep the modalities with non-empty processors.
    data_processors = {k: v for k, v in data_processors.items() if len(v) > 0}
    return data_processors


def create_model(
    config: DictConfig,
    num_classes: Optional[int] = None,
    num_numerical_columns: Optional[int] = None,
    num_categories: Optional[List[int]] = None,
    pretrained: Optional[bool] = True,
):
    """
    Create models. It supports the auto models of huggingface text and timm image.
    Multimodal models, e.g., CLIP, should be added case-by-case since their configs and usages
    may be different. It uses MLP for the numerical features, categorical features, and late-fusion.

    Parameters
    ----------
    config
        A DictConfig object. The model config should be accessible by "config.model".
    num_classes
        The class number for a classification task. It should be 1 for a regression task.
    num_numerical_columns
        The number of numerical columns in the training dataframe.
    num_categories
        The category number for each categorical column in the training dataframe.
    pretrained
        Whether using the pretrained timm models. If pretrained=True, download the pretrained model.

    Returns
    -------
    A Pytorch model.
    """
    names = config.model.names
    if isinstance(names, str):
        names = [names]
    # make sure no duplicate model names
    assert len(names) == len(set(names))
    logger.debug(f"output_shape: {num_classes}")
    all_models = []
    for model_name in names:
        model_config = getattr(config.model, model_name)
        if model_name.lower().startswith(CLIP):
            model = CLIPForImageText(
                prefix=model_name,
                checkpoint_name=model_config.checkpoint_name,
                num_classes=num_classes,
            )
        elif model_name.lower().startswith(TIMM_IMAGE):
            model = TimmAutoModelForImagePrediction(
                prefix=model_name,
                checkpoint_name=model_config.checkpoint_name,
                num_classes=num_classes,
                mix_choice=model_config.mix_choice,
                pretrained=pretrained,
            )
        elif model_name.lower().startswith(HF_TEXT):
            model = HFAutoModelForTextPrediction(
                prefix=model_name,
                checkpoint_name=model_config.checkpoint_name,
                num_classes=num_classes,
                pooling_mode=OmegaConf.select(model_config, "pooling_mode", default="cls"),
                gradient_checkpointing=OmegaConf.select(model_config, "gradient_checkpointing"),
            )
        elif model_name.lower().startswith(NUMERICAL_MLP):
            model = NumericalMLP(
                prefix=model_name,
                in_features=num_numerical_columns,
                hidden_features=model_config.hidden_size,
                out_features=model_config.hidden_size,
                num_layers=model_config.num_layers,
                activation=model_config.activation,
                dropout_prob=model_config.drop_rate,
                normalization=model_config.normalization,
                d_token=OmegaConf.select(model_config, "d_token"),
                embedding_arch=OmegaConf.select(model_config, "embedding_arch"),
                num_classes=num_classes,
            )
        elif model_name.lower().startswith(NUMERICAL_TRANSFORMER):
            model = NumericalTransformer(
                prefix=model_name,
                in_features=num_numerical_columns,
                out_features=model_config.out_features,
                d_token=model_config.d_token,
                n_blocks=model_config.num_trans_blocks,
                attention_n_heads=model_config.num_attn_heads,
                attention_dropout=model_config.attention_dropout,
                residual_dropout=model_config.residual_dropout,
                ffn_dropout=model_config.ffn_dropout,
                attention_normalization=model_config.normalization,
                ffn_normalization=model_config.normalization,
                head_normalization=model_config.normalization,
                ffn_activation=model_config.ffn_activation,
                head_activation=model_config.head_activation,
                cls_token=True if len(names) == 1 else False,
                embedding_arch=model_config.embedding_arch,
                num_classes=num_classes,
                ffn_d_hidden=OmegaConf.select(model_config, "ffn_d_hidden", default=192),
            )
        elif model_name.lower().startswith(CATEGORICAL_MLP):
            model = CategoricalMLP(
                prefix=model_name,
                num_categories=num_categories,
                out_features=model_config.hidden_size,
                num_layers=model_config.num_layers,
                activation=model_config.activation,
                dropout_prob=model_config.drop_rate,
                normalization=model_config.normalization,
                num_classes=num_classes,
            )
        elif model_name.lower().startswith(CATEGORICAL_TRANSFORMER):
            model = CategoricalTransformer(
                prefix=model_name,
                num_categories=num_categories,
                out_features=model_config.out_features,
                d_token=model_config.d_token,
                n_blocks=model_config.num_trans_blocks,
                attention_n_heads=model_config.num_attn_heads,
                attention_dropout=model_config.attention_dropout,
                residual_dropout=model_config.residual_dropout,
                ffn_dropout=model_config.ffn_dropout,
                attention_normalization=model_config.normalization,
                ffn_normalization=model_config.normalization,
                head_normalization=model_config.normalization,
                ffn_activation=model_config.ffn_activation,
                head_activation=model_config.head_activation,
                ffn_d_hidden=OmegaConf.select(model_config, "ffn_d_hidden", default=192),
                num_classes=num_classes,
                cls_token=True if len(names) == 1 else False,
            )
        elif model_name.lower().startswith("mmdet_image"):
            model = MMdetAutoModelForObjectDetection(
                prefix=model_name,
                checkpoint_name=model_config.checkpoint_name,
            )
        elif model_name.lower().startswith(FUSION_MLP):
            fusion_model = functools.partial(
                MultimodalFusionMLP,
                prefix=model_name,
                hidden_features=model_config.hidden_sizes,
                num_classes=num_classes,
                adapt_in_features=model_config.adapt_in_features,
                activation=model_config.activation,
                dropout_prob=model_config.drop_rate,
                normalization=model_config.normalization,
                loss_weight=model_config.weight if hasattr(model_config, "weight") else None,
            )
            continue
        elif model_name.lower().startswith(FUSION_TRANSFORMER):
            fusion_model = functools.partial(
                MultimodalFusionTransformer,
                prefix=model_name,
                hidden_features=model_config.hidden_size,
                num_classes=num_classes,
                n_blocks=model_config.n_blocks,
                attention_n_heads=model_config.attention_n_heads,
                ffn_d_hidden=model_config.ffn_d_hidden,
                attention_dropout=model_config.attention_dropout,
                residual_dropout=model_config.residual_dropout,
                ffn_dropout=model_config.ffn_dropout,
                attention_normalization=model_config.normalization,
                ffn_normalization=model_config.normalization,
                head_normalization=model_config.normalization,
                ffn_activation=model_config.ffn_activation,
                head_activation=model_config.head_activation,
                adapt_in_features=model_config.adapt_in_features,
                loss_weight=model_config.weight if hasattr(model_config, "weight") else None,
            )
            continue
        else:
            raise ValueError(f"unknown model name: {model_name}")

        if OmegaConf.select(config, "optimization.efficient_finetune"):
            model = apply_model_adaptation(model, config)

        all_models.append(model)

    if len(all_models) > 1:
        # must have one fusion model if there are multiple independent models
        return fusion_model(models=all_models)
    elif len(all_models) == 1:
        if isinstance(all_models[0], NumericalTransformer) or isinstance(all_models[0], CategoricalTransformer):
            # retain fusion model for uni-modal tabular data
            return fusion_model(models=all_models)
        else:
            return all_models[0]
    else:
        raise ValueError(f"No available models for {names}")


def apply_model_adaptation(model: nn.Module, config: DictConfig) -> nn.Module:
    """
    Apply an adaptation to the model for efficient fine-tuning.

    Parameters
    ----------
    model
        A PyTorch model.
    config:
        A DictConfig object. The optimization config should be accessible by "config.optimization".
    """
    if "lora" in OmegaConf.select(config, "optimization.efficient_finetune"):
        model = inject_lora_to_linear_layer(
            model=model,
            lora_r=config.optimization.lora.r,
            lora_alpha=config.optimization.lora.alpha,
            filter=config.optimization.lora.filter,
        )

    model.name_to_id = model.get_layer_ids()  # Need to update name to id dictionary.

    return model


def save_pretrained_models(
    model: nn.Module,
    config: DictConfig,
    path: str,
) -> DictConfig:
    """
    Save the pretrained models and configs to local to make future loading not dependent on Internet access.
    By loading local checkpoints, Huggingface doesn't need to download pretrained checkpoints from Internet.
    It is called by setting "standalone=True" in "AutoMMPredictor.load()".

    Parameters
    ----------
    model
        One model.
    config
        A DictConfig object. The model config should be accessible by "config.model".
    path
        The path to save pretrained checkpoints.
    """
    requires_saving = any([model_name.lower().startswith((CLIP, HF_TEXT)) for model_name in config.model.names])
    if not requires_saving:
        return config

    if len(config.model.names) == 1:
        model = nn.ModuleList([model])
    else:  # assumes the fusion model has a model attribute, a nn.ModuleList
        model = model.model
    for per_model in model:
        if per_model.prefix.lower().startswith((CLIP, HF_TEXT)):
            per_model.model.save_pretrained(os.path.join(path, per_model.prefix))
            model_config = getattr(config.model, per_model.prefix)
            model_config.checkpoint_name = os.path.join("local://", per_model.prefix)

    return config


def convert_checkpoint_name(config: DictConfig, path: str) -> DictConfig:
    """
    Convert the checkpoint name from relative path to absolute path for
    loading the pretrained weights in offline deployment.
    It is called by setting "standalone=True" in "AutoMMPredictor.load()".

    Parameters
    ----------
    config
        A DictConfig object. The model config should be accessible by "config.model".
    path
        The saving path to the pretrained Huggingface models.
    """
    for model_name in config.model.names:
        if model_name.lower().startswith((CLIP, HF_TEXT)):
            model_config = getattr(config.model, model_name)
            if model_config.checkpoint_name.startswith("local://"):
                model_config.checkpoint_name = os.path.join(path, model_config.checkpoint_name[len("local://") :])
                assert os.path.exists(
                    os.path.join(model_config.checkpoint_name, "config.json")
                )  # guarantee the existence of local configs
                assert os.path.exists(os.path.join(model_config.checkpoint_name, "pytorch_model.bin"))

    return config


def save_text_tokenizers(
    text_processors: List[TextProcessor],
    path: str,
) -> List[TextProcessor]:
    """
    Save all the text tokenizers and record their relative paths, which are
    the corresponding model names, e.g, hf_text.

    Parameters
    ----------
    text_processors
        A list of text processors with tokenizers.
    path
        The root path.

    Returns
    -------
    A list of text processors with tokenizers replaced by their local relative paths.
    """
    for per_text_processor in text_processors:
        per_path = os.path.join(path, per_text_processor.prefix)
        per_text_processor.tokenizer.save_pretrained(per_path)
        per_text_processor.tokenizer = per_text_processor.prefix

    return text_processors


def load_text_tokenizers(
    text_processors: List[TextProcessor],
    path: str,
) -> List[TextProcessor]:
    """
    Load saved text tokenizers. If text processors already have tokenizers,
    then do nothing.

    Parameters
    ----------
    text_processors
        A list of text processors with tokenizers or their relative paths.
    path
        The root path.

    Returns
    -------
    A list of text processors with tokenizers loaded.
    """
    for per_text_processor in text_processors:
        if isinstance(per_text_processor.tokenizer, str):
            per_path = os.path.join(path, per_text_processor.tokenizer)
            per_text_processor.tokenizer = per_text_processor.get_pretrained_tokenizer(
                tokenizer_name=per_text_processor.tokenizer_name,
                checkpoint_name=per_path,
            )
    return text_processors


def make_exp_dir(
    root_path: str,
    job_name: str,
    create: Optional[bool] = True,
):
    """
    Creates the exp dir of format e.g.,: root_path/2022_01_01/job_name_12_00_00/
    This function is to better organize the training runs. It is recommended to call this
    function and pass the returned "exp_dir" to "AutoMMPredictor.fit(save_path=exp_dir)".

    Parameters
    ----------
    root_path
        The basic path where to create saving directories for training runs.
    job_name
        The job names to name training runs.
    create
        Whether to make the directory.

    Returns
    -------
    The formatted directory path.
    """
    tz = pytz.timezone("US/Pacific")
    ct = datetime.datetime.now(tz=tz)
    date_stamp = ct.strftime("%Y_%m_%d")
    time_stamp = ct.strftime("%H_%M_%S")

    # Group logs by day first
    exp_dir = os.path.join(root_path, date_stamp)

    # Then, group by run_name and hour + min + sec to avoid duplicates
    exp_dir = os.path.join(exp_dir, "_".join([job_name, time_stamp]))

    if create:
        os.makedirs(exp_dir, mode=0o777, exist_ok=False)

    return exp_dir


def average_checkpoints(
    checkpoint_paths: List[str],
):
    """
    Average a list of checkpoints' state_dicts.

    Parameters
    ----------
    checkpoint_paths
        A list of model checkpoint paths.

    Returns
    -------
    The averaged state_dict.
    """
    if len(checkpoint_paths) > 1:
        avg_state_dict = {}
        for per_path in checkpoint_paths:
            state_dict = torch.load(per_path, map_location=torch.device("cpu"))["state_dict"]
            for key in state_dict:
                if key in avg_state_dict:
                    avg_state_dict[key] += state_dict[key]
                else:
                    avg_state_dict[key] = state_dict[key]
            del state_dict

        num = torch.tensor(len(checkpoint_paths))
        for key in avg_state_dict:
            avg_state_dict[key] = avg_state_dict[key] / num.to(avg_state_dict[key])
    else:
        avg_state_dict = torch.load(checkpoint_paths[0], map_location=torch.device("cpu"))["state_dict"]

    return avg_state_dict


def compute_score(
    metric_data: dict,
    metric_name: str,
    pos_label: Optional[int] = 1,
) -> float:
    """
    Use sklearn to compute the score of one metric.

    Parameters
    ----------
    metric_data
        A dictionary with the groundtruth (Y_TRUE) and predicted values (Y_PRED, Y_PRED_PROB).
        The predicted class probabilities are required to compute the roc_auc score.
    metric_name
        The name of metric to compute.
    pos_label
        The encoded label (0 or 1) of binary classification's positive class.

    Returns
    -------
    Computed score.
    """
    metric = get_metric(metric_name)
    if metric.name in [ROC_AUC, AVERAGE_PRECISION]:
        return metric._sign * metric(metric_data[Y_TRUE], metric_data[Y_PRED_PROB][:, pos_label])
    elif metric.name in [F1]:  # only for binary classification
        return f1_score(metric_data[Y_TRUE], metric_data[Y_PRED], pos_label=pos_label)
    else:
        return metric._sign * metric(metric_data[Y_TRUE], metric_data[Y_PRED])


def parse_dotlist_conf(conf):
    """
    Parse the config files that is potentially in the dotlist format to a dictionary.

    Parameters
    ----------
    conf
        Apply the conf stored as dotlist, e.g.,
         'aaa=a, bbb=b' or ['aaa=a, ', 'bbb=b'] to {'aaa': 'a', 'bbb': b}

    Returns
    -------
    new_conf
    """
    if isinstance(conf, str):
        conf = conf.split()
        need_parse = True
    elif isinstance(conf, (list, tuple)):
        need_parse = True
    elif isinstance(conf, dict):
        need_parse = False
    else:
        raise ValueError(f"Unsupported format of conf={conf}")
    if need_parse:
        new_conf = dict()
        curr_key = None
        curr_value = ""
        for ele in conf:
            if "=" in ele:
                key, v = ele.split("=")
                if curr_key is not None:
                    new_conf[curr_key] = curr_value
                curr_key = key
                curr_value = v
            else:
                if curr_key is None:
                    raise ValueError(f"Cannot parse the conf={conf}")
                curr_value = curr_value + " " + ele
        if curr_key is not None:
            new_conf[curr_key] = curr_value
        return new_conf
    else:
        return conf


def apply_omegaconf_overrides(
    conf: DictConfig,
    overrides: Union[List, Tuple, str, Dict, DictConfig],
    check_key_exist=True,
):
    """
    Apply omegaconf overrides.

    Parameters
    ----------
    conf
        The base configuration.
    overrides
        The overrides can be a string or a list.
    check_key_exist
        Whether to check if all keys in the overrides must exist in the conf.

    Returns
    -------
    new_conf
        The updated configuration.
    """
    overrides = parse_dotlist_conf(overrides)

    def _check_exist_dotlist(C, key_in_dotlist):
        if not isinstance(key_in_dotlist, list):
            key_in_dotlist = key_in_dotlist.split(".")
        if key_in_dotlist[0] in C:
            if len(key_in_dotlist) > 1:
                return _check_exist_dotlist(C[key_in_dotlist[0]], key_in_dotlist[1:])
            else:
                return True
        else:
            return False

    if check_key_exist:
        for ele in overrides.items():
            if not _check_exist_dotlist(conf, ele[0]):
                raise KeyError(
                    f'"{ele[0]}" is not found in the config. You may need to check the overrides. '
                    f"overrides={overrides}"
                )
    override_conf = OmegaConf.from_dotlist([f"{ele[0]}={ele[1]}" for ele in overrides.items()])
    conf = OmegaConf.merge(conf, override_conf)
    return conf


class LogFilter(logging.Filter):
    """
    Filter log messages with patterns.
    """

    def __init__(self, blacklist: Union[str, List[str]]):
        """
        Parameters
        ----------
        blacklist
            Patterns to be suppressed in logging.
        """
        super().__init__()
        if isinstance(blacklist, str):
            blacklist = [blacklist]
        self._blacklist = blacklist

    def filter(self, record):
        """
        Check whether to suppress a logging message.

        Parameters
        ----------
        record
            A logging message.

        Returns
        -------
        If True, no pattern exists in the message, hence printed out.
        If False, some pattern is in the message, hence filtered out.
        """
        matches = [pattern not in record.msg for pattern in self._blacklist]
        return all(matches)


def add_log_filter(target_logger, log_filter):
    """
    Add one log filter to the target logger.

    Parameters
    ----------
    target_logger
        Target logger
    log_filter
        Log filter
    """
    for handler in target_logger.handlers:
        handler.addFilter(log_filter)


def remove_log_filter(target_logger, log_filter):
    """
    Remove one log filter to the target logger.

    Parameters
    ----------
    target_logger
        Target logger
    log_filter
        Log filter
    """
    for handler in target_logger.handlers:
        handler.removeFilter(log_filter)


@contextmanager
def apply_log_filter(log_filter):
    """
    User contextmanager to control the scope of applying one log filter.
    Currently, it is to filter some pytorch lightning's log messages.
    But we can easily extend it to cover more loggers.

    Parameters
    ----------
    log_filter
        Log filter.
    """
    try:
        add_log_filter(logging.getLogger(), log_filter)
        add_log_filter(logging.getLogger("pytorch_lightning"), log_filter)
        yield

    finally:
        remove_log_filter(logging.getLogger(), log_filter)
        remove_log_filter(logging.getLogger("pytorch_lightning"), log_filter)


def modify_duplicate_model_names(
    predictor,
    postfix: str,
    blacklist: List[str],
):
    """
    Modify a predictor's model names if they exist in a blacklist.

    Parameters
    ----------
    predictor
        An AutoMMPredictor object.
    postfix
        The postfix used to change the duplicate names.
    blacklist
        A list of names. The provided predictor can't use model names in the list.

    Returns
    -------
    The predictor guaranteed has no duplicate model names with the blacklist names.
    """
    model_names = []
    for n in predictor._config.model.names:
        if n in blacklist:
            new_name = f"{n}_{postfix}"
            assert new_name not in blacklist
            assert new_name not in predictor._config.model.names
            # modify model prefix
            if n == predictor._model.prefix:
                predictor._model.prefix = new_name
            else:
                assert isinstance(predictor._model.model, nn.ModuleList)
                for per_model in predictor._model.model:
                    if n == per_model.prefix:
                        per_model.prefix = new_name
                        break
            # modify data processor prefix
            for per_modality_processors in predictor._data_processors.values():
                for per_processor in per_modality_processors:
                    if n == per_processor.prefix:
                        per_processor.prefix = new_name
            # modify model config keys
            setattr(predictor._config.model, new_name, getattr(predictor._config.model, n))
            delattr(predictor._config.model, n)

            model_names.append(new_name)
        else:
            model_names.append(n)

    predictor._config.model.names = model_names

    return predictor


def assign_feature_column_names(
    data_processors: Dict,
    df_preprocessor: MultiModalFeaturePreprocessor,
):
    """
    Assign feature column names to data processors.
    This is to patch the data processors saved by AutoGluon 0.4.0.

    Parameters
    ----------
    data_processors
        The data processors.
    df_preprocessor
        The dataframe preprocessor.

    Returns
    -------
    The data processors with feature column names added.
    """
    for per_modality in data_processors:
        if per_modality == LABEL:
            continue
        for per_model_processor in data_processors[per_modality]:
            # requires_column_info=True is used for feature column distillation.
            per_model_processor.requires_column_info = False
            if per_modality == IMAGE:
                per_model_processor.image_column_names = df_preprocessor.image_path_names
            elif per_modality == TEXT:
                per_model_processor.text_column_names = df_preprocessor.text_feature_names
            elif per_modality == NUMERICAL:
                per_model_processor.numerical_column_names = df_preprocessor.numerical_feature_names
            elif per_modality == CATEGORICAL:
                per_model_processor.categorical_column_names = df_preprocessor.categorical_feature_names
            else:
                raise ValueError(f"Unknown modality: {per_modality}")

    return data_processors


def turn_on_off_feature_column_info(
    data_processors: Dict,
    flag: bool,
):
    """
    Turn on or off returning feature column information in data processors.
    Since feature column information is not always required in training models,
    we optionally turn this flag on or off.

    Parameters
    ----------
    data_processors
        The data processors.
    flag
        True/False
    """
    for per_modality_processors in data_processors.values():
        for per_model_processor in per_modality_processors:
            # label processor doesn't have requires_column_info.
            if hasattr(per_model_processor, "requires_column_info"):
                per_model_processor.requires_column_info = flag


def try_to_infer_pos_label(
    data_config: DictConfig,
    label_encoder: LabelEncoder,
    problem_type: str,
):
    """
    Try to infer positive label for binary classification, which is used in computing some metrics, e.g., roc_auc.
    If positive class is not provided, then use pos_label=1 by default.
    If the problem type is not binary classification, then return None.

    Parameters
    ----------
    data_config
        A DictConfig object containing only the data configurations.
    label_encoder
        The label encoder of classification tasks.
    problem_type
        Type of problem.

    Returns
    -------

    """
    if problem_type != BINARY:
        return None

    pos_label = OmegaConf.select(data_config, "pos_label", default=None)
    if pos_label is not None:
        logger.debug(f"pos_label: {pos_label}\n")
        pos_label = label_encoder.transform([pos_label]).item()
    else:
        pos_label = 1

    logger.debug(f"pos_label: {pos_label}")
    return pos_label


def get_mixup(
    model_config: DictConfig,
    mixup_config: DictConfig,
    num_classes: int,
):
    """
    Get the mixup state for loss function choice.
    Now the mixup can only support image data.
    And the problem type can not support Regression.
    Parameters
    ----------
    model_config
        The model configs to find image model for the necessity of mixup.
    mixup_config
        The mixup configs for mixup and cutmix.
    num_classes
        The number of classes in the task. Class <= 1 will cause faults.

    Returns
    -------
    The mixup is on or off.
    """
    model_active = False
    names = model_config.names
    if isinstance(names, str):
        names = [names]
    for model_name in names:
        permodel_config = getattr(model_config, model_name)
        if hasattr(permodel_config.data_types, IMAGE):
            model_active = True
            break

    mixup_active = False
    if mixup_config is not None and mixup_config.turn_on:
        mixup_active = (
            mixup_config.mixup_alpha > 0 or mixup_config.cutmix_alpha > 0.0 or mixup_config.cutmix_minmax is not None
        )

    mixup_state = model_active & mixup_active & (num_classes > 1)
    mixup_fn = None
    if mixup_state:
        mixup_args = dict(
            mixup_alpha=mixup_config.mixup_alpha,
            cutmix_alpha=mixup_config.cutmix_alpha,
            cutmix_minmax=mixup_config.cutmix_minmax,
            prob=mixup_config.prob,
            switch_prob=mixup_config.switch_prob,
            mode=mixup_config.mode,
            label_smoothing=mixup_config.label_smoothing,
            num_classes=num_classes,
        )
        mixup_fn = MixupModule(**mixup_args)
    return mixup_state, mixup_fn


class CustomUnpickler(pickle.Unpickler):
    """
    This is to make pickle loading df_preprocessor backward compatible.
    A df_preprocessor object saved with old name space `autogluon.text.automm` has errors
    when being loaded under the context of new name `autogluon.multimodal`.
    """

    def find_class(self, module, name):
        renamed_module = module
        if module.startswith("autogluon.text.automm"):
            renamed_module = module.replace("autogluon.text.automm", "autogluon.multimodal")

        return super(CustomUnpickler, self).find_class(renamed_module, name)


def data_to_df(
    data: Union[pd.DataFrame, Dict, List],
    required_columns: Optional[List] = None,
    all_columns: Optional[List] = None,
):
    """
    Convert the input data to a dataframe.

    Parameters
    ----------
    data
        Input data provided by users during prediction/evaluation.
    required_columns
        Required columns.
    all_columns
        All the possible columns got from training data. The column order is preserved.

    Returns
    -------
    A dataframe with required columns.
    """
    if isinstance(data, pd.DataFrame):
        pass
    elif isinstance(data, (list, dict)):
        data = pd.DataFrame(data)
    elif isinstance(data, str):
        data = load_pd.load(data)
    else:
        raise NotImplementedError(
            f"The format of data is not understood. "
            f'We have type(data)="{type(data)}", but a pd.DataFrame was required.'
        )

    if required_columns and all_columns:
        detected_columns = data.columns.values.tolist()
        missing_columns = []
        for per_col in required_columns:
            if per_col not in detected_columns:
                missing_columns.append(per_col)

        if len(missing_columns) > 0:
            # assume no column names are provided and users organize data in the same column order of training data.
            if len(detected_columns) == len(all_columns):
                warnings.warn(
                    f"Replacing detected dataframe columns `{detected_columns}` with columns "
                    f"`{all_columns}` from training data."
                    "Double check the correspondences between them to avoid unexpected behaviors.",
                    UserWarning,
                )
                data.rename(dict(zip(detected_columns, required_columns)), axis=1, inplace=True)
            else:
                raise ValueError(
                    f"Dataframe columns `{detected_columns}` are detected, but columns `{missing_columns}` are missing. "
                    f"Please double check your input data to provide all the "
                    f"required columns `{required_columns}`."
                )

    return data


def logits_to_prob(logits: np.ndarray):
    """
    Convert logits to probabilities.

    Parameters
    ----------
    logits
        The logits output of a classification head.

    Returns
    -------
    Probabilities.
    """
    assert logits.ndim == 2
    prob = softmax(logits, axis=1)
    return prob


def tensor_to_ndarray(tensor: torch.Tensor):
    """
    Convert Pytorch tensor to numpy array.

    Parameters
    ----------
    tensor
        A Pytorch tensor.

    Returns
    -------
    A ndarray.
    """
    return tensor.detach().cpu().float().numpy()


def extract_from_output(outputs: List[Dict], ret_type: str, as_ndarray: Optional[bool] = True):
    """
    Extract desired information, e.g., logits or features, from a list of model outputs.
    Support returning a concatenated tensor/ndarray or a dictionary of tensors/ndarrays.

    Parameters
    ----------
    ret_type
        What kind of information to extract from model outputs.
    outputs
        A list of model outputs.
    as_ndarray
        Whether to convert Pytorch tensor to numpy array. (Default True)

    Returns
    -------
    The desired information from model outputs.
    """
    if ret_type == LOGITS:
        logits = [ele[LOGITS] for ele in outputs]
        ret = torch.cat(logits)
    elif ret_type == PROBABILITY:
        probability = [ele[PROBABILITY] for ele in outputs]
        ret = torch.cat(probability)
    elif ret_type == FEATURES:
        features = [ele[FEATURES] for ele in outputs]
        ret = torch.cat(features)
    elif ret_type == COLUMN_FEATURES:
        ret = {}
        column_features = [ele[COLUMN_FEATURES][FEATURES] for ele in outputs]  # a list of dicts
        for feature_name in column_features[0].keys():
            ret[feature_name] = torch.cat([ele[feature_name] for ele in column_features])
    elif ret_type == MASKS:
        ret = {}
        feature_masks = [ele[COLUMN_FEATURES][MASKS] for ele in outputs]  # a list of dicts
        for feature_name in feature_masks[0].keys():
            ret[feature_name] = torch.cat([ele[feature_name] for ele in feature_masks])
    elif ret_type == "bbx":
        return [ele["bbx"] for ele in outputs]
    else:
        raise ValueError(f"Unknown return type: {ret_type}")

    if as_ndarray:
        if isinstance(ret, torch.Tensor):
            ret = tensor_to_ndarray(ret)
        elif isinstance(ret, dict):
            ret = {k: tensor_to_ndarray(v) for k, v in ret.items()}
        else:
            raise ValueError(f"Unsupported ret type: {type(ret)}")
    return ret


<<<<<<< HEAD
def init_zero_shot(
    pipeline: str,
=======
def init_pretrained(
    pipeline: Optional[str],
>>>>>>> d7fb16fe
    hyperparameters: Optional[Union[str, Dict, List[str]]] = None,
):
    """
    Zero shot initialization.

    Parameters
    ----------
    hyperparameters
        The customized hyperparameters used to override the default.
        Users need to use it to choose one model, e.g., {"model.names": ["clip"]}.

    Returns
    -------
    config
        A DictConfig object containing the configurations for zero-shot learning.
    model
        The model with pre-trained weights.
    data_processors
        The data processors associated with the pre-trained model.
    """
    config = get_config(presets=pipeline, overrides=hyperparameters)
<<<<<<< HEAD
    assert (
        len(config.model.names) == 1
    ), f"Zero shot mode only supports using one model, but detects multiple models {config.model.names}"
    model = create_model(config=config, pretrained=True)

    data_processors = init_data_processors(
        config=config,
    )

    return config, model, data_processors


def init_object_detectin(
    hyperparameters: Optional[Union[str, Dict, List[str]]] = None,
):
    """
    Object detection initialization.

    Parameters
    ----------
    hyperparameters
        The customized hyperparameters used to override the default.
        Users need to use it to choose one model, e.g., {"model.names": ["yolov3_mobilenetv2_320_300e_coco"]}.

    Returns
    -------
    config
        A DictConfig object containing the configurations for object detection.
    model
        The model with pre-trained weights.
    data_processors
        The data processors associated with the pre-trained model.
    """
    config = get_config(presets="zero_shot", overrides=hyperparameters)
=======
>>>>>>> d7fb16fe
    assert (
        len(config.model.names) == 1
    ), f"Zero shot mode only supports using one model, but detects multiple models {config.model.names}"
    model = create_model(config=config, pretrained=True)

    data_processors = init_data_processors(
        config=config,
    )

    return config, model, data_processors


class AutoMMModelCheckpoint(pl.callbacks.ModelCheckpoint):
    """
    Class that inherits pl.callbacks.ModelCheckpoint. The purpose is to resolve the potential issues in lightning.

    - Issue1:

    It solves the issue described in https://github.com/PyTorchLightning/pytorch-lightning/issues/5582.
    For ddp_spawn, the checkpoint_callback.best_k_models will be empty.
    Here, we resolve it by storing the best_models to "SAVE_DIR/best_k_models.yaml".

    """

    def _update_best_and_save(
        self,
        current: torch.Tensor,
        trainer: "pl.Trainer",
        monitor_candidates: Dict[str, _METRIC],
    ) -> None:
        super(AutoMMModelCheckpoint, self)._update_best_and_save(
            current=current, trainer=trainer, monitor_candidates=monitor_candidates
        )
        self.to_yaml()


def download(
    url: str,
    path: Optional[str] = None,
    overwrite: Optional[bool] = False,
    sha1_hash: Optional[str] = None,
    retries: Optional[int] = 5,
    verify_ssl: Optional[bool] = True,
) -> str:
    """
    Download a file from a given URL. Some util functions are also included in this function.
    https://github.com/sxjscience/automl_multimodal_benchmark/blob/main/multimodal_text_benchmark/src/auto_mm_bench/utils.py

    Parameters
    ----------
    url
        URL to download
    path
        Destination path to store downloaded file. By default stores to the
        current directory with same name as in url.
    overwrite
        Whether to overwrite destination file if already exists.
    sha1_hash
        Expected sha1 hash in hexadecimal digits. Will ignore existing file when hash is specified
        but doesn't match.
    retries
        The number of times to attempt the download in case of failure or non 200 return codes
    verify_ssl
        Verify SSL certificates.

    Returns
    -------
    fname
        The file path of the downloaded file.
    """

    if not sys.platform.startswith("win32"):
        # refer to https://github.com/untitaker/python-atomicwrites
        def replace_file(src, dst):
            """Implement atomic os.replace with linux and OSX.
            Parameters
            ----------
            src : source file path
            dst : destination file path
            """
            try:
                os.rename(src, dst)
            except OSError:
                try:
                    os.remove(src)
                except OSError:
                    pass
                finally:
                    raise OSError(
                        "Moving downloaded temp file - {}, to {} failed. \
                        Please retry the download.".format(
                            src, dst
                        )
                    )

    else:
        import ctypes

        _MOVEFILE_REPLACE_EXISTING = 0x1
        # Setting this value guarantees that a move performed as a copy
        # and delete operation is flushed to disk before the function returns.
        # The flush occurs at the end of the copy operation.
        _MOVEFILE_WRITE_THROUGH = 0x8
        _windows_default_flags = _MOVEFILE_WRITE_THROUGH

        def _str_to_unicode(x):
            """Handle text decoding. Internal use only"""
            if not isinstance(x, str):
                return x.decode(sys.getfilesystemencoding())
            return x

        def _handle_errors(rv, src):
            """Handle WinError. Internal use only"""
            if not rv:
                msg = ctypes.FormatError(ctypes.GetLastError())
                # if the MoveFileExW fails(e.g. fail to acquire file lock), removes the tempfile
                try:
                    os.remove(src)
                except OSError:
                    pass
                finally:
                    raise OSError(msg)

        def replace_file(src, dst):
            """Implement atomic os.replace with windows.
            refer to https://docs.microsoft.com/en-us/windows/desktop/api/winbase/nf-winbase-movefileexw
            The function fails when one of the process(copy, flush, delete) fails.
            Parameters
            ----------
            src : source file path
            dst : destination file path
            """
            _handle_errors(
                ctypes.windll.kernel32.MoveFileExW(
                    _str_to_unicode(src), _str_to_unicode(dst), _windows_default_flags | _MOVEFILE_REPLACE_EXISTING
                ),
                src,
            )

    def sha1sum(filename: str):
        """
        Calculate the sha1sum of a file.

        Parameters
        ----------
        filename
            Name of the file

        Returns
        -------
        ret
            The sha1sum
        """
        with open(filename, mode="rb") as f:
            # Disable bandit check because we are using sha1sum for evaluating the checksums.
            # It is not used for hosting credentials.
            d = hashlib.new("sha1", usedforsecurity=False)  # nosec(sxjscience)
            for buf in iter(functools.partial(f.read, 1024 * 100), b""):
                d.update(buf)
        return d.hexdigest()

    is_s3 = url.startswith(S3_PREFIX)
    if is_s3:
        s3 = boto3.resource("s3")
        if boto3.session.Session().get_credentials() is None:
            from botocore.handlers import disable_signing

            s3.meta.client.meta.events.register("choose-signer.s3.*", disable_signing)
        components = url[len(S3_PREFIX) :].split("/")
        if len(components) < 2:
            raise ValueError("Invalid S3 url. Received url={}".format(url))
        s3_bucket_name = components[0]
        s3_key = "/".join(components[1:])
    if path is None:
        fname = url.split("/")[-1]
        # Empty filenames are invalid
        assert fname, "Can't construct file-name from this URL. " "Please set the `path` option manually."
    else:
        path = os.path.expanduser(path)
        if os.path.isdir(path):
            fname = os.path.join(path, url.split("/")[-1])
        else:
            fname = path
    assert retries >= 0, "Number of retries should be at least 0, currently it's {}".format(retries)

    if not verify_ssl:
        warnings.warn(
            "Unverified HTTPS request is being made (verify_ssl=False). "
            "Adding certificate verification is strongly advised."
        )

    if overwrite or not os.path.exists(fname) or (sha1_hash and not sha1sum(fname) == sha1_hash):
        dirname = os.path.dirname(os.path.abspath(os.path.expanduser(fname)))
        if not os.path.exists(dirname):
            os.makedirs(dirname, exist_ok=True)
        while retries + 1 > 0:
            # Disable pyling too broad Exception
            # pylint: disable=W0703
            try:
                print("Downloading {} from {}...".format(fname, url))
                if is_s3:
                    response = s3.meta.client.head_object(Bucket=s3_bucket_name, Key=s3_key)
                    total_size = int(response.get("ContentLength", 0))
                    random_uuid = str(uuid.uuid4())
                    tmp_path = "{}.{}".format(fname, random_uuid)
                    if tqdm is not None:

                        def hook(t_obj):
                            def inner(bytes_amount):
                                t_obj.update(bytes_amount)

                            return inner

                        with tqdm.tqdm(total=total_size, unit="iB", unit_scale=True) as t:
                            s3.meta.client.download_file(s3_bucket_name, s3_key, tmp_path, Callback=hook(t))
                    else:
                        s3.meta.client.download_file(s3_bucket_name, s3_key, tmp_path)
                else:
                    r = requests.get(url, stream=True, verify=verify_ssl)
                    if r.status_code != 200:
                        raise RuntimeError("Failed downloading url {}".format(url))
                    # create uuid for temporary files
                    random_uuid = str(uuid.uuid4())
                    total_size = int(r.headers.get("content-length", 0))
                    chunk_size = 1024
                    if tqdm is not None:
                        t = tqdm.tqdm(total=total_size, unit="iB", unit_scale=True, leave=False)
                    with open("{}.{}".format(fname, random_uuid), "wb") as f:
                        for chunk in r.iter_content(chunk_size=chunk_size):
                            if chunk:  # filter out keep-alive new chunks
                                if tqdm is not None:
                                    t.update(len(chunk))
                                f.write(chunk)
                    if tqdm is not None:
                        t.close()
                # if the target file exists(created by other processes)
                # and have the same hash with target file
                # delete the temporary file
                if not os.path.exists(fname) or (sha1_hash and not sha1sum(fname) == sha1_hash):
                    # atomic operation in the same file system
                    replace_file("{}.{}".format(fname, random_uuid), fname)
                else:
                    try:
                        os.remove("{}.{}".format(fname, random_uuid))
                    except OSError:
                        pass
                    finally:
                        warnings.warn("File {} exists in file system so the downloaded file is deleted".format(fname))
                if sha1_hash and not sha1sum(fname) == sha1_hash:
                    raise UserWarning(
                        "File {} is downloaded but the content hash does not match."
                        " The repo may be outdated or download may be incomplete. "
                        'If the "repo_url" is overridden, consider switching to '
                        "the default repo.".format(fname)
                    )
                break
            except Exception as e:
                retries -= 1
                if retries <= 0:
                    raise e

                print(
                    "download failed due to {}, retrying, {} attempt{} left".format(
                        repr(e), retries, "s" if retries > 1 else ""
                    )
                )

    return fname


def infer_dtypes_by_model_names(model_config: DictConfig):
    """
    Get data types according to model types.

    Parameters
    ----------
    model_config
        Model config from `config.model`.

    Returns
    -------
    The data types allowed by models and the default fallback data type.
    """
    allowable_dtypes = []
    fallback_dtype = None
    for per_model in model_config.names:
        per_model_dtypes = OmegaConf.select(model_config, f"{per_model}.data_types")
        if per_model_dtypes:
            allowable_dtypes.extend(per_model_dtypes)

    allowable_dtypes = set(allowable_dtypes)
    if allowable_dtypes == set([IMAGE, TEXT]):
        fallback_dtype = TEXT

    return allowable_dtypes, fallback_dtype


def update_config_by_rules(
    problem_type: str,
    config: DictConfig,
):
    """
    Modify configs based on the need of loss func.
    Now it support changing the preprocessing of numerical label into Minmaxscaler while using BCEloss.

    Parameters
    ----------
    problem_type
        The type of the problem of the project.
    config
        The config of the project. It is a Dictconfig object.

    Returns
    -------
    The modified config.
    """
    loss_func = OmegaConf.select(config, "optimization.loss_function")
    if loss_func is not None:
        if problem_type == REGRESSION and "bce" in loss_func.lower():
            # We are using BCELoss for regression problems. Need to first scale the labels.
            config.data.label.numerical_label_preprocessing = "minmaxscaler"
        elif loss_func != "auto":
            warnings.warn(
                f"Received loss function={loss_func} for problem={problem_type}. "
                "Currently, we only support using BCE loss for regression problems and choose "
                "the loss_function automatically otherwise.",
                UserWarning,
            )
    return config


def process_save_path(path, resume: Optional[bool] = False, raise_if_exist: Optional[bool] = True):
    """
    Convert the provided path to an absolute path and check whether it is valid.
    If a path exists, either raise error or return None.
    A None path can be identified by the `setup_outputdir` to generate a random path.

    Parameters
    ----------
    path
        A provided path.
    resume
        Whether this is a path to resume training.
    raise_if_exist
        Whether to raise error if the path exists.

    Returns
    -------
    A complete and verified path or None.
    """
    path = os.path.abspath(os.path.expanduser(path))
    if resume:
        assert os.path.isfile(os.path.join(path, LAST_CHECKPOINT)), (
            f"Trying to resume training from '{path}'. "
            f"However, it does not contain the last checkpoint file: '{LAST_CHECKPOINT}'. "
            "Are you using a correct path?"
        )
    elif os.path.isdir(path):
        if raise_if_exist:
            raise ValueError(
                f"Path {path} already exists."
                "Specify a new path to avoid accidentally overwriting a saved predictor."
            )
        else:
            path = None

    return path<|MERGE_RESOLUTION|>--- conflicted
+++ resolved
@@ -1641,13 +1641,8 @@
     return ret
 
 
-<<<<<<< HEAD
-def init_zero_shot(
-    pipeline: str,
-=======
 def init_pretrained(
     pipeline: Optional[str],
->>>>>>> d7fb16fe
     hyperparameters: Optional[Union[str, Dict, List[str]]] = None,
 ):
     """
@@ -1669,43 +1664,6 @@
         The data processors associated with the pre-trained model.
     """
     config = get_config(presets=pipeline, overrides=hyperparameters)
-<<<<<<< HEAD
-    assert (
-        len(config.model.names) == 1
-    ), f"Zero shot mode only supports using one model, but detects multiple models {config.model.names}"
-    model = create_model(config=config, pretrained=True)
-
-    data_processors = init_data_processors(
-        config=config,
-    )
-
-    return config, model, data_processors
-
-
-def init_object_detectin(
-    hyperparameters: Optional[Union[str, Dict, List[str]]] = None,
-):
-    """
-    Object detection initialization.
-
-    Parameters
-    ----------
-    hyperparameters
-        The customized hyperparameters used to override the default.
-        Users need to use it to choose one model, e.g., {"model.names": ["yolov3_mobilenetv2_320_300e_coco"]}.
-
-    Returns
-    -------
-    config
-        A DictConfig object containing the configurations for object detection.
-    model
-        The model with pre-trained weights.
-    data_processors
-        The data processors associated with the pre-trained model.
-    """
-    config = get_config(presets="zero_shot", overrides=hyperparameters)
-=======
->>>>>>> d7fb16fe
     assert (
         len(config.model.names) == 1
     ), f"Zero shot mode only supports using one model, but detects multiple models {config.model.names}"
