import copy
import datetime
import functools
import hashlib
import logging
import math
import os
import pickle
import sys
import uuid
import warnings
from contextlib import contextmanager
from typing import Dict, List, Optional, Tuple, Union

import boto3
import numpy as np
import pandas as pd
import pytorch_lightning as pl
import pytz
import requests
import torch
import tqdm
from omegaconf import DictConfig, OmegaConf
from pytorch_lightning.utilities.types import _METRIC
from scipy.special import softmax
from sklearn.metrics import f1_score
from sklearn.preprocessing import LabelEncoder
from torch import nn

from autogluon.core.metrics import get_metric
from autogluon.core.utils.loaders import load_pd

from .constants import (
    ACCURACY,
    ALL_MODALITIES,
    AUTOMM,
    AVERAGE_PRECISION,
    BBOX,
    BINARY,
    CATEGORICAL,
    CATEGORICAL_MLP,
    CATEGORICAL_TRANSFORMER,
    CLIP,
    COLUMN_FEATURES,
    DEFAULT_SHOT,
    F1,
    FEATURES,
    FEW_SHOT,
    FUSION_MLP,
    FUSION_TRANSFORMER,
    HF_TEXT,
    IMAGE,
    LABEL,
    LAST_CHECKPOINT,
    LOGITS,
    MASKS,
    METRIC_MODE_MAP,
    MMDET_IMAGE,
    MULTICLASS,
    NUMERICAL,
    NUMERICAL_MLP,
    NUMERICAL_TRANSFORMER,
    PROBABILITY,
    REGRESSION,
    RMSE,
    ROC_AUC,
    S3_PREFIX,
    T_FEW,
    TEXT,
    TIMM_IMAGE,
    VALID_CONFIG_KEYS,
    VALID_METRICS,
    Y_PRED,
    Y_PRED_PROB,
    Y_TRUE,
)
from .data import (
    CategoricalProcessor,
    ImageProcessor,
    LabelProcessor,
    MixupModule,
    MultiModalFeaturePreprocessor,
    NumericalProcessor,
    TextProcessor,
)
from .models import (
    CategoricalMLP,
    CategoricalTransformer,
    CLIPForImageText,
    HFAutoModelForTextPrediction,
    MMDetAutoModelForObjectDetection,
    MultimodalFusionMLP,
    MultimodalFusionTransformer,
    NumericalMLP,
    NumericalTransformer,
    TFewModel,
    TimmAutoModelForImagePrediction,
)
from .models.utils import inject_ia3_to_linear_layer, inject_lora_to_linear_layer
from .presets import get_automm_presets, get_basic_automm_config

logger = logging.getLogger(AUTOMM)


def is_interactive():
    """
    Return whether the current process is running under the interactive mode.
    Check also https://stackoverflow.com/a/64523765
    """
    return hasattr(sys, "ps1")


def infer_metrics(
    problem_type: Optional[str] = None,
    eval_metric_name: Optional[str] = None,
):
    """
    Infer the validation metric and the evaluation metric if not provided.
    Validation metric is for early-stopping and selecting the best model checkpoints.
    Evaluation metric is to report performance to users.

    Parameters
    ----------
    problem_type
        Type of problem.
    eval_metric_name
        Name of evaluation metric provided by users.

    Returns
    -------
    validation_metric_name
        Name of validation metric.
    eval_metric_name
        Name of evaluation metric.
    """

    if eval_metric_name is not None:
        if problem_type != BINARY and eval_metric_name.lower() in [
            ROC_AUC,
            AVERAGE_PRECISION,
            F1,
        ]:
            raise ValueError(f"Metric {eval_metric_name} is only supported for binary classification.")

        if eval_metric_name in VALID_METRICS:
            validation_metric_name = eval_metric_name
            return validation_metric_name, eval_metric_name

        warnings.warn(
            f"Currently, we cannot convert the metric: {eval_metric_name} to a metric supported in torchmetrics. "
            f"Thus, we will fall-back to use accuracy for multi-class classification problems "
            f", ROC-AUC for binary classification problem, and RMSE for regression problems.",
            UserWarning,
        )

    if problem_type == MULTICLASS:
        eval_metric_name = ACCURACY
    elif problem_type == BINARY:
        eval_metric_name = ROC_AUC
    elif problem_type == REGRESSION:
        eval_metric_name = RMSE
    else:
        raise NotImplementedError(f"Problem type: {problem_type} is not supported yet!")

    validation_metric_name = eval_metric_name

    return validation_metric_name, eval_metric_name


def get_minmax_mode(metric_name: str):
    """
    Get minmax mode based on metric name

    Parameters
    ----------
    metric_name
        A string representing metric

    Returns
    -------
    mode
        The min/max mode used in selecting model checkpoints.
        - min
             Its means that smaller metric is better.
        - max
            It means that larger metric is better.
    """
    assert metric_name in METRIC_MODE_MAP, f"{metric_name} is not a supported metric. Options are: {VALID_METRICS}"
    return METRIC_MODE_MAP.get(metric_name)


def filter_search_space(hyperparameters: dict, keys_to_filter: Union[str, List[str]]):
    """
    Filter search space within hyperparameters without the given keys as prefixes.
    Hyperparameters that are not search space will not be filtered.

    Parameters
    ----------
    hyperparameters
        A dictionary containing search space and overrides to config.
    keys_to_filter
        Keys that needs to be filtered out

    Returns
    -------
        hyperparameters being filtered
    """
    assert any(
        key.startswith(valid_keys) for valid_keys in VALID_CONFIG_KEYS for key in keys_to_filter
    ), f"Invalid keys: {keys_to_filter}. Valid options are {VALID_CONFIG_KEYS}"
    from ray.tune.sample import Domain

    from autogluon.core.space import Space

    hyperparameters = copy.deepcopy(hyperparameters)
    if isinstance(keys_to_filter, str):
        keys_to_filter = [keys_to_filter]
    for hyperparameter, value in hyperparameters.copy().items():
        if not isinstance(value, (Space, Domain)):
            continue
        for key in keys_to_filter:
            if hyperparameter.startswith(key):
                del hyperparameters[hyperparameter]
    return hyperparameters


def get_config(
    presets: Optional[str] = None,
    config: Optional[Union[dict, DictConfig]] = None,
    overrides: Optional[Union[str, List[str], Dict]] = None,
    is_distill: Optional[bool] = False,
):
    """
    Construct configurations for model, data, optimization, and environment.
    It supports to overrides some default configurations.

    Parameters
    ----------
    presets
        Name of the presets.
    config
        A dictionary including four keys: "model", "data", "optimization", and "environment".
        If any key is not not given, we will fill in with the default value.

        The value of each key can be a string, yaml path, or DictConfig object. For example:
        config = {
                        "model": "fusion_mlp_image_text_tabular",
                        "data": "default",
                        "optimization": "adamw",
                        "environment": "default",
                    }
            or
            config = {
                        "model": "/path/to/model/config.yaml",
                        "data": "/path/to/data/config.yaml",
                        "optimization": "/path/to/optimization/config.yaml",
                        "environment": "/path/to/environment/config.yaml",
                    }
            or
            config = {
                        "model": OmegaConf.load("/path/to/model/config.yaml"),
                        "data": OmegaConf.load("/path/to/data/config.yaml"),
                        "optimization": OmegaConf.load("/path/to/optimization/config.yaml"),
                        "environment": OmegaConf.load("/path/to/environment/config.yaml"),
                    }
    overrides
        This is to override some default configurations.
            For example, changing the text and image backbones can be done by formatting:

            a string
            overrides = "model.hf_text.checkpoint_name=google/electra-small-discriminator
            model.timm_image.checkpoint_name=swin_small_patch4_window7_224"

            or a list of strings
            overrides = ["model.hf_text.checkpoint_name=google/electra-small-discriminator",
            "model.timm_image.checkpoint_name=swin_small_patch4_window7_224"]

            or a dictionary
            overrides = {
                            "model.hf_text.checkpoint_name": "google/electra-small-discriminator",
                            "model.timm_image.checkpoint_name": "swin_small_patch4_window7_224",
                        }
    is_distill
        Whether in the distillation mode.

    Returns
    -------
    Configurations as a DictConfig object
    """
    if config is None:
        config = {}

    if not isinstance(config, DictConfig):
        basic_config = get_basic_automm_config(is_distill=is_distill)
        if presets is None:
            preset_overrides = None
        else:
            preset_overrides = get_automm_presets(presets=presets)

        for k, default_value in basic_config.items():
            if k not in config:
                config[k] = default_value

        all_configs = []
        for k, v in config.items():
            if isinstance(v, dict):
                per_config = OmegaConf.create(v)
            elif isinstance(v, DictConfig):
                per_config = v
            elif isinstance(v, str):
                if v.lower().endswith((".yaml", ".yml")):
                    per_config = OmegaConf.load(os.path.expanduser(v))
                else:
                    cur_path = os.path.dirname(os.path.abspath(__file__))
                    config_path = os.path.join(cur_path, "configs", k, f"{v}.yaml")
                    per_config = OmegaConf.load(config_path)
            else:
                raise ValueError(f"Unknown configuration type: {type(v)}")

            all_configs.append(per_config)

        config = OmegaConf.merge(*all_configs)
        # apply the preset's overrides
        if preset_overrides:
            config = apply_omegaconf_overrides(config, overrides=preset_overrides, check_key_exist=True)

    verify_model_names(config.model)
    logger.debug(f"overrides: {overrides}")
    if overrides is not None:
        # avoid manipulating the user-provided overrides
        overrides = copy.deepcopy(overrides)
        # apply customized model names
        overrides = parse_dotlist_conf(overrides)  # convert to a dict
        config.model = customize_model_names(
            config=config.model,
            customized_names=overrides.get("model.names", None),
        )
        # remove `model.names` from overrides since it's already applied.
        overrides.pop("model.names", None)
        # apply the user-provided overrides
        config = apply_omegaconf_overrides(config, overrides=overrides, check_key_exist=True)
    verify_model_names(config.model)
    return config


def verify_model_names(config: DictConfig):
    """
    Verify whether provided model names are valid.

    Parameters
    ----------
    config
        Config should have a attribute `names`, which contains a list of
        attribute names, e.g., ["timm_image", "hf_text"]. And each string in
        `config.names` should also be a attribute of `config`, e.g, `config.timm_image`.
    """
    # must have attribute `names`
    assert hasattr(config, "names")
    # assure no duplicate names
    assert len(config.names) == len(set(config.names))
    # verify that strings in `config.names` match the keys of `config`.
    keys = list(config.keys())
    keys.remove("names")
    assert set(config.names).issubset(set(keys)), f"`{config.names}` do not match config keys {keys}"

    # verify that no name starts with another one
    names = sorted(config.names, key=lambda ele: len(ele), reverse=True)
    for i in range(len(names)):
        if names[i].startswith(tuple(names[i + 1 :])):
            raise ValueError(f"name {names[i]} starts with one of another name: {names[i+1:]}")


def get_name_prefix(
    name: str,
    prefixes: List[str],
):
    """
    Get a name's prefix from some available candidates.

    Parameters
    ----------
    name
        A name string
    prefixes
        Available prefixes.

    Returns
    -------
        Prefix of the name.
    """
    search_results = [pre for pre in prefixes if name.lower().startswith(pre)]
    if len(search_results) == 0:
        return None
    elif len(search_results) >= 2:
        raise ValueError(
            f"Model name `{name}` is mapped to multiple models, "
            f"which means some names in `{prefixes}` have duplicate prefixes."
        )
    else:
        return search_results[0]


def customize_model_names(
    config: DictConfig,
    customized_names: Union[str, List[str]],
):
    """
    Customize attribute names of `config` with the provided names.
    A valid customized name string should start with one available name
    string in `config`.

    Parameters
    ----------
    config
        Config should have a attribute `names`, which contains a list of
        attribute names, e.g., ["timm_image", "hf_text"]. And each string in
        `config.names` should also be a attribute of `config`, e.g, `config.timm_image`.
    customized_names
        The provided names to replace the existing ones in `config.names` as well as
        the corresponding attribute names. For example, if `customized_names` is
        ["timm_image_123", "hf_text_abc"], then `config.timm_image` and `config.hf_text`
        are changed to `config.timm_image_123` and `config.hf_text_abc`.

    Returns
    -------
        A new config with its first-level attributes customized by the provided names.
    """
    if not customized_names:
        return config

    if isinstance(customized_names, str):
        customized_names = OmegaConf.from_dotlist([f"names={customized_names}"]).names

    new_config = OmegaConf.create()
    new_config.names = []
    available_prefixes = list(config.keys())
    available_prefixes.remove("names")
    for per_name in customized_names:
        per_prefix = get_name_prefix(
            name=per_name,
            prefixes=available_prefixes,
        )
        if per_prefix:
            per_config = getattr(config, per_prefix)
            setattr(new_config, per_name, copy.deepcopy(per_config))
            new_config.names.append(per_name)
        else:
            logger.debug(f"Removing {per_name}, which doesn't start with any of these prefixes: {available_prefixes}.")

    if len(new_config.names) == 0:
        raise ValueError(
            f"No customized name in `{customized_names}` starts with name prefixes in `{available_prefixes}`."
        )

    return new_config


def select_model(
    config: DictConfig,
    df_preprocessor: MultiModalFeaturePreprocessor,
):
    """
    Filter model config through the detected modalities in the training data.
    If MultiModalFeaturePreprocessor can't detect some modality,
    this function will remove the models that use this modality. This function is to
    maximize the user flexibility in defining the config.
    For example, if one uses the "fusion_mlp_image_text_tabular" as the model config template
    but the training data don't have images, this function will filter out all the models
    using images, such as Swin Transformer and CLIP.

    Parameters
    ----------
    config
        A DictConfig object. The model config should be accessible by "config.model"
    df_preprocessor
        A MultiModalFeaturePreprocessor object, which has called .fit() on the training data.
        Column names of the same modality are grouped into one list. If a modality's list is empty,
        it means the training data don't have this modality.

    Returns
    -------
    Config with some unused models removed.
    """
    data_status = {}
    for per_modality in ALL_MODALITIES:
        data_status[per_modality] = False
    if len(df_preprocessor.image_path_names) > 0:
        data_status[IMAGE] = True
    if len(df_preprocessor.text_feature_names) > 0:
        data_status[TEXT] = True
    if len(df_preprocessor.categorical_feature_names) > 0:
        data_status[CATEGORICAL] = True
    if len(df_preprocessor.numerical_feature_names) > 0:
        data_status[NUMERICAL] = True

    names = config.model.names
    if isinstance(names, str):
        names = [names]
    selected_model_names = []
    fusion_model_name = []
    for model_name in names:
        model_config = getattr(config.model, model_name)
        if model_config.data_types is None:
            fusion_model_name.append(model_name)
            continue
        model_data_status = [data_status[d_type] for d_type in model_config.data_types]
        if all(model_data_status):
            selected_model_names.append(model_name)
        else:
            delattr(config.model, model_name)

    if len(selected_model_names) == 0:
        raise ValueError("No model is available for this dataset.")
    # only allow no more than 1 fusion model
    assert len(fusion_model_name) <= 1

    if len(selected_model_names) > 1:
        assert len(fusion_model_name) == 1
        selected_model_names.extend(fusion_model_name)
    elif len(fusion_model_name) == 1 and hasattr(config.model, fusion_model_name[0]):
        if data_status[CATEGORICAL] or data_status[NUMERICAL]:
            # retain the fusion model for uni-modal tabular data.
            assert len(fusion_model_name) == 1
            selected_model_names.extend(fusion_model_name)
        else:
            # remove the fusion model's config make `config.model.names` and the keys of `config.model` consistent.
            delattr(config.model, fusion_model_name[0])

    config.model.names = selected_model_names
    logger.debug(f"selected models: {selected_model_names}")

    return config


def init_df_preprocessor(
    config: DictConfig,
    column_types: Dict,
    label_column: Optional[str] = None,
    train_df_x: Optional[pd.DataFrame] = None,
    train_df_y: Optional[pd.Series] = None,
):
    """
    Initialize the dataframe preprocessor by calling .fit().

    Parameters
    ----------
    config
        A DictConfig containing only the data config.
    column_types
        A dictionary that maps column names to their data types.
        For example: `column_types = {"item_name": "text", "image": "image_path",
        "product_description": "text", "height": "numerical"}`
        may be used for a table with columns: "item_name", "brand", "product_description", and "height".
    label_column
        Name of the column that contains the target variable to predict.
    train_df_x
        A pd.DataFrame containing only the feature columns.
    train_df_y
        A pd.Series object containing only the label column.

    Returns
    -------
    Initialized dataframe preprocessor.
    """
    df_preprocessor = MultiModalFeaturePreprocessor(
        config=config,
        column_types=column_types,
        label_column=label_column,
    )
    df_preprocessor.fit(
        X=train_df_x,
        y=train_df_y,
    )

    return df_preprocessor


def init_data_processors(
    config: DictConfig,
):
    """
    Create the data processors according to the model config. This function creates one processor for
    each modality of each model. For example, if one model config contains BERT, ViT, and CLIP, then
    BERT would have its own text processor, ViT would have its own image processor, and CLIP would have
    its own text and image processors. This is to support training arbitrary combinations of single-modal
    and multimodal models since two models may share the same modality but have different processing. Text
    sequence length is a good example. BERT's sequence length is generally 512, while CLIP uses sequences of
    length 77.

    Parameters
    ----------
    config
        A DictConfig object. The model config should be accessible by "config.model".

    Returns
    -------
    A dictionary with modalities as the keys. Each modality has a list of processors.
    Note that "label" is also treated as a modality for convenience.
    """
    names = config.model.names
    if isinstance(names, str):
        names = [names]

    data_processors = {
        IMAGE: [],
        TEXT: [],
        CATEGORICAL: [],
        NUMERICAL: [],
        LABEL: [],
    }
    for model_name in names:
        model_config = getattr(config.model, model_name)
        # each model has its own label processor
        data_processors[LABEL].append(LabelProcessor(prefix=model_name))
        if model_config.data_types is None:
            continue
        for d_type in model_config.data_types:
            if d_type == IMAGE:
                data_processors[IMAGE].append(
                    ImageProcessor(
                        prefix=model_name,
                        checkpoint_name=model_config.checkpoint_name,
                        train_transform_types=model_config.train_transform_types,
                        val_transform_types=model_config.val_transform_types,
                        norm_type=model_config.image_norm,
                        size=model_config.image_size,
                        max_img_num_per_col=model_config.max_img_num_per_col,
                        missing_value_strategy=config.data.image.missing_value_strategy,
                    )
                )
            elif d_type == TEXT:
                data_processors[TEXT].append(
                    TextProcessor(
                        prefix=model_name,
                        tokenizer_name=model_config.tokenizer_name,
                        checkpoint_name=model_config.checkpoint_name,
                        max_len=model_config.max_text_len,
                        insert_sep=model_config.insert_sep,
                        text_segment_num=model_config.text_segment_num,
                        stochastic_chunk=model_config.stochastic_chunk,
                        text_detection_length=OmegaConf.select(model_config, "text_aug_detect_length"),
                        text_trivial_aug_maxscale=OmegaConf.select(model_config, "text_trivial_aug_maxscale"),
                        train_augment_types=OmegaConf.select(model_config, "text_train_augment_types"),
                        template_config=getattr(config.data, "templates", OmegaConf.create({"turn_on": False})),
                    )
                )
            elif d_type == CATEGORICAL:
                data_processors[CATEGORICAL].append(
                    CategoricalProcessor(
                        prefix=model_name,
                    )
                )
            elif d_type == NUMERICAL:
                data_processors[NUMERICAL].append(
                    NumericalProcessor(
                        prefix=model_name,
                        merge=model_config.merge,
                    )
                )
            else:
                raise ValueError(f"unknown data type: {d_type}")

    assert len(data_processors[LABEL]) > 0

    # Only keep the modalities with non-empty processors.
    data_processors = {k: v for k, v in data_processors.items() if len(v) > 0}
    return data_processors


def create_model(
    config: DictConfig,
    num_classes: Optional[int] = None,
    num_numerical_columns: Optional[int] = None,
    num_categories: Optional[List[int]] = None,
    pretrained: Optional[bool] = True,
):
    """
    Create models. It supports the auto models of huggingface text and timm image.
    Multimodal models, e.g., CLIP, should be added case-by-case since their configs and usages
    may be different. It uses MLP for the numerical features, categorical features, and late-fusion.

    Parameters
    ----------
    config
        A DictConfig object. The model config should be accessible by "config.model".
    num_classes
        The class number for a classification task. It should be 1 for a regression task.
    num_numerical_columns
        The number of numerical columns in the training dataframe.
    num_categories
        The category number for each categorical column in the training dataframe.
    pretrained
        Whether using the pretrained timm models. If pretrained=True, download the pretrained model.

    Returns
    -------
    A Pytorch model.
    """
    names = config.model.names
    if isinstance(names, str):
        names = [names]
    # make sure no duplicate model names
    assert len(names) == len(set(names))
    logger.debug(f"output_shape: {num_classes}")
    all_models = []
    for model_name in names:
        model_config = getattr(config.model, model_name)
        if model_name.lower().startswith(CLIP):
            model = CLIPForImageText(
                prefix=model_name,
                checkpoint_name=model_config.checkpoint_name,
                num_classes=num_classes,
                pretrained=pretrained,
            )
        elif model_name.lower().startswith(TIMM_IMAGE):
            model = TimmAutoModelForImagePrediction(
                prefix=model_name,
                checkpoint_name=model_config.checkpoint_name,
                num_classes=num_classes,
                mix_choice=model_config.mix_choice,
                pretrained=pretrained,
            )
        elif model_name.lower().startswith(HF_TEXT):
            model = HFAutoModelForTextPrediction(
                prefix=model_name,
                checkpoint_name=model_config.checkpoint_name,
                num_classes=num_classes,
                pooling_mode=OmegaConf.select(model_config, "pooling_mode", default="cls"),
                gradient_checkpointing=OmegaConf.select(model_config, "gradient_checkpointing"),
                pretrained=pretrained,
            )
        elif model_name.lower().startswith(T_FEW):
            model = TFewModel(
                prefix=model_name,
                checkpoint_name=model_config.checkpoint_name,
                length_norm=model_config.length_norm,  # Normalizes length to adjust for length bias in target template
                unlikely_loss=model_config.unlikely_loss,  # Adds loss term that lowers probability of incorrect outputs
                mc_loss=model_config.mc_loss,  # Adds multiple choice cross entropy loss
                num_classes=num_classes,
                gradient_checkpointing=OmegaConf.select(model_config, "gradient_checkpointing"),
            )
        elif model_name.lower().startswith(NUMERICAL_MLP):
            model = NumericalMLP(
                prefix=model_name,
                in_features=num_numerical_columns,
                hidden_features=model_config.hidden_size,
                out_features=model_config.hidden_size,
                num_layers=model_config.num_layers,
                activation=model_config.activation,
                dropout_prob=model_config.drop_rate,
                normalization=model_config.normalization,
                d_token=OmegaConf.select(model_config, "d_token"),
                embedding_arch=OmegaConf.select(model_config, "embedding_arch"),
                num_classes=num_classes,
            )
        elif model_name.lower().startswith(NUMERICAL_TRANSFORMER):
            model = NumericalTransformer(
                prefix=model_name,
                in_features=num_numerical_columns,
                out_features=model_config.out_features,
                d_token=model_config.d_token,
                n_blocks=model_config.num_trans_blocks,
                attention_n_heads=model_config.num_attn_heads,
                attention_dropout=model_config.attention_dropout,
                residual_dropout=model_config.residual_dropout,
                ffn_dropout=model_config.ffn_dropout,
                attention_normalization=model_config.normalization,
                ffn_normalization=model_config.normalization,
                head_normalization=model_config.normalization,
                ffn_activation=model_config.ffn_activation,
                head_activation=model_config.head_activation,
                cls_token=True if len(names) == 1 else False,
                embedding_arch=model_config.embedding_arch,
                num_classes=num_classes,
                ffn_d_hidden=OmegaConf.select(model_config, "ffn_d_hidden", default=192),
            )
        elif model_name.lower().startswith(CATEGORICAL_MLP):
            model = CategoricalMLP(
                prefix=model_name,
                num_categories=num_categories,
                out_features=model_config.hidden_size,
                num_layers=model_config.num_layers,
                activation=model_config.activation,
                dropout_prob=model_config.drop_rate,
                normalization=model_config.normalization,
                num_classes=num_classes,
            )
        elif model_name.lower().startswith(CATEGORICAL_TRANSFORMER):
            model = CategoricalTransformer(
                prefix=model_name,
                num_categories=num_categories,
                out_features=model_config.out_features,
                d_token=model_config.d_token,
                n_blocks=model_config.num_trans_blocks,
                attention_n_heads=model_config.num_attn_heads,
                attention_dropout=model_config.attention_dropout,
                residual_dropout=model_config.residual_dropout,
                ffn_dropout=model_config.ffn_dropout,
                attention_normalization=model_config.normalization,
                ffn_normalization=model_config.normalization,
                head_normalization=model_config.normalization,
                ffn_activation=model_config.ffn_activation,
                head_activation=model_config.head_activation,
                ffn_d_hidden=OmegaConf.select(model_config, "ffn_d_hidden", default=192),
                num_classes=num_classes,
                cls_token=True if len(names) == 1 else False,
            )
        elif model_name.lower().startswith(MMDET_IMAGE):
            model = MMDetAutoModelForObjectDetection(
                prefix=model_name,
                checkpoint_name=model_config.checkpoint_name,
            )
        elif model_name.lower().startswith(FUSION_MLP):
            fusion_model = functools.partial(
                MultimodalFusionMLP,
                prefix=model_name,
                hidden_features=model_config.hidden_sizes,
                num_classes=num_classes,
                adapt_in_features=model_config.adapt_in_features,
                activation=model_config.activation,
                dropout_prob=model_config.drop_rate,
                normalization=model_config.normalization,
                loss_weight=model_config.weight if hasattr(model_config, "weight") else None,
            )
            continue
        elif model_name.lower().startswith(FUSION_TRANSFORMER):
            fusion_model = functools.partial(
                MultimodalFusionTransformer,
                prefix=model_name,
                hidden_features=model_config.hidden_size,
                num_classes=num_classes,
                n_blocks=model_config.n_blocks,
                attention_n_heads=model_config.attention_n_heads,
                ffn_d_hidden=model_config.ffn_d_hidden,
                attention_dropout=model_config.attention_dropout,
                residual_dropout=model_config.residual_dropout,
                ffn_dropout=model_config.ffn_dropout,
                attention_normalization=model_config.normalization,
                ffn_normalization=model_config.normalization,
                head_normalization=model_config.normalization,
                ffn_activation=model_config.ffn_activation,
                head_activation=model_config.head_activation,
                adapt_in_features=model_config.adapt_in_features,
                loss_weight=model_config.weight if hasattr(model_config, "weight") else None,
            )
            continue
        else:
            raise ValueError(f"unknown model name: {model_name}")

        if OmegaConf.select(config, "optimization.efficient_finetune"):
            model = apply_model_adaptation(model, config)

        all_models.append(model)

    if len(all_models) > 1:
        # must have one fusion model if there are multiple independent models
        return fusion_model(models=all_models)
    elif len(all_models) == 1:
        if isinstance(all_models[0], NumericalTransformer) or isinstance(all_models[0], CategoricalTransformer):
            # retain fusion model for uni-modal tabular data
            return fusion_model(models=all_models)
        else:
            return all_models[0]
    else:
        raise ValueError(f"No available models for {names}")


def apply_model_adaptation(model: nn.Module, config: DictConfig) -> nn.Module:
    """
    Apply an adaptation to the model for efficient fine-tuning.

    Parameters
    ----------
    model
        A PyTorch model.
    config:
        A DictConfig object. The optimization config should be accessible by "config.optimization".
    """
    if "lora" in OmegaConf.select(config, "optimization.efficient_finetune"):
        model = inject_lora_to_linear_layer(
            model=model,
            lora_r=config.optimization.lora.r,
            lora_alpha=config.optimization.lora.alpha,
            module_filter=config.optimization.lora.module_filter,
            filter=config.optimization.lora.filter,
        )
    elif "ia3" in OmegaConf.select(config, "optimization.efficient_finetune"):
        model = inject_ia3_to_linear_layer(
            model=model,
            module_filter=config.optimization.lora.module_filter,
            filter=config.optimization.lora.filter,
        )

    model.name_to_id = model.get_layer_ids()  # Need to update name to id dictionary.

    return model


def save_pretrained_model_configs(
    model: nn.Module,
    config: DictConfig,
    path: str,
) -> DictConfig:
    """
    Save the pretrained model configs to local to make future loading not dependent on Internet access.
    By initializing models with local configs, Huggingface doesn't need to download pretrained weights from Internet.

    Parameters
    ----------
    model
        One model.
    config
        A DictConfig object. The model config should be accessible by "config.model".
    path
        The path to save pretrained model configs.
    """
    # TODO? Fix hardcoded model names.
    requires_saving = any([model_name.lower().startswith((CLIP, HF_TEXT, T_FEW)) for model_name in config.model.names])
    if not requires_saving:
        return config

    if len(config.model.names) == 1:
        model = nn.ModuleList([model])
    else:  # assumes the fusion model has a model attribute, a nn.ModuleList
        model = model.model
    for per_model in model:
<<<<<<< HEAD
        if per_model.prefix.lower().startswith((CLIP, HF_TEXT, T_FEW)):
            per_model.model.save_pretrained(os.path.join(path, per_model.prefix))
=======
        if per_model.prefix.lower().startswith((CLIP, HF_TEXT)):
            per_model.config.save_pretrained(os.path.join(path, per_model.prefix))
>>>>>>> 32901dd9
            model_config = getattr(config.model, per_model.prefix)
            model_config.checkpoint_name = os.path.join("local://", per_model.prefix)

    return config


def get_local_pretrained_config_paths(config: DictConfig, path: str) -> DictConfig:
    """
    Get the local config paths of hugginface pretrained models. With a local config,
    Hugginface can initialize a model without having to download its pretrained weights.

    Parameters
    ----------
    config
        A DictConfig object. The model config should be accessible by "config.model".
    path
        The saving path to the pretrained model configs.
    """
    for model_name in config.model.names:
        if model_name.lower().startswith((CLIP, HF_TEXT, T_FEW)):
            model_config = getattr(config.model, model_name)
            if model_config.checkpoint_name.startswith("local://"):
                model_config.checkpoint_name = os.path.join(path, model_config.checkpoint_name[len("local://") :])
                assert os.path.exists(
                    os.path.join(model_config.checkpoint_name, "config.json")
                )  # guarantee the existence of local configs

    return config


def save_text_tokenizers(
    text_processors: List[TextProcessor],
    path: str,
) -> List[TextProcessor]:
    """
    Save all the text tokenizers and record their relative paths, which are
    the corresponding model names, e.g, hf_text.

    Parameters
    ----------
    text_processors
        A list of text processors with tokenizers.
    path
        The root path.

    Returns
    -------
    A list of text processors with tokenizers replaced by their local relative paths.
    """
    for per_text_processor in text_processors:
        per_path = os.path.join(path, per_text_processor.prefix)
        per_text_processor.tokenizer.save_pretrained(per_path)
        per_text_processor.tokenizer = per_text_processor.prefix

    return text_processors


def load_text_tokenizers(
    text_processors: List[TextProcessor],
    path: str,
) -> List[TextProcessor]:
    """
    Load saved text tokenizers. If text processors already have tokenizers,
    then do nothing.

    Parameters
    ----------
    text_processors
        A list of text processors with tokenizers or their relative paths.
    path
        The root path.

    Returns
    -------
    A list of text processors with tokenizers loaded.
    """
    for per_text_processor in text_processors:
        if isinstance(per_text_processor.tokenizer, str):
            per_path = os.path.join(path, per_text_processor.tokenizer)
            per_text_processor.tokenizer = per_text_processor.get_pretrained_tokenizer(
                tokenizer_name=per_text_processor.tokenizer_name,
                checkpoint_name=per_path,
            )
    return text_processors


def make_exp_dir(
    root_path: str,
    job_name: str,
    create: Optional[bool] = True,
):
    """
    Creates the exp dir of format e.g.,: root_path/2022_01_01/job_name_12_00_00/
    This function is to better organize the training runs. It is recommended to call this
    function and pass the returned "exp_dir" to "AutoMMPredictor.fit(save_path=exp_dir)".

    Parameters
    ----------
    root_path
        The basic path where to create saving directories for training runs.
    job_name
        The job names to name training runs.
    create
        Whether to make the directory.

    Returns
    -------
    The formatted directory path.
    """
    tz = pytz.timezone("US/Pacific")
    ct = datetime.datetime.now(tz=tz)
    date_stamp = ct.strftime("%Y_%m_%d")
    time_stamp = ct.strftime("%H_%M_%S")

    # Group logs by day first
    exp_dir = os.path.join(root_path, date_stamp)

    # Then, group by run_name and hour + min + sec to avoid duplicates
    exp_dir = os.path.join(exp_dir, "_".join([job_name, time_stamp]))

    if create:
        os.makedirs(exp_dir, mode=0o777, exist_ok=False)

    return exp_dir


def average_checkpoints(
    checkpoint_paths: List[str],
):
    """
    Average a list of checkpoints' state_dicts.

    Parameters
    ----------
    checkpoint_paths
        A list of model checkpoint paths.

    Returns
    -------
    The averaged state_dict.
    """
    if len(checkpoint_paths) > 1:
        avg_state_dict = {}
        for per_path in checkpoint_paths:
            state_dict = torch.load(per_path, map_location=torch.device("cpu"))["state_dict"]
            for key in state_dict:
                if key in avg_state_dict:
                    avg_state_dict[key] += state_dict[key]
                else:
                    avg_state_dict[key] = state_dict[key]
            del state_dict

        num = torch.tensor(len(checkpoint_paths))
        for key in avg_state_dict:
            avg_state_dict[key] = avg_state_dict[key] / num.to(avg_state_dict[key])
    else:
        avg_state_dict = torch.load(checkpoint_paths[0], map_location=torch.device("cpu"))["state_dict"]

    return avg_state_dict


def compute_score(
    metric_data: dict,
    metric_name: str,
    pos_label: Optional[int] = 1,
) -> float:
    """
    Use sklearn to compute the score of one metric.

    Parameters
    ----------
    metric_data
        A dictionary with the groundtruth (Y_TRUE) and predicted values (Y_PRED, Y_PRED_PROB).
        The predicted class probabilities are required to compute the roc_auc score.
    metric_name
        The name of metric to compute.
    pos_label
        The encoded label (0 or 1) of binary classification's positive class.

    Returns
    -------
    Computed score.
    """
    metric = get_metric(metric_name)
    if metric.name in [ROC_AUC, AVERAGE_PRECISION]:
        return metric._sign * metric(metric_data[Y_TRUE], metric_data[Y_PRED_PROB][:, pos_label])
    elif metric.name in [F1]:  # only for binary classification
        return f1_score(metric_data[Y_TRUE], metric_data[Y_PRED], pos_label=pos_label)
    else:
        return metric._sign * metric(metric_data[Y_TRUE], metric_data[Y_PRED])


def parse_dotlist_conf(conf):
    """
    Parse the config files that is potentially in the dotlist format to a dictionary.

    Parameters
    ----------
    conf
        Apply the conf stored as dotlist, e.g.,
         'aaa=a, bbb=b' or ['aaa=a, ', 'bbb=b'] to {'aaa': 'a', 'bbb': b}

    Returns
    -------
    new_conf
    """
    if isinstance(conf, str):
        conf = conf.split()
        need_parse = True
    elif isinstance(conf, (list, tuple)):
        need_parse = True
    elif isinstance(conf, dict):
        need_parse = False
    else:
        raise ValueError(f"Unsupported format of conf={conf}")
    if need_parse:
        new_conf = dict()
        curr_key = None
        curr_value = ""
        for ele in conf:
            if "=" in ele:
                key, v = ele.split("=")
                if curr_key is not None:
                    new_conf[curr_key] = curr_value
                curr_key = key
                curr_value = v
            else:
                if curr_key is None:
                    raise ValueError(f"Cannot parse the conf={conf}")
                curr_value = curr_value + " " + ele
        if curr_key is not None:
            new_conf[curr_key] = curr_value
        return new_conf
    else:
        return conf


def apply_omegaconf_overrides(
    conf: DictConfig,
    overrides: Union[List, Tuple, str, Dict, DictConfig],
    check_key_exist=True,
):
    """
    Apply omegaconf overrides.

    Parameters
    ----------
    conf
        The base configuration.
    overrides
        The overrides can be a string or a list.
    check_key_exist
        Whether to check if all keys in the overrides must exist in the conf.

    Returns
    -------
    new_conf
        The updated configuration.
    """
    overrides = parse_dotlist_conf(overrides)

    def _check_exist_dotlist(C, key_in_dotlist):
        if not isinstance(key_in_dotlist, list):
            key_in_dotlist = key_in_dotlist.split(".")
        if key_in_dotlist[0] in C:
            if len(key_in_dotlist) > 1:
                return _check_exist_dotlist(C[key_in_dotlist[0]], key_in_dotlist[1:])
            else:
                return True
        else:
            return False

    if check_key_exist:
        for ele in overrides.items():
            if not _check_exist_dotlist(conf, ele[0]):
                raise KeyError(
                    f'"{ele[0]}" is not found in the config. You may need to check the overrides. '
                    f"overrides={overrides}"
                )
    override_conf = OmegaConf.from_dotlist([f"{ele[0]}={ele[1]}" for ele in overrides.items()])
    conf = OmegaConf.merge(conf, override_conf)
    return conf


class LogFilter(logging.Filter):
    """
    Filter log messages with patterns.
    """

    def __init__(self, blacklist: Union[str, List[str]]):
        """
        Parameters
        ----------
        blacklist
            Patterns to be suppressed in logging.
        """
        super().__init__()
        if isinstance(blacklist, str):
            blacklist = [blacklist]
        self._blacklist = blacklist

    def filter(self, record):
        """
        Check whether to suppress a logging message.

        Parameters
        ----------
        record
            A logging message.

        Returns
        -------
        If True, no pattern exists in the message, hence printed out.
        If False, some pattern is in the message, hence filtered out.
        """
        matches = [pattern not in record.msg for pattern in self._blacklist]
        return all(matches)


def add_log_filter(target_logger, log_filter):
    """
    Add one log filter to the target logger.

    Parameters
    ----------
    target_logger
        Target logger
    log_filter
        Log filter
    """
    for handler in target_logger.handlers:
        handler.addFilter(log_filter)


def remove_log_filter(target_logger, log_filter):
    """
    Remove one log filter to the target logger.

    Parameters
    ----------
    target_logger
        Target logger
    log_filter
        Log filter
    """
    for handler in target_logger.handlers:
        handler.removeFilter(log_filter)


@contextmanager
def apply_log_filter(log_filter):
    """
    User contextmanager to control the scope of applying one log filter.
    Currently, it is to filter some pytorch lightning's log messages.
    But we can easily extend it to cover more loggers.

    Parameters
    ----------
    log_filter
        Log filter.
    """
    try:
        add_log_filter(logging.getLogger(), log_filter)
        add_log_filter(logging.getLogger("pytorch_lightning"), log_filter)
        yield

    finally:
        remove_log_filter(logging.getLogger(), log_filter)
        remove_log_filter(logging.getLogger("pytorch_lightning"), log_filter)


def modify_duplicate_model_names(
    predictor,
    postfix: str,
    blacklist: List[str],
):
    """
    Modify a predictor's model names if they exist in a blacklist.

    Parameters
    ----------
    predictor
        An AutoMMPredictor object.
    postfix
        The postfix used to change the duplicate names.
    blacklist
        A list of names. The provided predictor can't use model names in the list.

    Returns
    -------
    The predictor guaranteed has no duplicate model names with the blacklist names.
    """
    model_names = []
    for n in predictor._config.model.names:
        if n in blacklist:
            new_name = f"{n}_{postfix}"
            assert new_name not in blacklist
            assert new_name not in predictor._config.model.names
            # modify model prefix
            if n == predictor._model.prefix:
                predictor._model.prefix = new_name
            else:
                assert isinstance(predictor._model.model, nn.ModuleList)
                for per_model in predictor._model.model:
                    if n == per_model.prefix:
                        per_model.prefix = new_name
                        break
            # modify data processor prefix
            for per_modality_processors in predictor._data_processors.values():
                for per_processor in per_modality_processors:
                    if n == per_processor.prefix:
                        per_processor.prefix = new_name
            # modify model config keys
            setattr(predictor._config.model, new_name, getattr(predictor._config.model, n))
            delattr(predictor._config.model, n)

            model_names.append(new_name)
        else:
            model_names.append(n)

    predictor._config.model.names = model_names

    return predictor


def assign_feature_column_names(
    data_processors: Dict,
    df_preprocessor: MultiModalFeaturePreprocessor,
):
    """
    Assign feature column names to data processors.
    This is to patch the data processors saved by AutoGluon 0.4.0.

    Parameters
    ----------
    data_processors
        The data processors.
    df_preprocessor
        The dataframe preprocessor.

    Returns
    -------
    The data processors with feature column names added.
    """
    for per_modality in data_processors:
        if per_modality == LABEL:
            continue
        for per_model_processor in data_processors[per_modality]:
            # requires_column_info=True is used for feature column distillation.
            per_model_processor.requires_column_info = False
            if per_modality == IMAGE:
                per_model_processor.image_column_names = df_preprocessor.image_path_names
            elif per_modality == TEXT:
                per_model_processor.text_column_names = df_preprocessor.text_feature_names
            elif per_modality == NUMERICAL:
                per_model_processor.numerical_column_names = df_preprocessor.numerical_feature_names
            elif per_modality == CATEGORICAL:
                per_model_processor.categorical_column_names = df_preprocessor.categorical_feature_names
            else:
                raise ValueError(f"Unknown modality: {per_modality}")

    return data_processors


def turn_on_off_feature_column_info(
    data_processors: Dict,
    flag: bool,
):
    """
    Turn on or off returning feature column information in data processors.
    Since feature column information is not always required in training models,
    we optionally turn this flag on or off.

    Parameters
    ----------
    data_processors
        The data processors.
    flag
        True/False
    """
    for per_modality_processors in data_processors.values():
        for per_model_processor in per_modality_processors:
            # label processor doesn't have requires_column_info.
            if hasattr(per_model_processor, "requires_column_info"):
                per_model_processor.requires_column_info = flag


def try_to_infer_pos_label(
    data_config: DictConfig,
    label_encoder: LabelEncoder,
    problem_type: str,
):
    """
    Try to infer positive label for binary classification, which is used in computing some metrics, e.g., roc_auc.
    If positive class is not provided, then use pos_label=1 by default.
    If the problem type is not binary classification, then return None.

    Parameters
    ----------
    data_config
        A DictConfig object containing only the data configurations.
    label_encoder
        The label encoder of classification tasks.
    problem_type
        Type of problem.

    Returns
    -------

    """
    if problem_type != BINARY:
        return None

    pos_label = OmegaConf.select(data_config, "pos_label", default=None)
    if pos_label is not None:
        logger.debug(f"pos_label: {pos_label}\n")
        pos_label = label_encoder.transform([pos_label]).item()
    else:
        pos_label = 1

    logger.debug(f"pos_label: {pos_label}")
    return pos_label


def get_mixup(
    model_config: DictConfig,
    mixup_config: DictConfig,
    num_classes: int,
):
    """
    Get the mixup state for loss function choice.
    Now the mixup can only support image data.
    And the problem type can not support Regression.
    Parameters
    ----------
    model_config
        The model configs to find image model for the necessity of mixup.
    mixup_config
        The mixup configs for mixup and cutmix.
    num_classes
        The number of classes in the task. Class <= 1 will cause faults.

    Returns
    -------
    The mixup is on or off.
    """
    model_active = False
    names = model_config.names
    if isinstance(names, str):
        names = [names]
    for model_name in names:
        permodel_config = getattr(model_config, model_name)
        if hasattr(permodel_config.data_types, IMAGE):
            model_active = True
            break

    mixup_active = False
    if mixup_config is not None and mixup_config.turn_on:
        mixup_active = (
            mixup_config.mixup_alpha > 0 or mixup_config.cutmix_alpha > 0.0 or mixup_config.cutmix_minmax is not None
        )

    mixup_state = model_active & mixup_active & (num_classes > 1)
    mixup_fn = None
    if mixup_state:
        mixup_args = dict(
            mixup_alpha=mixup_config.mixup_alpha,
            cutmix_alpha=mixup_config.cutmix_alpha,
            cutmix_minmax=mixup_config.cutmix_minmax,
            prob=mixup_config.prob,
            switch_prob=mixup_config.switch_prob,
            mode=mixup_config.mode,
            label_smoothing=mixup_config.label_smoothing,
            num_classes=num_classes,
        )
        mixup_fn = MixupModule(**mixup_args)
    return mixup_state, mixup_fn


class CustomUnpickler(pickle.Unpickler):
    """
    This is to make pickle loading df_preprocessor backward compatible.
    A df_preprocessor object saved with old name space `autogluon.text.automm` has errors
    when being loaded under the context of new name `autogluon.multimodal`.
    """

    def find_class(self, module, name):
        renamed_module = module
        if module.startswith("autogluon.text.automm"):
            renamed_module = module.replace("autogluon.text.automm", "autogluon.multimodal")

        return super(CustomUnpickler, self).find_class(renamed_module, name)


def data_to_df(
    data: Union[pd.DataFrame, Dict, List],
    required_columns: Optional[List] = None,
    all_columns: Optional[List] = None,
):
    """
    Convert the input data to a dataframe.

    Parameters
    ----------
    data
        Input data provided by users during prediction/evaluation.
    required_columns
        Required columns.
    all_columns
        All the possible columns got from training data. The column order is preserved.

    Returns
    -------
    A dataframe with required columns.
    """
    if isinstance(data, pd.DataFrame):
        pass
    elif isinstance(data, (list, dict)):
        data = pd.DataFrame(data)
    elif isinstance(data, str):
        data = load_pd.load(data)
    else:
        raise NotImplementedError(
            f"The format of data is not understood. "
            f'We have type(data)="{type(data)}", but a pd.DataFrame was required.'
        )

    if required_columns and all_columns:
        detected_columns = data.columns.values.tolist()
        missing_columns = []
        for per_col in required_columns:
            if per_col not in detected_columns:
                missing_columns.append(per_col)

        if len(missing_columns) > 0:
            # assume no column names are provided and users organize data in the same column order of training data.
            if len(detected_columns) == len(all_columns):
                warnings.warn(
                    f"Replacing detected dataframe columns `{detected_columns}` with columns "
                    f"`{all_columns}` from training data."
                    "Double check the correspondences between them to avoid unexpected behaviors.",
                    UserWarning,
                )
                data.rename(dict(zip(detected_columns, required_columns)), axis=1, inplace=True)
            else:
                raise ValueError(
                    f"Dataframe columns `{detected_columns}` are detected, but columns `{missing_columns}` are missing. "
                    f"Please double check your input data to provide all the "
                    f"required columns `{required_columns}`."
                )

    return data


def logits_to_prob(logits: np.ndarray):
    """
    Convert logits to probabilities.

    Parameters
    ----------
    logits
        The logits output of a classification head.

    Returns
    -------
    Probabilities.
    """
    assert logits.ndim == 2
    prob = softmax(logits, axis=1)
    return prob


def tensor_to_ndarray(tensor: torch.Tensor):
    """
    Convert Pytorch tensor to numpy array.

    Parameters
    ----------
    tensor
        A Pytorch tensor.

    Returns
    -------
    A ndarray.
    """
    return tensor.detach().cpu().float().numpy()


def extract_from_output(outputs: List[Dict], ret_type: str, as_ndarray: Optional[bool] = True):
    """
    Extract desired information, e.g., logits or features, from a list of model outputs.
    Support returning a concatenated tensor/ndarray or a dictionary of tensors/ndarrays.

    Parameters
    ----------
    ret_type
        What kind of information to extract from model outputs.
    outputs
        A list of model outputs.
    as_ndarray
        Whether to convert Pytorch tensor to numpy array. (Default True)

    Returns
    -------
    The desired information from model outputs.
    """
    if ret_type == LOGITS:
        logits = [ele[LOGITS] for ele in outputs]
        ret = torch.cat(logits)
    elif ret_type == PROBABILITY:
        probability = [ele[PROBABILITY] for ele in outputs]
        ret = torch.cat(probability)
    elif ret_type == FEATURES:
        features = [ele[FEATURES] for ele in outputs]
        ret = torch.cat(features)
    elif ret_type == COLUMN_FEATURES:
        ret = {}
        column_features = [ele[COLUMN_FEATURES][FEATURES] for ele in outputs]  # a list of dicts
        for feature_name in column_features[0].keys():
            ret[feature_name] = torch.cat([ele[feature_name] for ele in column_features])
    elif ret_type == MASKS:
        ret = {}
        feature_masks = [ele[COLUMN_FEATURES][MASKS] for ele in outputs]  # a list of dicts
        for feature_name in feature_masks[0].keys():
            ret[feature_name] = torch.cat([ele[feature_name] for ele in feature_masks])
    elif ret_type == BBOX:
        return [ele[BBOX] for ele in outputs]
    else:
        raise ValueError(f"Unknown return type: {ret_type}")

    if as_ndarray:
        if isinstance(ret, torch.Tensor):
            ret = tensor_to_ndarray(ret)
        elif isinstance(ret, dict):
            ret = {k: tensor_to_ndarray(v) for k, v in ret.items()}
        else:
            raise ValueError(f"Unsupported ret type: {type(ret)}")
    return ret


def init_pretrained(
    pipeline: Optional[str],
    hyperparameters: Optional[Union[str, Dict, List[str]]] = None,
):
    """
    Zero shot initialization.

    Parameters
    ----------
    hyperparameters
        The customized hyperparameters used to override the default.
        Users need to use it to choose one model, e.g., {"model.names": ["clip"]}.

    Returns
    -------
    config
        A DictConfig object containing the configurations for zero-shot learning.
    model
        The model with pre-trained weights.
    data_processors
        The data processors associated with the pre-trained model.
    """
    config = get_config(presets=pipeline, overrides=hyperparameters)
    assert (
        len(config.model.names) == 1
    ), f"Zero shot mode only supports using one model, but detects multiple models {config.model.names}"
    model = create_model(config=config, pretrained=True)

    data_processors = init_data_processors(
        config=config,
    )

    return config, model, data_processors


class AutoMMModelCheckpoint(pl.callbacks.ModelCheckpoint):
    """
    Class that inherits pl.callbacks.ModelCheckpoint. The purpose is to resolve the potential issues in lightning.

    - Issue1:

    It solves the issue described in https://github.com/PyTorchLightning/pytorch-lightning/issues/5582.
    For ddp_spawn, the checkpoint_callback.best_k_models will be empty.
    Here, we resolve it by storing the best_models to "SAVE_DIR/best_k_models.yaml".

    """

    def _update_best_and_save(
        self,
        current: torch.Tensor,
        trainer: "pl.Trainer",
        monitor_candidates: Dict[str, _METRIC],
    ) -> None:
        super(AutoMMModelCheckpoint, self)._update_best_and_save(
            current=current, trainer=trainer, monitor_candidates=monitor_candidates
        )
        self.to_yaml()


def download(
    url: str,
    path: Optional[str] = None,
    overwrite: Optional[bool] = False,
    sha1_hash: Optional[str] = None,
    retries: Optional[int] = 5,
    verify_ssl: Optional[bool] = True,
) -> str:
    """
    Download a file from a given URL. Some util functions are also included in this function.
    https://github.com/sxjscience/automl_multimodal_benchmark/blob/main/multimodal_text_benchmark/src/auto_mm_bench/utils.py

    Parameters
    ----------
    url
        URL to download
    path
        Destination path to store downloaded file. By default stores to the
        current directory with same name as in url.
    overwrite
        Whether to overwrite destination file if already exists.
    sha1_hash
        Expected sha1 hash in hexadecimal digits. Will ignore existing file when hash is specified
        but doesn't match.
    retries
        The number of times to attempt the download in case of failure or non 200 return codes
    verify_ssl
        Verify SSL certificates.

    Returns
    -------
    fname
        The file path of the downloaded file.
    """

    if not sys.platform.startswith("win32"):
        # refer to https://github.com/untitaker/python-atomicwrites
        def replace_file(src, dst):
            """Implement atomic os.replace with linux and OSX.
            Parameters
            ----------
            src : source file path
            dst : destination file path
            """
            try:
                os.rename(src, dst)
            except OSError:
                try:
                    os.remove(src)
                except OSError:
                    pass
                finally:
                    raise OSError(
                        "Moving downloaded temp file - {}, to {} failed. \
                        Please retry the download.".format(
                            src, dst
                        )
                    )

    else:
        import ctypes

        _MOVEFILE_REPLACE_EXISTING = 0x1
        # Setting this value guarantees that a move performed as a copy
        # and delete operation is flushed to disk before the function returns.
        # The flush occurs at the end of the copy operation.
        _MOVEFILE_WRITE_THROUGH = 0x8
        _windows_default_flags = _MOVEFILE_WRITE_THROUGH

        def _str_to_unicode(x):
            """Handle text decoding. Internal use only"""
            if not isinstance(x, str):
                return x.decode(sys.getfilesystemencoding())
            return x

        def _handle_errors(rv, src):
            """Handle WinError. Internal use only"""
            if not rv:
                msg = ctypes.FormatError(ctypes.GetLastError())
                # if the MoveFileExW fails(e.g. fail to acquire file lock), removes the tempfile
                try:
                    os.remove(src)
                except OSError:
                    pass
                finally:
                    raise OSError(msg)

        def replace_file(src, dst):
            """Implement atomic os.replace with windows.
            refer to https://docs.microsoft.com/en-us/windows/desktop/api/winbase/nf-winbase-movefileexw
            The function fails when one of the process(copy, flush, delete) fails.
            Parameters
            ----------
            src : source file path
            dst : destination file path
            """
            _handle_errors(
                ctypes.windll.kernel32.MoveFileExW(
                    _str_to_unicode(src), _str_to_unicode(dst), _windows_default_flags | _MOVEFILE_REPLACE_EXISTING
                ),
                src,
            )

    def sha1sum(filename: str):
        """
        Calculate the sha1sum of a file.

        Parameters
        ----------
        filename
            Name of the file

        Returns
        -------
        ret
            The sha1sum
        """
        with open(filename, mode="rb") as f:
            # Disable bandit check because we are using sha1sum for evaluating the checksums.
            # It is not used for hosting credentials.
            d = hashlib.new("sha1", usedforsecurity=False)  # nosec(sxjscience)
            for buf in iter(functools.partial(f.read, 1024 * 100), b""):
                d.update(buf)
        return d.hexdigest()

    is_s3 = url.startswith(S3_PREFIX)
    if is_s3:
        s3 = boto3.resource("s3")
        if boto3.session.Session().get_credentials() is None:
            from botocore.handlers import disable_signing

            s3.meta.client.meta.events.register("choose-signer.s3.*", disable_signing)
        components = url[len(S3_PREFIX) :].split("/")
        if len(components) < 2:
            raise ValueError("Invalid S3 url. Received url={}".format(url))
        s3_bucket_name = components[0]
        s3_key = "/".join(components[1:])
    if path is None:
        fname = url.split("/")[-1]
        # Empty filenames are invalid
        assert fname, "Can't construct file-name from this URL. " "Please set the `path` option manually."
    else:
        path = os.path.expanduser(path)
        if os.path.isdir(path):
            fname = os.path.join(path, url.split("/")[-1])
        else:
            fname = path
    assert retries >= 0, "Number of retries should be at least 0, currently it's {}".format(retries)

    if not verify_ssl:
        warnings.warn(
            "Unverified HTTPS request is being made (verify_ssl=False). "
            "Adding certificate verification is strongly advised."
        )

    if overwrite or not os.path.exists(fname) or (sha1_hash and not sha1sum(fname) == sha1_hash):
        dirname = os.path.dirname(os.path.abspath(os.path.expanduser(fname)))
        if not os.path.exists(dirname):
            os.makedirs(dirname, exist_ok=True)
        while retries + 1 > 0:
            # Disable pyling too broad Exception
            # pylint: disable=W0703
            try:
                print("Downloading {} from {}...".format(fname, url))
                if is_s3:
                    response = s3.meta.client.head_object(Bucket=s3_bucket_name, Key=s3_key)
                    total_size = int(response.get("ContentLength", 0))
                    random_uuid = str(uuid.uuid4())
                    tmp_path = "{}.{}".format(fname, random_uuid)
                    if tqdm is not None:

                        def hook(t_obj):
                            def inner(bytes_amount):
                                t_obj.update(bytes_amount)

                            return inner

                        with tqdm.tqdm(total=total_size, unit="iB", unit_scale=True) as t:
                            s3.meta.client.download_file(s3_bucket_name, s3_key, tmp_path, Callback=hook(t))
                    else:
                        s3.meta.client.download_file(s3_bucket_name, s3_key, tmp_path)
                else:
                    r = requests.get(url, stream=True, verify=verify_ssl)
                    if r.status_code != 200:
                        raise RuntimeError("Failed downloading url {}".format(url))
                    # create uuid for temporary files
                    random_uuid = str(uuid.uuid4())
                    total_size = int(r.headers.get("content-length", 0))
                    chunk_size = 1024
                    if tqdm is not None:
                        t = tqdm.tqdm(total=total_size, unit="iB", unit_scale=True, leave=False)
                    with open("{}.{}".format(fname, random_uuid), "wb") as f:
                        for chunk in r.iter_content(chunk_size=chunk_size):
                            if chunk:  # filter out keep-alive new chunks
                                if tqdm is not None:
                                    t.update(len(chunk))
                                f.write(chunk)
                    if tqdm is not None:
                        t.close()
                # if the target file exists(created by other processes)
                # and have the same hash with target file
                # delete the temporary file
                if not os.path.exists(fname) or (sha1_hash and not sha1sum(fname) == sha1_hash):
                    # atomic operation in the same file system
                    replace_file("{}.{}".format(fname, random_uuid), fname)
                else:
                    try:
                        os.remove("{}.{}".format(fname, random_uuid))
                    except OSError:
                        pass
                    finally:
                        warnings.warn("File {} exists in file system so the downloaded file is deleted".format(fname))
                if sha1_hash and not sha1sum(fname) == sha1_hash:
                    raise UserWarning(
                        "File {} is downloaded but the content hash does not match."
                        " The repo may be outdated or download may be incomplete. "
                        'If the "repo_url" is overridden, consider switching to '
                        "the default repo.".format(fname)
                    )
                break
            except Exception as e:
                retries -= 1
                if retries <= 0:
                    raise e

                print(
                    "download failed due to {}, retrying, {} attempt{} left".format(
                        repr(e), retries, "s" if retries > 1 else ""
                    )
                )

    return fname


def infer_scarcity_mode_by_data_size(df_train: pd.DataFrame, scarcity_threshold: int = 50):
    """
    Infer based on the number of training sample the data scarsity. Select mode accordingly from [DEFAULT_SHOT, FEW_SHOT, ZERO_SHOT].

    Parameters
    ---------------
    df_train
        Training dataframe
    scarcity_threshold
        Threshold number of samples when to select FEW_SHOT mode

    Returns
    --------
    Mode in  [DEFAULT_SHOT, FEW_SHOT, ZERO_SHOT]
    """
    row_num = len(df_train)
    if row_num < scarcity_threshold:
        return FEW_SHOT
    else:
        return DEFAULT_SHOT


def infer_dtypes_by_model_names(model_config: DictConfig):
    """
    Get data types according to model types.

    Parameters
    ----------
    model_config
        Model config from `config.model`.

    Returns
    -------
    The data types allowed by models and the default fallback data type.
    """
    allowable_dtypes = []
    fallback_dtype = None
    for per_model in model_config.names:
        per_model_dtypes = OmegaConf.select(model_config, f"{per_model}.data_types")
        if per_model_dtypes:
            allowable_dtypes.extend(per_model_dtypes)

    allowable_dtypes = set(allowable_dtypes)
    if allowable_dtypes == set([IMAGE, TEXT]):
        fallback_dtype = TEXT

    return allowable_dtypes, fallback_dtype


def update_config_by_rules(
    problem_type: str,
    config: DictConfig,
):
    """
    Modify configs based on the need of loss func.
    Now it support changing the preprocessing of numerical label into Minmaxscaler while using BCEloss.

    Parameters
    ----------
    problem_type
        The type of the problem of the project.
    config
        The config of the project. It is a Dictconfig object.

    Returns
    -------
    The modified config.
    """
    loss_func = OmegaConf.select(config, "optimization.loss_function")
    if loss_func is not None:
        if problem_type == REGRESSION and "bce" in loss_func.lower():
            # We are using BCELoss for regression problems. Need to first scale the labels.
            config.data.label.numerical_label_preprocessing = "minmaxscaler"
        elif loss_func != "auto":
            warnings.warn(
                f"Received loss function={loss_func} for problem={problem_type}. "
                "Currently, we only support using BCE loss for regression problems and choose "
                "the loss_function automatically otherwise.",
                UserWarning,
            )
    return config


def process_save_path(path, resume: Optional[bool] = False, raise_if_exist: Optional[bool] = True):
    """
    Convert the provided path to an absolute path and check whether it is valid.
    If a path exists, either raise error or return None.
    A None path can be identified by the `setup_outputdir` to generate a random path.

    Parameters
    ----------
    path
        A provided path.
    resume
        Whether this is a path to resume training.
    raise_if_exist
        Whether to raise error if the path exists.

    Returns
    -------
    A complete and verified path or None.
    """
    path = os.path.abspath(os.path.expanduser(path))
    if resume:
        assert os.path.isfile(os.path.join(path, LAST_CHECKPOINT)), (
            f"Trying to resume training from '{path}'. "
            f"However, it does not contain the last checkpoint file: '{LAST_CHECKPOINT}'. "
            "Are you using a correct path?"
        )
    elif os.path.isdir(path):
        if raise_if_exist:
            raise ValueError(
                f"Path {path} already exists."
                "Specify a new path to avoid accidentally overwriting a saved predictor."
            )
        else:
            path = None

    return path


def compute_num_gpus(config_num_gpus: Union[int, float, List], strategy: str):
    """
    Compute the gpu number to initialize the lightning trainer.

    Parameters
    ----------
    config_num_gpus
        The gpu number provided by config.
    strategy
        A lightning trainer's strategy such as "ddp", "ddp_spawn", and "dp".

    Returns
    -------
    A valid gpu number for the current environment and config.
    """
    config_num_gpus = (
        math.floor(config_num_gpus) if isinstance(config_num_gpus, (int, float)) else len(config_num_gpus)
    )
    detected_num_gpus = torch.cuda.device_count()

    if config_num_gpus < 0:  # In case config_num_gpus is -1, meaning using all gpus.
        num_gpus = detected_num_gpus
    else:
        num_gpus = min(config_num_gpus, detected_num_gpus)
        warnings.warn(
            f"Using the detected GPU number {detected_num_gpus}, "
            f"smaller than the GPU number {config_num_gpus} in the config.",
            UserWarning,
        )

    if is_interactive() and num_gpus > 1 and strategy in ["ddp", "ddp_spawn"]:
        warnings.warn(
            "Interactive environment is detected. Currently, MultiModalPredictor does not support multi-gpu "
            "training under an interactive environment due to the limitation of ddp / ddp_spawn strategies "
            "in PT Lightning. Thus, we switch to single gpu training. For multi-gpu training, you need to execute "
            "MultiModalPredictor in a script.",
            UserWarning,
        )
        num_gpus = 1

    return num_gpus<|MERGE_RESOLUTION|>--- conflicted
+++ resolved
@@ -924,13 +924,8 @@
     else:  # assumes the fusion model has a model attribute, a nn.ModuleList
         model = model.model
     for per_model in model:
-<<<<<<< HEAD
         if per_model.prefix.lower().startswith((CLIP, HF_TEXT, T_FEW)):
-            per_model.model.save_pretrained(os.path.join(path, per_model.prefix))
-=======
-        if per_model.prefix.lower().startswith((CLIP, HF_TEXT)):
             per_model.config.save_pretrained(os.path.join(path, per_model.prefix))
->>>>>>> 32901dd9
             model_config = getattr(config.model, per_model.prefix)
             model_config.checkpoint_name = os.path.join("local://", per_model.prefix)
 
