--- conflicted
+++ resolved
@@ -10,16 +10,12 @@
 BINARY = "binary"
 MULTICLASS = "multiclass"
 REGRESSION = "regression"
-<<<<<<< HEAD
-ZERO_SHOT = "zero_shot"
-OBJECT_DETECTION = "object_detection"
-=======
 DEPRECATED_ZERO_SHOT = "zero_shot"
 
 # Pipelines
 FEATURE_EXTRACTION = "feature_extraction"
 ZERO_SHOT_IMAGE_CLASSIFICATION = "zero_shot_image_classification"
->>>>>>> d7fb16fe
+OBJECT_DETECTION = "object_detection"
 
 # Input keys
 IMAGE = "image"
