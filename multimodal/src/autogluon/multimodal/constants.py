--- conflicted
+++ resolved
@@ -81,11 +81,8 @@
     PEARSONR: MAX,
     SPEARMANR: MAX,
     F1: MAX,
-<<<<<<< HEAD
     MAP: MAX,
-=======
     OVERALL_ACCURACY: MAX,
->>>>>>> 9a5b54bc
 }
 VALID_METRICS = METRIC_MODE_MAP.keys()
 
