# Column/Label Types
NULL = "null"
CATEGORICAL = "categorical"
TEXT = "text"
NUMERICAL = "numerical"
IMAGE_PATH = "image_path"

# Problem types
CLASSIFICATION = "classification"
BINARY = "binary"
MULTICLASS = "multiclass"
REGRESSION = "regression"
<<<<<<< HEAD
ZERO_SHOT = "zero_shot"
FEW_SHOT = "few_shot"
DEFAULT_SHOT = "default_shot"
=======
DEPRECATED_ZERO_SHOT = "zero_shot"

# Pipelines
FEATURE_EXTRACTION = "feature_extraction"
ZERO_SHOT_IMAGE_CLASSIFICATION = "zero_shot_image_classification"
OBJECT_DETECTION = "object_detection"
>>>>>>> efea4c28

# Input keys
IMAGE = "image"
IMAGE_VALID_NUM = "image_valid_num"
LABEL = "label"
TEXT_TOKEN_IDS = "text_token_ids"
CHOICES_IDS = "choices_ids"
TEXT_VALID_LENGTH = "text_valid_length"
TEXT_SEGMENT_IDS = "text_segment_ids"
COLUMN = "column"

# Output keys
LOGITS = "logits"
TEMPLATE_LOGITS = "template_logits"
LM_TARGET = "lm_target"
LOSS = "loss"
OUTPUT = "output"
WEIGHT = "weight"
FEATURES = "features"
MASKS = "masks"
PROBABILITY = "probability"
COLUMN_FEATURES = "column_features"
BBOX = "bbox"


# Metric
MAX = "max"
MIN = "min"
ACCURACY = "accuracy"
ACC = "acc"
RMSE = "rmse"
ROOT_MEAN_SQUARED_ERROR = "root_mean_squared_error"
R2 = "r2"
PEARSONR = "pearsonr"
SPEARMANR = "spearmanr"
QUADRATIC_KAPPA = "quadratic_kappa"
ROC_AUC = "roc_auc"
AVERAGE_PRECISION = "average_precision"
LOG_LOSS = "log_loss"
CROSS_ENTROPY = "cross_entropy"
COSINE_EMBEDDING_LOSS = "cosine_embedding_loss"
F1 = "f1"
METRIC_MODE_MAP = {
    ACC: MAX,
    ACCURACY: MAX,
    RMSE: MIN,
    ROOT_MEAN_SQUARED_ERROR: MIN,
    R2: MAX,
    QUADRATIC_KAPPA: MAX,
    ROC_AUC: MAX,
    LOG_LOSS: MIN,
    CROSS_ENTROPY: MIN,
    PEARSONR: MAX,
    SPEARMANR: MAX,
    F1: MAX,
}
VALID_METRICS = METRIC_MODE_MAP.keys()

# Training status
TRAIN = "train"
VAL = "val"
TEST = "test"
PREDICT = "predict"

# Model sources
HUGGINGFACE = "huggingface"
TIMM = "timm"
MMDET = "mmdet"

# Modality keys. may need to update here if new modality keys are added in above.
ALL_MODALITIES = [IMAGE, TEXT, CATEGORICAL, NUMERICAL]

# Keys to compute metrics
Y_PRED = "y_pred"
Y_PRED_PROB = "y_pred_prob"
Y_TRUE = "y_true"

# Configuration keys
MODEL = "model"
DATA = "data"
OPTIMIZATION = "optimization"
ENVIRONMENT = "environment"
DISTILLER = "distiller"
MATCHER = "matcher"
VALID_CONFIG_KEYS = [MODEL, DATA, OPTIMIZATION, ENVIRONMENT, DISTILLER, MATCHER]

# Image normalization mean and std. This is only to normalize images for the CLIP model.
CLIP_IMAGE_MEAN = (0.48145466, 0.4578275, 0.40821073)
CLIP_IMAGE_STD = (0.26862954, 0.26130258, 0.27577711)

# Logger name
AUTOMM = "automm"

# environment variables
AUTOMM_TUTORIAL_MODE = "AUTOMM_TUTORIAL_MODE"

# error try
GET_ITEM_ERROR_RETRY = 50

# top-k checkpoint average methods
UNIFORM_SOUP = "uniform_soup"
GREEDY_SOUP = "greedy_soup"
BEST = "best"

# efficient finetuning strategies
NORM_FIT = "norm_fit"
BIT_FIT = "bit_fit"
LORA = "lora"
LORA_BIAS = "lora_bias"
LORA_NORM = "lora_norm"
IA3 = "ia3"
IA3_BIAS = "ia3_bias"
IA3_NORM = "ia3_norm"

# registered model keys. TODO: document how to add new models.
CLIP = "clip"
TIMM_IMAGE = "timm_image"
HF_TEXT = "hf_text"
T_FEW = "t_few"
NUMERICAL_MLP = "numerical_mlp"
CATEGORICAL_MLP = "categorical_mlp"
NUMERICAL_TRANSFORMER = "numerical_transformer"
CATEGORICAL_TRANSFORMER = "categorical_transformer"
FUSION_MLP = "fusion_mlp"
FUSION_TRANSFORMER = "fusion_transformer"
MMDET_IMAGE = "mmdet_image"

# metric learning loss type
CONTRASTIVE_LOSS = "contrastive_loss"

# metric learning distance type
COSINE_SIMILARITY = "cosine_similarity"

# metric learning miner type
PAIR_MARGIN_MINER = "pair_margin_miner"

# checkpoints
RAY_TUNE_CHECKPOINT = "ray_tune_checkpoint.ckpt"
BEST_K_MODELS_FILE = "best_k_models.yaml"
LAST_CHECKPOINT = "last.ckpt"
MODEL_CHECKPOINT = "model.ckpt"

# url
S3_PREFIX = "s3://"
SOURCEPROMPT_URL = "https://automl-mm-bench.s3.amazonaws.com/few_shot/templates.zip"
SOURCEPROMPT_MD5 = "1cfd5b7c915f8da4bf1cd4e2c128e962"<|MERGE_RESOLUTION|>--- conflicted
+++ resolved
@@ -10,18 +10,14 @@
 BINARY = "binary"
 MULTICLASS = "multiclass"
 REGRESSION = "regression"
-<<<<<<< HEAD
-ZERO_SHOT = "zero_shot"
 FEW_SHOT = "few_shot"
 DEFAULT_SHOT = "default_shot"
-=======
 DEPRECATED_ZERO_SHOT = "zero_shot"
 
 # Pipelines
 FEATURE_EXTRACTION = "feature_extraction"
 ZERO_SHOT_IMAGE_CLASSIFICATION = "zero_shot_image_classification"
 OBJECT_DETECTION = "object_detection"
->>>>>>> efea4c28
 
 # Input keys
 IMAGE = "image"
