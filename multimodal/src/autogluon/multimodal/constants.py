--- conflicted
+++ resolved
@@ -10,20 +10,14 @@
 BINARY = "binary"
 MULTICLASS = "multiclass"
 REGRESSION = "regression"
-<<<<<<< HEAD
-=======
 FEW_SHOT = "few_shot"
 DEFAULT_SHOT = "default_shot"
->>>>>>> c343bf20
 DEPRECATED_ZERO_SHOT = "zero_shot"
 
 # Pipelines
 FEATURE_EXTRACTION = "feature_extraction"
 ZERO_SHOT_IMAGE_CLASSIFICATION = "zero_shot_image_classification"
-<<<<<<< HEAD
-=======
 OBJECT_DETECTION = "object_detection"
->>>>>>> c343bf20
 
 # Input keys
 IMAGE = "image"
