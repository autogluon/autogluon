--- conflicted
+++ resolved
@@ -50,11 +50,7 @@
 SCORE = "score"
 
 # Metric
-<<<<<<< HEAD
-MAP = "mAP"
-=======
 MAP = "map"
->>>>>>> a3443df5
 MEAN_AVERAGE_PRECISION = "mean_average_precision"
 MAX = "max"
 MIN = "min"
