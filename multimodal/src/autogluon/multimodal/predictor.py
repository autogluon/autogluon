--- conflicted
+++ resolved
@@ -1432,7 +1432,6 @@
             predict_data=data,
         )
 
-<<<<<<< HEAD
         if self._problem_type == NER:
             task = NerLitModule(
                 model=self._model,
@@ -1442,16 +1441,11 @@
             task = LitModule(
                 model=self._model,
                 model_postprocess_fn=self._model_postprocess_fn,
-            )
-=======
-        task = LitModule(
-            model=self._model,
-            model_postprocess_fn=self._model_postprocess_fn,
-            efficient_finetune=OmegaConf.select(self._config, "optimization.efficient_finetune"),
-            trainable_param_names=trainable_param_names,
-            **optimization_kwargs,
-        )
->>>>>>> 030dd602
+                efficient_finetune=OmegaConf.select(self._config, "optimization.efficient_finetune"),
+                trainable_param_names=trainable_param_names,
+                **optimization_kwargs,
+            )
+
 
         blacklist_msgs = []
         if self._verbosity <= 3:  # turn off logging in prediction
