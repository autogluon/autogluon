from __future__ import annotations

import copy
import json
import logging
import math
import operator
import os
import pickle
import shutil
import sys
import warnings
from datetime import timedelta
from typing import Callable, Dict, List, Optional, Union

import numpy as np
import pandas as pd
import pytorch_lightning as pl
import torch
import yaml
from omegaconf import DictConfig, OmegaConf
from sklearn.model_selection import train_test_split
from torch import nn

from autogluon.common.utils.log_utils import set_logger_verbosity
from autogluon.common.utils.utils import setup_outputdir
from autogluon.core.utils.try_import import try_import_ray_lightning
from autogluon.core.utils.utils import default_holdout_frac

from . import version as ag_version
from .constants import (
    AUTOMM,
    AUTOMM_TUTORIAL_MODE,
    BBOX,
    BEST,
    BEST_K_MODELS_FILE,
    BINARY,
    CLASSIFICATION,
    COLUMN_FEATURES,
    DATA,
    DEPRECATED_ZERO_SHOT,
    FEATURE_EXTRACTION,
    FEATURES,
    FEW_SHOT,
    GREEDY_SOUP,
    LABEL,
    LAST_CHECKPOINT,
    LOGITS,
    MASKS,
    MATCHER,
    MAX,
    MIN,
    MODEL,
    MODEL_CHECKPOINT,
    MULTICLASS,
    OBJECT_DETECTION,
    OCR_TEXT_DETECTION,
    PROBABILITY,
    RAY_TUNE_CHECKPOINT,
    REGRESSION,
    TEXT,
    UNIFORM_SOUP,
    Y_PRED,
    Y_PRED_PROB,
    Y_TRUE,
    ZERO_SHOT_IMAGE_CLASSIFICATION,
)
from .data.datamodule import BaseDataModule
from .data.infer_types import (
    infer_column_types,
    infer_label_column_type_by_problem_type,
    infer_problem_type_output_shape,
)
from .optimization.lit_distiller import DistillerLitModule
from .optimization.lit_matcher import MatcherLitModule
from .optimization.lit_module import LitModule
from .optimization.rkd_loss import RKDLoss
from .optimization.utils import get_loss_func, get_metric
from .utils import (
    AutoMMModelCheckpoint,
    CustomUnpickler,
    LogFilter,
    apply_log_filter,
    assign_feature_column_names,
    average_checkpoints,
    compute_num_gpus,
    compute_score,
    create_model,
    data_to_df,
    extract_from_output,
    filter_search_space,
    from_coco,
    from_voc,
    get_config,
    get_local_pretrained_config_paths,
    get_minmax_mode,
    get_mixup,
    infer_dtypes_by_model_names,
    infer_metrics,
    infer_scarcity_mode_by_data_size,
    init_data_processors,
    init_df_preprocessor,
    init_pretrained,
    load_text_tokenizers,
    logits_to_prob,
    modify_duplicate_model_names,
    process_save_path,
    save_pretrained_model_configs,
    save_text_tokenizers,
    select_model,
    tensor_to_ndarray,
    try_to_infer_pos_label,
    turn_on_off_feature_column_info,
    update_config_by_rules,
    bbox_xyxy_to_xywh,
)

logger = logging.getLogger(AUTOMM)


class MultiModalPredictor:
    """
    MultiModalPredictor is a deep learning "model zoo" of model zoos. It can automatically build deep learning models that
    are suitable for multimodal datasets. You will only need to preprocess the data in the multimodal dataframe format
    and the MultiModalPredictor can predict the values of one column conditioned on the features from the other columns.

    The prediction can be either classification or regression. The feature columns can contain
    image paths, text, numerical, and categorical values.

    """

    def __init__(
        self,
        label: Optional[str] = None,
        problem_type: Optional[str] = None,
        pipeline: Optional[str] = None,
        eval_metric: Optional[str] = None,
        hyperparameters: Optional[dict] = None,
        path: Optional[str] = None,
        verbosity: Optional[int] = 3,
        warn_if_exist: Optional[bool] = True,
        enable_progress_bar: Optional[bool] = None,
    ):
        """
        Parameters
        ----------
        label
            Name of the column that contains the target variable to predict.
        problem_type
            Type of prediction problem, i.e. is this a binary/multiclass classification or regression problem
            (options: 'binary', 'multiclass', 'regression').
            If `problem_type = None`, the prediction problem type is inferred
            based on the label-values in provided dataset.
        pipeline
            This defines inference tasks like FeatureExtraction, ZeroShotClassification, etc.
            TODO: add more pipelines (ref: https://huggingface.co/docs/transformers/main_classes/pipelines)
        eval_metric
            Evaluation metric name. If `eval_metric = None`, it is automatically chosen based on `problem_type`.
            Defaults to 'accuracy' for binary and multiclass classification, 'root_mean_squared_error' for regression.
        hyperparameters
            This is to override some default configurations.
            For example, changing the text and image backbones can be done by formatting:

            a string
            hyperparameters = "model.hf_text.checkpoint_name=google/electra-small-discriminator model.timm_image.checkpoint_name=swin_small_patch4_window7_224"

            or a list of strings
            hyperparameters = ["model.hf_text.checkpoint_name=google/electra-small-discriminator", "model.timm_image.checkpoint_name=swin_small_patch4_window7_224"]

            or a dictionary
            hyperparameters = {
                            "model.hf_text.checkpoint_name": "google/electra-small-discriminator",
                            "model.timm_image.checkpoint_name": "swin_small_patch4_window7_224",
                        }
        path
            Path to directory where models and intermediate outputs should be saved.
            If unspecified, a time-stamped folder called "AutogluonAutoMM/ag-[TIMESTAMP]"
            will be created in the working directory to store all models.
            Note: To call `fit()` twice and save all results of each fit,
            you must specify different `path` locations or don't specify `path` at all.
            Otherwise files from first `fit()` will be overwritten by second `fit()`.
        verbosity
            Verbosity levels range from 0 to 4 and control how much information is printed.
            Higher levels correspond to more detailed print statements (you can set verbosity = 0 to suppress warnings).
            If using logging, you can alternatively control amount of information printed via `logger.setLevel(L)`,
            where `L` ranges from 0 to 50
            (Note: higher values of `L` correspond to fewer print statements, opposite of verbosity levels)
        warn_if_exist
            Whether to raise warning if the specified path already exists.
        enable_progress_bar
            Whether to show progress bar. It will be True by default and will also be
            disabled if the environment variable os.environ["AUTOMM_DISABLE_PROGRESS_BAR"] is set.
        """
        if eval_metric is not None and not isinstance(eval_metric, str):
            eval_metric = eval_metric.name

        if eval_metric is not None and eval_metric.lower() in [
            "rmse",
            "r2",
            "pearsonr",
            "spearmanr",
        ]:
            problem_type = REGRESSION

        if os.environ.get(AUTOMM_TUTORIAL_MODE):
            verbosity = 1  # don't use 3, which doesn't suppress logger.info() in .load().
            enable_progress_bar = False

        if verbosity is not None:
            set_logger_verbosity(verbosity, logger=logger)

        if path is not None:
            path = process_save_path(path=path)

        self._label_column = label
        self._problem_type = problem_type.lower() if problem_type is not None else None
        self._pipeline = pipeline.lower() if pipeline is not None else None
        self._eval_metric_name = eval_metric
        self._validation_metric_name = None
        self._output_shape = None
        self._save_path = path
        self._ckpt_path = None
        self._pretrained_path = None
        self._config = None
        self._df_preprocessor = None
        self._column_types = None
        self._data_processors = None
        self._model = None
        self._resume = False
        self._continuous_training = False
        self._verbosity = verbosity
        self._warn_if_exist = warn_if_exist
        self._enable_progress_bar = enable_progress_bar if enable_progress_bar is not None else True

        if problem_type is not None and problem_type.lower() == DEPRECATED_ZERO_SHOT:
            warnings.warn(
                f'problem_type="{problem_type}" is deprecated. For inference with CLIP model, '
                f'use pipeline="zero_shot_image_classification" instead.',
                DeprecationWarning,
            )
            self._problem_type = None
            self._pipeline = ZERO_SHOT_IMAGE_CLASSIFICATION

        if self._pipeline is not None:
            self._config, self._model, self._data_processors = init_pretrained(
                pipeline=self._pipeline, hyperparameters=hyperparameters
            )

    @property
    def path(self):
        return self._save_path

    @property
    def label(self):
        return self._label_column

    @property
    def problem_type(self):
        return self._problem_type

    @property
    def column_types(self):
        return self._column_types

    # This func is required by the abstract trainer of TabularPredictor.
    def set_verbosity(self, verbosity: int):
        """Set the verbosity level of the log.

        Parameters
        ----------
        verbosity
            The verbosity level

        """
        self._verbosity = verbosity
        set_logger_verbosity(verbosity, logger=logger)

    def fit(
        self,
        train_data: pd.DataFrame,
        presets: Optional[str] = None,
        config: Optional[dict] = None,
        tuning_data: Optional[pd.DataFrame] = None,
        time_limit: Optional[int] = None,
        save_path: Optional[str] = None,
        hyperparameters: Optional[Union[str, Dict, List[str]]] = None,
        column_types: Optional[dict] = None,
        holdout_frac: Optional[float] = None,
        teacher_predictor: Union[str, MultiModalPredictor] = None,
        seed: Optional[int] = 123,
        hyperparameter_tune_kwargs: Optional[dict] = None,
    ):
        """
        Fit MultiModalPredictor predict label column of a dataframe based on the other columns,
        which may contain image path, text, numeric, or categorical features.

        Parameters
        ----------
        train_data
            A dataframe containing training data.
        presets
            Name of the presets. See the available presets in `presets.py`.
        config
            A dictionary with four keys "model", "data", "optimization", and "environment".
            Each key's value can be a string, yaml file path, or OmegaConf's DictConfig.
            Strings should be the file names (DO NOT include the postfix ".yaml") in
            automm/configs/model, automm/configs/data, automm/configs/optimization, and automm/configs/environment.
            For example, you can configure a late-fusion model for the image, text, and tabular data as follows:
            config = {
                        "model": "fusion_mlp_image_text_tabular",
                        "data": "default",
                        "optimization": "adamw",
                        "environment": "default",
                    }
            or
            config = {
                        "model": "/path/to/model/config.yaml",
                        "data": "/path/to/data/config.yaml",
                        "optimization": "/path/to/optimization/config.yaml",
                        "environment": "/path/to/environment/config.yaml",
                    }
            or
            config = {
                        "model": OmegaConf.load("/path/to/model/config.yaml"),
                        "data": OmegaConf.load("/path/to/data/config.yaml"),
                        "optimization": OmegaConf.load("/path/to/optimization/config.yaml"),
                        "environment": OmegaConf.load("/path/to/environment/config.yaml"),
                    }
        tuning_data
            A dataframe containing validation data, which should have the same columns as the train_data.
            If `tuning_data = None`, `fit()` will automatically
            hold out some random validation examples from `train_data`.
        time_limit
            How long `fit()` should run for (wall clock time in seconds).
            If not specified, `fit()` will run until the model has completed training.
        save_path
            Path to directory where models and intermediate outputs should be saved.
        hyperparameters
            This is to override some default configurations.
            For example, changing the text and image backbones can be done by formatting:

            a string
            hyperparameters = "model.hf_text.checkpoint_name=google/electra-small-discriminator model.timm_image.checkpoint_name=swin_small_patch4_window7_224"

            or a list of strings
            hyperparameters = ["model.hf_text.checkpoint_name=google/electra-small-discriminator", "model.timm_image.checkpoint_name=swin_small_patch4_window7_224"]

            or a dictionary
            hyperparameters = {
                            "model.hf_text.checkpoint_name": "google/electra-small-discriminator",
                            "model.timm_image.checkpoint_name": "swin_small_patch4_window7_224",
                        }
        column_types
            A dictionary that maps column names to their data types.
            For example: `column_types = {"item_name": "text", "image": "image_path",
            "product_description": "text", "height": "numerical"}`
            may be used for a table with columns: "item_name", "brand", "product_description", and "height".
            If None, column_types will be automatically inferred from the data.
            The current supported types are:
                - "image_path": each row in this column is one image path.
                - "text": each row in this column contains text (sentence, paragraph, etc.).
                - "numerical": each row in this column contains a number.
                - "categorical": each row in this column belongs to one of K categories.
        holdout_frac
            Fraction of train_data to holdout as tuning_data for optimizing hyper-parameters or
            early stopping (ignored unless `tuning_data = None`).
            Default value (if None) is selected based on the number of rows in the training data
            and whether hyper-parameter-tuning is utilized.
        teacher_predictor
            The pre-trained teacher predictor or its saved path. If provided, `fit()` can distill its
            knowledge to a student predictor, i.e., the current predictor.
        seed
            The random seed to use for this training run.
        hyperparameter_tune_kwargs
                Hyperparameter tuning strategy and kwargs (for example, how many HPO trials to run).
                If None, then hyperparameter tuning will not be performed.
                    num_trials: int
                        How many HPO trials to run. Either `num_trials` or `time_limit` to `fit` needs to be specified.
                    scheduler: Union[str, ray.tune.schedulers.TrialScheduler]
                        If str is passed, AutoGluon will create the scheduler for you with some default parameters.
                        If ray.tune.schedulers.TrialScheduler object is passed, you are responsible for initializing the object.
                    scheduler_init_args: Optional[dict] = None
                        If provided str to `scheduler`, you can optionally provide custom init_args to the scheduler
                    searcher: Union[str, ray.tune.suggest.SearchAlgorithm, ray.tune.suggest.Searcher]
                        If str is passed, AutoGluon will create the searcher for you with some default parameters.
                        If ray.tune.schedulers.TrialScheduler object is passed, you are responsible for initializing the object.
                        You don't need to worry about `metric` and `mode` of the searcher object. AutoGluon will figure it out by itself.
                    scheduler_init_args: Optional[dict] = None
                        If provided str to `searcher`, you can optionally provide custom init_args to the searcher
                        You don't need to worry about `metric` and `mode`. AutoGluon will figure it out by itself.

        Returns
        -------
        An "MultiModalPredictor" object (itself).
        """
        if hyperparameter_tune_kwargs is not None:
            # TODO: can we support hyperparameters being the same format as regular training?
            # currently the string format would make it very hard to get search space, which is an object
            assert isinstance(
                hyperparameters, dict
            ), "Please provide hyperparameters as a dictionary if you want to do HPO"
            if teacher_predictor is not None:
                assert isinstance(
                    teacher_predictor, str
                ), "HPO with distillation only supports passing a path to the predictor"
            if self._continuous_training:
                warnings.warn(
                    "HPO while continuous training."
                    "Hyperparameters related to Model and Data will NOT take effect."
                    "We will filter them out from the search space."
                )
                hyperparameters = filter_search_space(hyperparameters, [MODEL, DATA])

        pl.seed_everything(seed, workers=True)

        if self._resume:
            assert hyperparameter_tune_kwargs is None, "You can not resume training with HPO"
            save_path = process_save_path(path=self._save_path, resume=True)
        elif save_path is not None:
            save_path = process_save_path(path=save_path)
        elif self._save_path is not None:
            save_path = process_save_path(path=self._save_path, raise_if_exist=False)

        if not self._resume:
            save_path = setup_outputdir(
                path=save_path,
                warn_if_exist=self._warn_if_exist,
            )

        save_path = os.path.abspath(os.path.expanduser(save_path))
        self._save_path = save_path
        logger.debug(f"save path: {save_path}")

        # Generate general info that's not config specific
        if tuning_data is None:
            if self._problem_type in [BINARY, MULTICLASS, CLASSIFICATION]:
                stratify = train_data[self._label_column]
            else:
                stratify = None
            if holdout_frac is None:
                val_frac = default_holdout_frac(len(train_data), hyperparameter_tune=False)
            else:
                val_frac = holdout_frac
            train_data, tuning_data = train_test_split(
                train_data,
                test_size=val_frac,
                stratify=stratify,
                random_state=np.random.RandomState(seed),
            )

        column_types = infer_column_types(
            data=train_data,
            valid_data=tuning_data,
            label_columns=self._label_column,
            provided_column_types=column_types,
        )
        column_types = infer_label_column_type_by_problem_type(
            column_types=column_types,
            label_columns=self._label_column,
            problem_type=self._problem_type,
            data=train_data,
            valid_data=tuning_data,
        )
        problem_type, output_shape = infer_problem_type_output_shape(
            label_column=self._label_column,
            column_types=column_types,
            data=train_data,
            provided_problem_type=self._problem_type,
        )

        # Determine data scarcity mode, i.e. a few-shot scenario
        scarcity_mode = infer_scarcity_mode_by_data_size(
            df_train=train_data, scarcity_threshold=50
        )  # Add as separate hyperparameter somewhere?
        if scarcity_mode == FEW_SHOT and (not presets or FEW_SHOT not in presets):  # TODO: check for data  type
            logger.info(
                f"Detected data scarcity. Consider running using the preset 'few_shot_text_classification' for better performance."
            )

        logger.debug(f"column_types: {column_types}")
        logger.debug(f"image columns: {[k for k, v in column_types.items() if v == 'image_path']}")

        if self._column_types is not None and self._column_types != column_types:
            warnings.warn(
                f"Inferred column types {column_types} are inconsistent with "
                f"the previous {self._column_types}. "
                f"New columns will not be used in the current training."
            )
            # use previous column types to avoid inconsistency with previous numerical mlp and categorical mlp
            column_types = self._column_types

        if self._problem_type is not None:
            if self._problem_type == CLASSIFICATION:
                # Set the problem type to be inferred problem type
                self._problem_type = problem_type
            assert self._problem_type == problem_type, (
                f"Inferred problem type {problem_type} is different from " f"the previous {self._problem_type}"
            )

        if self._output_shape is not None:
            assert self._output_shape == output_shape, (
                f"Inferred output shape {output_shape} is different from " f"the previous {self._output_shape}"
            )

        if self._validation_metric_name is None or self._eval_metric_name is None:
            validation_metric_name, eval_metric_name = infer_metrics(
                problem_type=problem_type,
                eval_metric_name=self._eval_metric_name,
            )
        else:
            validation_metric_name = self._validation_metric_name
            eval_metric_name = self._eval_metric_name
        minmax_mode = get_minmax_mode(validation_metric_name)

        if time_limit is not None:
            time_limit = timedelta(seconds=time_limit)

        # set attributes for saving and prediction
        self._problem_type = problem_type  # In case problem type isn't provided in __init__().
        self._eval_metric_name = eval_metric_name  # In case eval_metric isn't provided in __init__().
        self._validation_metric_name = validation_metric_name
        self._save_path = save_path
        self._output_shape = output_shape
        self._column_types = column_types

        _fit_args = dict(
            train_df=train_data,
            val_df=tuning_data,
            validation_metric_name=validation_metric_name,
            minmax_mode=minmax_mode,
            max_time=time_limit,
            save_path=save_path,
            ckpt_path=None if hyperparameter_tune_kwargs is not None else self._ckpt_path,
            resume=False if hyperparameter_tune_kwargs is not None else self._resume,
            enable_progress_bar=False if hyperparameter_tune_kwargs is not None else self._enable_progress_bar,
            presets=presets,
            config=config,
            hyperparameters=hyperparameters,
            teacher_predictor=teacher_predictor,
            hpo_mode=(hyperparameter_tune_kwargs is not None),  # skip average checkpoint if in hpo mode
        )

        if hyperparameter_tune_kwargs is not None:
            # TODO: allow custom gpu
            resources = dict(num_gpus=torch.cuda.device_count())
            if _fit_args["max_time"] is not None:
                _fit_args["max_time"] *= 0.95  # give some buffer time to ray lightning trainer
            predictor = self._hyperparameter_tune(
                hyperparameter_tune_kwargs=hyperparameter_tune_kwargs,
                resources=resources,
                **_fit_args,
            )
            return predictor

        self._fit(**_fit_args)
        return self

    def _hyperparameter_tune(self, hyperparameter_tune_kwargs, resources, **_fit_args):
        from autogluon.core.hpo.ray_hpo import (
            AutommRayTuneAdapter,
            AutommRayTuneLightningAdapter,
            EmptySearchSpace,
            cleanup_checkpoints,
            cleanup_trials,
            run,
        )

        ray_tune_adapter = AutommRayTuneAdapter()
        if try_import_ray_lightning():
            ray_tune_adapter = AutommRayTuneLightningAdapter()
        search_space = _fit_args.get("hyperparameters", dict())
        metric = "val_" + _fit_args.get("validation_metric_name")
        mode = _fit_args.get("minmax_mode")
        save_path = _fit_args.get("save_path")
        time_budget_s = _fit_args.get("max_time")
        is_distill = False
        if _fit_args.get("teacher_predictor", None) is not None:
            is_distill = True
        try:
            analysis = run(
                trainable=self._hpo_fit_wrapper,
                trainable_args=_fit_args,
                search_space=search_space,
                hyperparameter_tune_kwargs=hyperparameter_tune_kwargs,
                metric=metric,
                mode=mode,
                save_dir=save_path,
                ray_tune_adapter=ray_tune_adapter,
                total_resources=resources,
                minimum_gpu_per_trial=1.0 if resources["num_gpus"] > 0 else 0.0,
                time_budget_s=time_budget_s,
                keep_checkpoints_num=3,  # TODO: find a way to extract this from config. Might need to separate generate config and trial specific config
                checkpoint_score_attr=metric,
                verbose=2,
            )
        except EmptySearchSpace:
            raise ValueError(
                "Please provide a search space using `hyperparameters` in order to do hyperparameter tune"
            )
        except Exception as e:
            raise e
        else:
            # find the best trial
            best_trial = analysis.get_best_trial(
                metric=metric,
                mode=mode,
            )
            if best_trial is None:
                raise ValueError(
                    "MultiModalPredictor wasn't able to find the best trial."
                    "Either all trials failed or"
                    "it's likely that the time is not enough to train a single epoch for trials."
                )
            # clean up other trials
            logger.info("Removing non-optimal trials and only keep the best one.")
            cleanup_trials(save_path, best_trial.trial_id)
            best_trial_path = os.path.join(save_path, best_trial.trial_id)
            # reload the predictor metadata
            predictor = MultiModalPredictor._load_metadata(predictor=self, path=best_trial_path)
            # construct the model
            model = create_model(
                config=predictor._config,
                num_classes=predictor._output_shape,
                num_numerical_columns=len(predictor._df_preprocessor.numerical_feature_names),
                num_categories=predictor._df_preprocessor.categorical_num_categories,
                pretrained=False,  # set "pretrain=False" to prevent downloading online models
            )
            predictor._model = model
            # average checkpoint
            checkpoints_paths_and_scores = dict(
                (os.path.join(checkpoint, RAY_TUNE_CHECKPOINT), score)
                for checkpoint, score in analysis.get_trial_checkpoints_paths(best_trial, metric=metric)
            )
            # write checkpoint paths and scores to yaml file so that top_k_average could read it
            best_k_model_path = os.path.join(best_trial_path, BEST_K_MODELS_FILE)
            with open(best_k_model_path, "w") as yaml_file:
                yaml.dump(checkpoints_paths_and_scores, yaml_file, default_flow_style=False)

            last_ckpt_path = analysis.get_last_checkpoint(best_trial)
            predictor._top_k_average(
                model=predictor._model,
                save_path=best_trial_path,
                last_ckpt_path=last_ckpt_path,
                minmax_mode=mode,
                is_distill=is_distill,
                top_k_average_method=predictor._config.optimization.top_k_average_method,
                val_df=_fit_args["val_df"],
                validation_metric_name=predictor._validation_metric_name,
            )
            cleanup_checkpoints(best_trial_path)
            # move trial predictor one level up
            contents = os.listdir(best_trial_path)
            for content in contents:
                shutil.move(
                    os.path.join(best_trial_path, content),
                    os.path.join(save_path, content),
                )
            shutil.rmtree(best_trial_path)
            predictor._save_path = save_path

            return predictor

    def _hpo_fit_wrapper(self, sampled_hyperparameters, checkpoint_dir=None, **_fit_args):
        from ray import tune

        _fit_args[
            "hyperparameters"
        ] = sampled_hyperparameters  # The original hyperparameters is the search space, replace it with the hyperparameters sampled
        _fit_args["save_path"] = tune.get_trial_dir()  # We want to save each trial to a separate directory
        logger.debug(f"hpo trial save_path: {_fit_args['save_path']}")
        if checkpoint_dir is not None:
            _fit_args["resume"] = True
            _fit_args["ckpt_path"] = os.path.join(checkpoint_dir, RAY_TUNE_CHECKPOINT)
        self._fit(**_fit_args)

    def _setup_distillation(
        self,
        teacher_predictor: Union[str, MultiModalPredictor],
    ):
        """
        Prepare for distillation. It verifies whether the student and teacher predictors have consistent
        configurations. If teacher and student have duplicate model names, it modifies teacher's model names.

        Parameters
        ----------
        teacher_predictor
            The teacher predictor in knowledge distillation.

        Returns
        -------
        teacher_model
            The teacher predictor's model.
        critics
            The critics used in computing mutual information loss.
        baseline_funcs
            The baseline functions used in computing mutual information loss.
        soft_label_loss_func
            The loss function using teacher's logits as labels.
        output_feature_adaptor
            The adaptor used to adapt student output feature to the shape of teacher's.
        output_feature_loss_func
            The loss function using minimize distance between output_feature of teacher and student.
        rkd_loss_func
            The loss function using rkd distance and angle loss between output_feature of teacher and student.
        df_preprocessor
            The teacher predictor's dataframe preprocessor.
        data_processors
            The teacher predictor's data processors.
        """
        logger.debug("setting up distillation...")
        if isinstance(teacher_predictor, str):
            teacher_predictor = MultiModalPredictor.load(teacher_predictor)

        # verify that student and teacher configs are consistent.
        assert self._problem_type == teacher_predictor._problem_type
        assert self._label_column == teacher_predictor._label_column
        assert self._eval_metric_name == teacher_predictor._eval_metric_name
        assert self._output_shape == teacher_predictor._output_shape
        assert self._validation_metric_name == teacher_predictor._validation_metric_name

        # if teacher and student have duplicate model names, change teacher's model names
        # we don't change student's model names to avoid changing the names back when saving the model.
        teacher_predictor = modify_duplicate_model_names(
            predictor=teacher_predictor,
            postfix="teacher",
            blacklist=self._config.model.names,
        )

        critics, baseline_funcs = None, None
        if not self._config.distiller.soft_label_loss_type:
            # automatically infer loss func based on problem type if not specified
            if self._problem_type == "regression":
                soft_label_loss_func = nn.MSELoss()
            else:
                assert self._output_shape > 1
                soft_label_loss_func = nn.CrossEntropyLoss()
        elif self._config.distiller.soft_label_loss_type == "mse":
            soft_label_loss_func = nn.MSELoss()
        elif self._config.distiller.soft_label_loss_type == "cross_entropy":
            soft_label_loss_func = nn.CrossEntropyLoss()
        else:
            raise ValueError(f"Unknown soft_label_loss_type: {self._config.distiller.soft_label_loss_type}")

        if not self._config.distiller.softmax_regression_loss_type:
            # automatically infer loss func based on problem type if not specified
            if self._problem_type == "regression":
                softmax_regression_loss_func = nn.MSELoss()
            else:
                assert self._output_shape > 1
                softmax_regression_loss_func = nn.CrossEntropyLoss()
        elif self._config.distiller.softmax_regression_loss_type == "mse":
            softmax_regression_loss_func = nn.MSELoss()
        elif self._config.distiller.softmax_regression_loss_type == "cross_entropy":
            softmax_regression_loss_func = nn.CrossEntropyLoss()
        else:
            raise ValueError(f"Unknown soft_label_loss_type: {self._config.distiller.softmax_regression_loss_type}")

        output_feature_loss_type = OmegaConf.select(self._config, "distiller.output_feature_loss_type", default="mse")
        if output_feature_loss_type == "cosine":
            output_feature_loss_func = nn.CosineEmbeddingLoss()
        elif output_feature_loss_type == "mse":
            output_feature_loss_func = nn.MSELoss()
        else:
            raise ValueError(f"Unknown output_feature_loss_type: {output_feature_loss_type}")

        # Adapt student's output_feature feature to teacher's
        # Refer to FitNet: https://arxiv.org/abs/1412.6550
        teacher_model_dim = teacher_predictor._model.out_features
        student_model_dim = self._model.out_features
        output_feature_adaptor = (
            nn.Linear(student_model_dim, teacher_model_dim)
            if teacher_model_dim != student_model_dim
            else nn.Identity()
        )

        rkd_distance_loss_weight = OmegaConf.select(self._config, "distiller.rkd_distance_loss_weight", default=0.0)
        rkd_angle_loss_weight = OmegaConf.select(self._config, "distiller.rkd_angle_loss_weight", default=0.0)
        rkd_loss_func = RKDLoss(rkd_distance_loss_weight, rkd_angle_loss_weight)

        # turn on returning column information in data processors
        turn_on_off_feature_column_info(
            data_processors=self._data_processors,
            flag=True,
        )
        turn_on_off_feature_column_info(
            data_processors=teacher_predictor._data_processors,
            flag=True,
        )

        logger.debug(
            f"teacher preprocessor text_feature_names: {teacher_predictor._df_preprocessor._text_feature_names}"
        )
        logger.debug(f"teacher preprocessor image_path_names: {teacher_predictor._df_preprocessor._image_path_names}")
        logger.debug(
            f"teacher preprocessor categorical_feature_names: {teacher_predictor._df_preprocessor._categorical_feature_names}"
        )
        logger.debug(
            f"teacher preprocessor numerical_feature_names: {teacher_predictor._df_preprocessor._numerical_feature_names}"
        )

        logger.debug(f"student preprocessor text_feature_names: {self._df_preprocessor._text_feature_names}")
        logger.debug(f"student preprocessor image_path_names: {self._df_preprocessor._image_path_names}")
        logger.debug(
            f"student preprocessor categorical_feature_names: {self._df_preprocessor._categorical_feature_names}"
        )
        logger.debug(f"student preprocessor numerical_feature_names: {self._df_preprocessor._numerical_feature_names}")

        return (
            teacher_predictor._model,
            critics,
            baseline_funcs,
            soft_label_loss_func,
            softmax_regression_loss_func,
            output_feature_adaptor,
            output_feature_loss_func,
            rkd_loss_func,
            teacher_predictor._df_preprocessor,
            teacher_predictor._data_processors,
        )

    def _fit(
        self,
        train_df: pd.DataFrame,
        val_df: pd.DataFrame,
        validation_metric_name: str,
        minmax_mode: str,
        max_time: timedelta,
        save_path: str,
        ckpt_path: str,
        resume: bool,
        enable_progress_bar: bool,
        presets: Optional[str] = None,
        config: Optional[dict] = None,
        hyperparameters: Optional[Union[str, Dict, List[str]]] = None,
        teacher_predictor: Union[str, MultiModalPredictor] = None,
        hpo_mode: bool = False,
        **hpo_kwargs,
    ):
        if self._config is not None:  # continuous training
            config = self._config

        config = get_config(
            presets=presets,
            config=config,
            overrides=hyperparameters,
            is_distill=teacher_predictor is not None,
        )

        config = update_config_by_rules(
            problem_type=self._problem_type,
            config=config,
        )

        if self._df_preprocessor is None:
            df_preprocessor = init_df_preprocessor(
                config=config.data,
                column_types=self._column_types,
                label_column=self._label_column,
                train_df_x=train_df.drop(columns=self._label_column),
                train_df_y=train_df[self._label_column],
            )
        else:  # continuing training
            df_preprocessor = self._df_preprocessor

        config = select_model(config=config, df_preprocessor=df_preprocessor)

        if self._data_processors is None:
            data_processors = init_data_processors(
                config=config,
            )
        else:  # continuing training
            data_processors = self._data_processors

        data_processors_count = {k: len(v) for k, v in data_processors.items()}
        logger.debug(f"data_processors_count: {data_processors_count}")

        if self._model is None:
            model = create_model(
                config=config,
                num_classes=self._output_shape,
                num_numerical_columns=len(df_preprocessor.numerical_feature_names),
                num_categories=df_preprocessor.categorical_num_categories,
            )
        else:  # continuing training
            model = self._model

        pos_label = try_to_infer_pos_label(
            data_config=config.data,
            label_encoder=df_preprocessor.label_generator,
            problem_type=self._problem_type,
        )
        validation_metric, custom_metric_func = get_metric(
            metric_name=validation_metric_name,
            num_classes=self._output_shape,
            pos_label=pos_label,
        )

        mixup_active, mixup_fn = get_mixup(
            model_config=OmegaConf.select(config, "model"),
            mixup_config=OmegaConf.select(config, "data.mixup"),
            num_classes=self._output_shape,
        )
        if mixup_active and (config.env.per_gpu_batch_size == 1 or config.env.per_gpu_batch_size % 2 == 1):
            warnings.warn(
                "The mixup is done on the batch."
                "The per_gpu_batch_size should be >1 and even for reasonable operation",
                UserWarning,
            )

        loss_func = get_loss_func(
            problem_type=self._problem_type,
            mixup_active=mixup_active,
            loss_func_name=OmegaConf.select(config, "optimization.loss_function"),
        )

        self._config = config
        self._df_preprocessor = df_preprocessor
        self._data_processors = data_processors
        self._model = model
        self._loss_func = loss_func

        if hasattr(config, MATCHER):
            warnings.warn("Matching is experimental. We may change its behaviors in future.", UserWarning)
            match_label = self._df_preprocessor.label_generator.transform([self._config.matcher.match_label]).item()
            turn_on_off_feature_column_info(
                data_processors=data_processors,
                flag=True,
            )
        else:
            match_label = None

        if max_time == timedelta(seconds=0):
            self._top_k_average(
                model=model,
                save_path=save_path,
                minmax_mode=minmax_mode,
                is_distill=False,
                top_k_average_method=config.optimization.top_k_average_method,
                val_df=val_df,
                validation_metric_name=validation_metric_name,
            )

            return self

        # need to assign the above attributes before setting up distillation
        if teacher_predictor is not None:
            (
                teacher_model,
                critics,
                baseline_funcs,
                soft_label_loss_func,
                softmax_regression_loss_func,
                output_feature_adaptor,
                output_feature_loss_func,
                rkd_loss_func,
                teacher_df_preprocessor,
                teacher_data_processors,
            ) = self._setup_distillation(
                teacher_predictor=teacher_predictor,
            )
        else:
            (
                teacher_model,
                critics,
                baseline_funcs,
                soft_label_loss_func,
                softmax_regression_loss_func,
                output_feature_adaptor,
                output_feature_loss_func,
                rkd_loss_func,
                teacher_df_preprocessor,
                teacher_data_processors,
            ) = (None, None, None, None, None, None, None, None, None, None)

        if teacher_df_preprocessor is not None:
            df_preprocessor = [df_preprocessor, teacher_df_preprocessor]
        if teacher_data_processors is not None:
            data_processors = [data_processors, teacher_data_processors]

        train_dm = BaseDataModule(
            df_preprocessor=df_preprocessor,
            data_processors=data_processors,
            per_gpu_batch_size=config.env.per_gpu_batch_size,
            num_workers=config.env.num_workers,
            train_data=train_df,
            val_data=val_df,
        )
        optimization_kwargs = dict(
            optim_type=config.optimization.optim_type,
            lr_choice=config.optimization.lr_choice,
            lr_schedule=config.optimization.lr_schedule,
            lr=config.optimization.learning_rate,
            lr_decay=config.optimization.lr_decay,
            end_lr=config.optimization.end_lr,
            lr_mult=config.optimization.lr_mult,
            weight_decay=config.optimization.weight_decay,
            warmup_steps=config.optimization.warmup_steps,
        )
        metrics_kwargs = dict(
            validation_metric=validation_metric,
            validation_metric_name=validation_metric_name,
            custom_metric_func=custom_metric_func,
        )
        is_distill = teacher_model is not None
        is_match = hasattr(config, MATCHER)
        assert not (is_distill and is_match), "Can't do distillation and matching simultaneously"
        if is_distill:
            output_feature_loss_weight = OmegaConf.select(
                self._config, "distiller.output_feature_loss_weight", default=0.0
            )
            softmax_regression_weight = OmegaConf.select(
                self._config, "distiller.softmax_regression_weight", default=0.0
            )
            use_raw_features = OmegaConf.select(self._config, "distiller.use_raw_features", default=False)
            task = DistillerLitModule(
                student_model=model,
                teacher_model=teacher_model,
                matches=config.distiller.matches,
                critics=critics,
                baseline_funcs=baseline_funcs,
                hard_label_weight=config.distiller.hard_label_weight,
                soft_label_weight=config.distiller.soft_label_weight,
                softmax_regression_weight=softmax_regression_weight,
                temperature=config.distiller.temperature,
                output_feature_loss_weight=output_feature_loss_weight,
                use_raw_features=use_raw_features,
                hard_label_loss_func=loss_func,
                soft_label_loss_func=soft_label_loss_func,
                softmax_regression_loss_func=softmax_regression_loss_func,
                output_feature_adaptor=output_feature_adaptor,
                output_feature_loss_func=output_feature_loss_func,
                rkd_loss_func=rkd_loss_func,
                **metrics_kwargs,
                **optimization_kwargs,
            )
        elif is_match:
            task = MatcherLitModule(
                model=model,
                matches=config.matcher.matches,
                match_label=match_label,
                **metrics_kwargs,
                **optimization_kwargs,
            )
        else:
            task = LitModule(
                model=model,
                loss_func=loss_func,
                efficient_finetune=OmegaConf.select(config, "optimization.efficient_finetune"),
                mixup_fn=mixup_fn,
                mixup_off_epoch=OmegaConf.select(config, "data.mixup.turn_off_epoch"),
                trainable_param_names=OmegaConf.select(config, "optimization.trainable_param_names", default=None),
                **metrics_kwargs,
                **optimization_kwargs,
            )

        logger.debug(f"validation_metric_name: {task.validation_metric_name}")
        logger.debug(f"minmax_mode: {minmax_mode}")

        checkpoint_callback = AutoMMModelCheckpoint(
            dirpath=save_path,
            save_top_k=config.optimization.top_k,
            verbose=True,
            monitor=task.validation_metric_name,
            mode=minmax_mode,
            save_last=True,
        )
        early_stopping_callback = pl.callbacks.EarlyStopping(
            monitor=task.validation_metric_name,
            patience=config.optimization.patience,
            mode=minmax_mode,
        )
        lr_callback = pl.callbacks.LearningRateMonitor(logging_interval="step")
        model_summary = pl.callbacks.ModelSummary(max_depth=1)
        callbacks = [
            checkpoint_callback,
            early_stopping_callback,
            lr_callback,
            model_summary,
        ]

        use_ray_lightning = "_ray_lightning_plugin" in hpo_kwargs
        if hpo_mode:
            if use_ray_lightning:
                from ray_lightning.tune import TuneReportCheckpointCallback
            else:
                from ray.tune.integration.pytorch_lightning import TuneReportCheckpointCallback
            tune_report_callback = TuneReportCheckpointCallback(
                {f"{task.validation_metric_name}": f"{task.validation_metric_name}"},
                filename=RAY_TUNE_CHECKPOINT,
            )
            callbacks = [
                tune_report_callback,
                early_stopping_callback,
                lr_callback,
                model_summary,
            ]

        tb_logger = pl.loggers.TensorBoardLogger(
            save_dir=save_path,
            name="",
            version="",
        )

        num_gpus = compute_num_gpus(config_num_gpus=config.env.num_gpus, strategy=config.env.strategy)

        if num_gpus == 0:  # CPU only training
            warnings.warn(
                "Only CPU is detected in the instance. "
                "MultiModalPredictor will be trained with CPU only. "
                "This may results in slow training speed. "
                "Consider to switch to an instance with GPU support.",
                UserWarning,
            )
            grad_steps = max(
                config.env.batch_size // (config.env.per_gpu_batch_size * config.env.num_nodes),
                1,
            )
            precision = 32  # Force to use fp32 for training since fp16-based AMP is not available in CPU.
            # Try to check the status of bf16 training later.
        else:
            grad_steps = max(
                config.env.batch_size // (config.env.per_gpu_batch_size * num_gpus * config.env.num_nodes),
                1,
            )
            precision = config.env.precision

            if precision == "bf16" and not torch.cuda.is_bf16_supported():
                warnings.warn(
                    "bf16 is not supported by the GPU device / cuda version. "
                    "Consider to use GPU devices with version after Amphere (e.g., available as AWS P4 instances) "
                    "and upgrade cuda to be >=11.0. "
                    "Currently, AutoGluon will downgrade the precision to 32.",
                    UserWarning,
                )
                precision = 32

        if not hpo_mode:
            if num_gpus <= 1:
                strategy = None
            else:
                strategy = config.env.strategy
        else:
            # we don't support running each trial in parallel without ray lightning
            if use_ray_lightning:
                strategy = hpo_kwargs.get("_ray_lightning_plugin")
            else:
                strategy = None
                num_gpus = min(num_gpus, 1)

        config.env.num_gpus = num_gpus
        config.env.precision = precision
        config.env.strategy = strategy
        self._config = config
        # save artifacts for the current running, except for model checkpoint, which will be saved in trainer
        self.save(save_path)

        blacklist_msgs = ["already configured with model summary"]
        log_filter = LogFilter(blacklist_msgs)
        with apply_log_filter(log_filter):
            trainer = pl.Trainer(
                gpus=num_gpus if not use_ray_lightning else None,  # ray lightning requires not specifying gpus
                auto_select_gpus=config.env.auto_select_gpus if num_gpus != 0 else False,
                num_nodes=config.env.num_nodes,
                precision=precision,
                strategy=strategy,
                benchmark=False,
                deterministic=config.env.deterministic,
                max_epochs=config.optimization.max_epochs,
                max_steps=config.optimization.max_steps,
                max_time=max_time,
                callbacks=callbacks,
                logger=tb_logger,
                gradient_clip_val=OmegaConf.select(config, "optimization.gradient_clip_val", default=1),
                gradient_clip_algorithm=OmegaConf.select(
                    config, "optimization.gradient_clip_algorithm", default="norm"
                ),
                accumulate_grad_batches=grad_steps,
                log_every_n_steps=OmegaConf.select(config, "optimization.log_every_n_steps", default=10),
                enable_progress_bar=enable_progress_bar,
                fast_dev_run=config.env.fast_dev_run,
                track_grad_norm=OmegaConf.select(config, "optimization.track_grad_norm", default=-1),
                val_check_interval=config.optimization.val_check_interval,
                check_val_every_n_epoch=config.optimization.check_val_every_n_epoch
                if hasattr(config.optimization, "check_val_every_n_epoch")
                else 1,
            )

        with warnings.catch_warnings():
            warnings.filterwarnings(
                "ignore",
                ".*does not have many workers which may be a bottleneck. "
                "Consider increasing the value of the `num_workers` argument` "
                ".* in the `DataLoader` init to improve performance.*",
            )
            warnings.filterwarnings("ignore", "Checkpoint directory .* exists and is not empty.")
            trainer.fit(
                task,
                datamodule=train_dm,
                ckpt_path=ckpt_path if resume else None,  # this is to resume training that was broken accidentally
            )

        if trainer.global_rank == 0:
            # We do not perform averaging checkpoint in the case of hpo for each trial
            # We only averaging the checkpoint of the best trial in the end in the master process
            if not hpo_mode:
                self._top_k_average(
                    model=model,
                    save_path=save_path,
                    minmax_mode=minmax_mode,
                    is_distill=is_distill,
                    top_k_average_method=config.optimization.top_k_average_method,
                    val_df=val_df,
                    validation_metric_name=validation_metric_name,
                )
        else:
            sys.exit(f"Training finished, exit the process with global_rank={trainer.global_rank}...")

    def _top_k_average(
        self,
        model,
        save_path,
        minmax_mode,
        is_distill,
        top_k_average_method,
        val_df,
        validation_metric_name,
        last_ckpt_path=None,
    ):
        best_k_models_yaml_path = os.path.join(save_path, BEST_K_MODELS_FILE)
        if os.path.exists(best_k_models_yaml_path):
            with open(best_k_models_yaml_path, "r") as f:
                best_k_models = yaml.safe_load(f)

        else:
            # In some cases, the training ends up too early (e.g., due to time_limit) so that there is
            # no saved best_k model checkpoints. In that scenario, we won't perform any model averaging.
            best_k_models = None
        if last_ckpt_path is None:
            last_ckpt_path = os.path.join(save_path, LAST_CHECKPOINT)

        if is_distill:
            prefix = "student_model."
        else:
            prefix = "model."

        if best_k_models:
            if top_k_average_method == UNIFORM_SOUP:
                logger.info(f"Start to fuse {len(best_k_models)} checkpoints via the uniform soup algorithm.")
                ingredients = top_k_model_paths = list(best_k_models.keys())
            else:
                top_k_model_paths = [
                    v[0]
                    for v in sorted(
                        list(best_k_models.items()),
                        key=lambda ele: ele[1],
                        reverse=(minmax_mode == MAX),
                    )
                ]
                if top_k_average_method == GREEDY_SOUP:
                    # Select the ingredients based on the methods proposed in paper
                    #  "Model soups: averaging weights of multiple fine-tuned models improves accuracy without
                    #  increasing inference time", https://arxiv.org/pdf/2203.05482.pdf
                    monitor_op = {MIN: operator.le, MAX: operator.ge}[minmax_mode]
                    ingredients = [top_k_model_paths[0]]
                    if len(top_k_model_paths) > 1:
                        logger.info(
                            f"Start to fuse {len(top_k_model_paths)} checkpoints via the greedy soup algorithm."
                        )

                        self._model = self._load_state_dict(
                            model=model,
                            path=top_k_model_paths[0],
                            prefix=prefix,
                        )
                        best_score = self.evaluate(val_df, [validation_metric_name])[validation_metric_name]
                        for i in range(1, len(top_k_model_paths)):
                            cand_avg_state_dict = average_checkpoints(
                                checkpoint_paths=ingredients + [top_k_model_paths[i]],
                            )
                            self._model = self._load_state_dict(
                                model=self._model,
                                state_dict=cand_avg_state_dict,
                                prefix=prefix,
                            )
                            cand_score = self.evaluate(val_df, [validation_metric_name])[validation_metric_name]
                            if monitor_op(cand_score, best_score):
                                # Add new ingredient
                                ingredients.append(top_k_model_paths[i])
                                best_score = cand_score
                elif top_k_average_method == BEST:
                    ingredients = [top_k_model_paths[0]]
                else:
                    raise ValueError(
                        f"The key for 'optimization.top_k_average_method' is not supported. "
                        f"We only support '{GREEDY_SOUP}', '{UNIFORM_SOUP}' and '{BEST}'. "
                        f"The provided value is '{top_k_average_method}'."
                    )
        else:
            # best_k_models is empty so we will manually save a checkpoint from the trainer
            # and use it as the main ingredients
            ingredients = [last_ckpt_path]
            top_k_model_paths = []
            # no checkpoints are available, do nothing
            if not os.path.isfile(last_ckpt_path):
                return

        # Average all the ingredients
        avg_state_dict = average_checkpoints(
            checkpoint_paths=ingredients,
        )
        self._model = self._load_state_dict(
            model=model,
            state_dict=avg_state_dict,
            prefix=prefix,
        )

        if is_distill:
            avg_state_dict = self._replace_model_name_prefix(
                state_dict=avg_state_dict,
                old_prefix="student_model",
                new_prefix="model",
            )

        checkpoint = {"state_dict": avg_state_dict}
        torch.save(checkpoint, os.path.join(save_path, MODEL_CHECKPOINT))

        # clean old checkpoints + the intermediate files stored
        for per_path in top_k_model_paths:
            if os.path.isfile(per_path):
                os.remove(per_path)
        # remove the yaml file after cleaning the checkpoints
        if os.path.isfile(best_k_models_yaml_path):
            os.remove(best_k_models_yaml_path)
        # clean the last checkpoint
        if os.path.isfile(last_ckpt_path):
            os.remove(last_ckpt_path)

    def _predict(
        self,
        data: Union[pd.DataFrame, dict, list],
        requires_label: bool,
    ) -> List[Dict]:

        data, df_preprocessor, data_processors = self._on_predict_start(
            config=self._config,
            data=data,
            requires_label=requires_label,
        )

        num_gpus = compute_num_gpus(config_num_gpus=self._config.env.num_gpus, strategy="dp")

        if num_gpus == 0:  # CPU only prediction
            warnings.warn(
                "Only CPU is detected in the instance. "
                "MultiModalPredictor will predict with CPU only. "
                "This may results in slow prediction speed. "
                "Consider to switch to an instance with GPU support.",
                UserWarning,
            )
            precision = 32  # Force to use fp32 for training since fp16-based AMP is not available in CPU
        else:
            precision = self._config.env.precision
            if precision == "bf16" and not torch.cuda.is_bf16_supported():
                warnings.warn(
                    "bf16 is not supported by the GPU device / cuda version. "
                    "Consider to use GPU devices with version after Amphere or upgrade cuda to be >=11.0. "
                    "Currently, AutoGluon will downgrade the precision to 32.",
                    UserWarning,
                )
                precision = 32

        if self._config.env.per_gpu_batch_size_evaluation:
            batch_size = self._config.env.per_gpu_batch_size_evaluation
        else:
            batch_size = self._config.env.per_gpu_batch_size * self._config.env.eval_batch_size_ratio

        if num_gpus > 1:
            strategy = "dp"
            # If using 'dp', the per_gpu_batch_size would be split by all GPUs.
            # So, we need to use the GPU number as a multiplier to compute the batch size.
            batch_size = batch_size * num_gpus
        else:
            strategy = None

        if hasattr(self._config, MATCHER):
            turn_on_off_feature_column_info(
                data_processors=data_processors,
                flag=True,
            )
        predict_dm = BaseDataModule(
            df_preprocessor=df_preprocessor,
            data_processors=data_processors,
            per_gpu_batch_size=batch_size,
            num_workers=self._config.env.num_workers_evaluation,
            predict_data=data,
        )
        if hasattr(self._config, MATCHER):
            match_label = self._df_preprocessor.label_generator.transform([self._config.matcher.match_label]).item()
            task = MatcherLitModule(
                model=self._model,
                matches=self._config.matcher.matches,
                match_label=match_label,
            )
        else:
            task = LitModule(
                model=self._model,
                loss_func=self._loss_func if hasattr(self, "_loss_func") else None,
            )

        blacklist_msgs = []
        if self._verbosity <= 3:  # turn off logging in prediction
            blacklist_msgs.append("Automatic Mixed Precision")
            blacklist_msgs.append("GPU available")
            blacklist_msgs.append("TPU available")
            blacklist_msgs.append("IPU available")
            blacklist_msgs.append("HPU available")
            blacklist_msgs.append("select gpus")
            blacklist_msgs.append("LOCAL_RANK")
        log_filter = LogFilter(blacklist_msgs)
        with apply_log_filter(log_filter):
            evaluator = pl.Trainer(
                gpus=num_gpus,
                auto_select_gpus=self._config.env.auto_select_gpus if num_gpus != 0 else False,
                num_nodes=self._config.env.num_nodes,
                precision=precision,
                strategy=strategy,
                benchmark=False,
                enable_progress_bar=self._enable_progress_bar,
                deterministic=self._config.env.deterministic,
                max_epochs=-1,  # Add max_epochs to disable warning
                logger=False,
            )

            with warnings.catch_warnings():
                warnings.filterwarnings(
                    "ignore",
                    ".*does not have many workers which may be a bottleneck. "
                    "Consider increasing the value of the `num_workers` argument` "
                    ".* in the `DataLoader` init to improve performance.*",
                )
                outputs = evaluator.predict(
                    task,
                    datamodule=predict_dm,
                )

        return outputs

    def _on_predict_start(
        self,
        config: DictConfig,
        data: Union[pd.DataFrame, dict, list],
        requires_label: bool,
    ):
        data = data_to_df(data=data)

        if self._column_types is None:
            allowable_dtypes, fallback_dtype = infer_dtypes_by_model_names(model_config=self._config.model)
            column_types = infer_column_types(
                data=data, allowable_column_types=allowable_dtypes, fallback_column_type=fallback_dtype
            )
        else:  # called .fit() or .load()
            column_types = self._column_types

        if self._df_preprocessor is None:
            df_preprocessor = init_df_preprocessor(
                config=config.data,
                column_types=column_types,
                label_column=self._label_column,
                train_df_x=data,
                train_df_y=data[self._label_column] if self._label_column else None,
            )
        else:  # called .fit() or .load()
            df_preprocessor = self._df_preprocessor

        data_processors = copy.deepcopy(self._data_processors)
        # For prediction data with no labels provided.
        if not requires_label:
            data_processors.pop(LABEL, None)

        return data, df_preprocessor, data_processors

    def evaluate_coco(
        self,
        anno_file: str,
    ):
        """
        Evaluate object detection model on a test dataset.

        Parameters
        ----------
        data
            A dataframe, containing the same columns as the training data

        Returns
        -------
        A dictionary with the metric names and their corresponding scores.
        Optionally return a dataframe of prediction results.
        """
        data = from_coco(anno_file)[["image", "rois"]]

        outputs = self._predict(
            data=data,
            requires_label=False,
        )
        ret = extract_from_output(ret_type=BBOX, outputs=outputs)

        from pycocotools.coco import COCO
        from pycocotools.cocoeval import COCOeval

        cocoGt = COCO(anno_file)
        catIDs = cocoGt.getCatIds()

        # Cache prediction results as COCO format
        if not self._save_path:
            self._save_path = setup_outputdir(
                path=None,
                warn_if_exist=self._warn_if_exist,
            )
        self._save_path = os.path.abspath(os.path.expanduser(self._save_path))
        dt_file = os.path.join(self._save_path, "object_detection_result_cache.json")
        coco_format_result = []
        for i, row in data.iterrows():
            image_id = int(row["image"][-16:-4])
            for j, res in enumerate(ret[i]):
                category_id = catIDs[j]
                for bbox in res:
                    coco_format_result.append(
                        {
                            "image_id": image_id,
                            "category_id": category_id,
                            "bbox": bbox_xyxy_to_xywh(bbox[:4].astype(float).tolist()),
                            "score": float(bbox[4]),
                        }
                    )
        with open(dt_file, "w") as f:
            json.dump(coco_format_result, f)

        cocoDt = cocoGt.loadRes(dt_file)
        annType = "bbox"

        cocoEval = COCOeval(cocoGt, cocoDt, annType)
        cocoEval.evaluate()
        cocoEval.accumulate()
        cocoEval.summarize()

    def evaluate(
        self,
        data: Union[pd.DataFrame, dict, list],
        metrics: Optional[Union[str, List[str]]] = None,
        return_pred: Optional[bool] = False,
    ):
        """
        Evaluate model on a test dataset.

        Parameters
        ----------
        data
            A dataframe, containing the same columns as the training data
        metrics
            A list of metric names to report.
            If None, we only return the score for the stored `_eval_metric_name`.
        return_pred
            Whether to return the prediction result of each row.
        Returns
        -------
        A dictionary with the metric names and their corresponding scores.
        Optionally return a dataframe of prediction results.
        """
        if hasattr(self._config, MATCHER):
            ret_type = PROBABILITY
        else:
            ret_type = LOGITS

        outputs = self._predict(
            data=data,
            requires_label=True,
        )
        logits_or_prob = extract_from_output(ret_type=ret_type, outputs=outputs)

        metric_data = {}
        if self._problem_type in [BINARY, MULTICLASS]:
            if ret_type == LOGITS:
                y_pred_prob = logits_to_prob(logits_or_prob)
            else:
                y_pred_prob = logits_or_prob
            metric_data[Y_PRED_PROB] = y_pred_prob

        y_pred = self._df_preprocessor.transform_prediction(
            y_pred=logits_or_prob,
            inverse_categorical=False,
        )
        y_pred_inv = self._df_preprocessor.transform_prediction(
            y_pred=logits_or_prob,
            inverse_categorical=True,
        )
        y_true = self._df_preprocessor.transform_label_for_metric(df=data)

        metric_data.update(
            {
                Y_PRED: y_pred,
                Y_TRUE: y_true,
            }
        )

        if metrics is None:
            metrics = [self._eval_metric_name]
        if isinstance(metrics, str):
            metrics = [metrics]

        results = {}
        for per_metric in metrics:
            pos_label = try_to_infer_pos_label(
                data_config=self._config.data,
                label_encoder=self._df_preprocessor.label_generator,
                problem_type=self._problem_type,
            )
            score = compute_score(
                metric_data=metric_data,
                metric_name=per_metric.lower(),
                pos_label=pos_label,
            )
            results[per_metric] = score

        if return_pred:
            return results, self._as_pandas(data=data, to_be_converted=y_pred_inv)
        else:
            return results

    def _match_queries_and_candidates(
        self,
        query_data: Union[pd.DataFrame, dict, list],
        candidate_data: Union[pd.DataFrame, dict, list],
        return_prob: Optional[bool] = False,
    ):
        query_embeddings = self.extract_embedding(query_data, as_tensor=True)
        assert (
            len(query_embeddings) == 1
        ), f"Multiple embedding types `{query_embeddings.keys()}` exist in query data. Please reduce them to one type."
        query_embeddings = list(query_embeddings.values())[0]

        candidate_embeddings = self.extract_embedding(candidate_data, as_tensor=True)
        assert (
            len(candidate_embeddings) == 1
        ), f"Multiple embedding types `{candidate_embeddings.keys()}` exist in candidate data. Please reduce them to one type."
        candidate_embeddings = list(candidate_embeddings.values())[0]

        if return_prob:
            ret = (100.0 * query_embeddings @ candidate_embeddings.T).float().softmax(dim=-1)
        else:
            ret = (query_embeddings @ candidate_embeddings.T).argmax(dim=-1)

        ret = tensor_to_ndarray(ret)

        return ret

    def predict(
        self,
        data: Union[pd.DataFrame, dict, list],
        candidate_data: Optional[Union[pd.DataFrame, dict, list]] = None,
        as_pandas: Optional[bool] = None,
    ):
        """
        Predict values for the label column of new data.

        Parameters
        ----------
        data
             The data to make predictions for. Should contain same column names as training data and
              follow same format (except for the `label` column).
        candidate_data
            The candidate data from which to search the query data's matches.
        as_pandas
            Whether to return the output as a pandas DataFrame(Series) (True) or numpy array (False).

        Returns
        -------
        Array of predictions, one corresponding to each row in given dataset.
        """
        if hasattr(self._config, MATCHER):
            ret_type = PROBABILITY
        elif self._pipeline == OBJECT_DETECTION:
            ret_type = BBOX
        else:
            ret_type = LOGITS

<<<<<<< HEAD
=======
        if self._pipeline == OBJECT_DETECTION or self._pipeline == OCR_TEXT_DETECTION:
            ret_type = BBOX

>>>>>>> 86b8a345
        if candidate_data:
            pred = self._match_queries_and_candidates(
                query_data=data,
                candidate_data=candidate_data,
                return_prob=False,
            )
        else:
            outputs = self._predict(
                data=data,
                requires_label=False,
            )
            logits_or_prob = extract_from_output(outputs=outputs, ret_type=ret_type)

            if self._df_preprocessor:
                pred = self._df_preprocessor.transform_prediction(
                    y_pred=logits_or_prob,
                )
            else:
                if isinstance(logits_or_prob, (torch.Tensor, np.ndarray)) and logits_or_prob.ndim == 2:
                    pred = logits_or_prob.argmax(axis=1)
                else:
                    pred = logits_or_prob

        if (as_pandas is None and isinstance(data, pd.DataFrame)) or as_pandas is True:
            pred = self._as_pandas(data=data, to_be_converted=pred)

        return pred

    def predict_proba(
        self,
        data: Union[pd.DataFrame, dict, list],
        candidate_data: Optional[Union[pd.DataFrame, dict, list]] = None,
        as_pandas: Optional[bool] = None,
        as_multiclass: Optional[bool] = True,
    ):
        """
        Predict probabilities class probabilities rather than class labels.
        This is only for the classification tasks. Calling it for a regression task will throw an exception.

        Parameters
        ----------
        data
            The data to make predictions for. Should contain same column names as training data and
              follow same format (except for the `label` column).
        candidate_data
            The candidate data from which to search the query data's matches.
        as_pandas
            Whether to return the output as a pandas DataFrame(Series) (True) or numpy array (False).
        as_multiclass
            Whether to return the probability of all labels or
            just return the probability of the positive class for binary classification problems.

        Returns
        -------
        Array of predicted class-probabilities, corresponding to each row in the given data.
        When as_multiclass is True, the output will always have shape (#samples, #classes).
        Otherwise, the output will have shape (#samples,)
        """
        assert self._problem_type not in [
            REGRESSION,
        ], f"Problem {self._problem_type} has no probability output."

        if hasattr(self._config, MATCHER):
            ret_type = PROBABILITY
        else:
            ret_type = LOGITS

        if candidate_data:
            prob = self._match_queries_and_candidates(
                query_data=data,
                candidate_data=candidate_data,
                return_prob=True,
            )
        else:
            outputs = self._predict(
                data=data,
                requires_label=False,
            )
            logits_or_prob = extract_from_output(outputs=outputs, ret_type=ret_type)

            if ret_type == LOGITS:
                prob = logits_to_prob(logits_or_prob)
            else:
                prob = logits_or_prob

        if not as_multiclass:
            if self._problem_type == BINARY:
                pos_label = try_to_infer_pos_label(
                    data_config=self._config.data,
                    label_encoder=self._df_preprocessor.label_generator,
                    problem_type=self._problem_type,
                )
                prob = prob[:, pos_label]

        if (as_pandas is None and isinstance(data, pd.DataFrame)) or as_pandas is True:
            prob = self._as_pandas(data=data, to_be_converted=prob)

        return prob

    def extract_embedding(
        self,
        data: Union[pd.DataFrame, dict, list],
        return_masks: Optional[bool] = False,
        as_tensor: Optional[bool] = False,
        as_pandas: Optional[bool] = False,
    ):
        """
        Extract features for each sample, i.e., one row in the provided dataframe `data`.

        Parameters
        ----------
        data
            The data to extract embeddings for. Should contain same column names as training dataset and
            follow same format (except for the `label` column).
        return_masks
            If true, returns a mask dictionary, whose keys are the same as those in the features dictionary.
            If a sample has empty input in feature column `image_0`, the sample will has mask 0 under key `image_0`.
        as_tensor
            Whether to return a Pytorch tensor.
        as_pandas
            Whether to return the output as a pandas DataFrame (True) or numpy array (False).

        Returns
        -------
        Array of embeddings, corresponding to each row in the given data.
        It will have shape (#samples, D) where the embedding dimension D is determined
        by the neural network's architecture.
        """
        turn_on_off_feature_column_info(
            data_processors=self._data_processors,
            flag=True,
        )
        outputs = self._predict(
            data=data,
            requires_label=False,
        )
        if self._pipeline in [FEATURE_EXTRACTION, ZERO_SHOT_IMAGE_CLASSIFICATION]:
            features = extract_from_output(outputs=outputs, ret_type=COLUMN_FEATURES, as_ndarray=as_tensor is False)
            if return_masks:
                masks = extract_from_output(outputs=outputs, ret_type=MASKS, as_ndarray=as_tensor is False)
        else:
            features = extract_from_output(outputs=outputs, ret_type=FEATURES, as_ndarray=as_tensor is False)

        if as_pandas:
            features = pd.DataFrame(features, index=data.index)
            if return_masks:
                masks = pd.DataFrame(masks, index=data.index)

        if return_masks:
            return features, masks
        else:
            return features

    def _as_pandas(
        self,
        data: Union[pd.DataFrame, dict, list],
        to_be_converted: np.ndarray,
    ):
        if isinstance(data, pd.DataFrame):
            index = data.index
        else:
            index = None
        if to_be_converted.ndim == 1:
            return pd.Series(to_be_converted, index=index, name=self._label_column)
        else:
            return pd.DataFrame(to_be_converted, index=index, columns=self.class_labels)

    @staticmethod
    def _load_state_dict(
        model: nn.Module,
        state_dict: dict = None,
        path: str = None,
        prefix: str = "model.",
    ):
        if state_dict is None:
            state_dict = torch.load(path, map_location=torch.device("cpu"))["state_dict"]
        state_dict = {k.partition(prefix)[2]: v for k, v in state_dict.items() if k.startswith(prefix)}
        model.load_state_dict(state_dict)
        return model

    @staticmethod
    def _replace_model_name_prefix(
        state_dict: dict,
        old_prefix: str,
        new_prefix: str,
    ):
        start_idx = len(old_prefix)
        state_dict_processed = {
            new_prefix + k[start_idx:]: v for k, v in state_dict.items() if k.startswith(old_prefix)
        }
        return state_dict_processed

    def save(self, path: str, standalone: Optional[bool] = True):
        """
        Save this predictor to file in directory specified by `path`.

        Parameters
        ----------
        path
            The directory to save this predictor.
        standalone
            Whether to save the downloaded model for offline deployment.
            When standalone = True, save the transformers.CLIPModel and transformers.AutoModel to os.path.join(path,model_name),
            and reset the associate model.model_name.checkpoint_name start with `local://` in config.yaml.
            When standalone = False, the saved artifact may require an online environment to process in load().
        """

        config = copy.deepcopy(self._config)
        if standalone:
            config = save_pretrained_model_configs(model=self._model, config=config, path=path)

        os.makedirs(path, exist_ok=True)
        OmegaConf.save(config=config, f=os.path.join(path, "config.yaml"))

        with open(os.path.join(path, "df_preprocessor.pkl"), "wb") as fp:
            pickle.dump(self._df_preprocessor, fp)

        # Save text tokenizers before saving data processors
        data_processors = copy.deepcopy(self._data_processors)
        if TEXT in data_processors:
            data_processors[TEXT] = save_text_tokenizers(
                text_processors=data_processors[TEXT],
                path=path,
            )

        with open(os.path.join(path, "data_processors.pkl"), "wb") as fp:
            pickle.dump(data_processors, fp)

        with open(os.path.join(path, f"assets.json"), "w") as fp:
            json.dump(
                {
                    "column_types": self._column_types,
                    "label_column": self._label_column,
                    "problem_type": self._problem_type,
                    "eval_metric_name": self._eval_metric_name,
                    "validation_metric_name": self._validation_metric_name,
                    "output_shape": self._output_shape,
                    "save_path": self._save_path,
                    "pretrained_path": self._pretrained_path,
                    "version": ag_version.__version__,
                },
                fp,
                ensure_ascii=True,
            )
        # In case that users save to a path, which is not the original save_path.
        if os.path.abspath(path) != os.path.abspath(self._save_path):
            model_path = os.path.join(self._save_path, "model.ckpt")
            if os.path.isfile(model_path):
                shutil.copy(model_path, path)
            else:
                # FIXME(?) Fix the saving logic
                RuntimeError(
                    f"Cannot find the model checkpoint in '{model_path}'. Have you removed the folder that "
                    f"is created in .fit()? Currently, .save() won't function appropriately if that folder is "
                    f"removed."
                )

    @staticmethod
    def _load_metadata(
        predictor: MultiModalPredictor,
        path: str,
        resume: Optional[bool] = False,
        verbosity: Optional[int] = 3,
    ):
        path = os.path.abspath(os.path.expanduser(path))
        assert os.path.isdir(path), f"'{path}' must be an existing directory."
        config = OmegaConf.load(os.path.join(path, "config.yaml"))

        config = get_local_pretrained_config_paths(
            config=config, path=path
        )  # check the config to load offline pretrained model configs

        with open(os.path.join(path, "assets.json"), "r") as fp:
            assets = json.load(fp)

        with open(os.path.join(path, "df_preprocessor.pkl"), "rb") as fp:
            df_preprocessor = CustomUnpickler(fp).load()

        try:
            with open(os.path.join(path, "data_processors.pkl"), "rb") as fp:
                data_processors = CustomUnpickler(fp).load()
            # Load text tokenizers after loading data processors.
            if TEXT in data_processors:
                data_processors[TEXT] = load_text_tokenizers(
                    text_processors=data_processors[TEXT],
                    path=path,
                )
            # backward compatibility. Add feature column names in each data processor.
            data_processors = assign_feature_column_names(
                data_processors=data_processors,
                df_preprocessor=df_preprocessor,
            )

            # Only keep the modalities with non-empty processors.
            data_processors = {k: v for k, v in data_processors.items() if len(v) > 0}
        except:  # backward compatibility. reconstruct the data processor in case something went wrong.
            data_processors = init_data_processors(
                config=config,
            )

        predictor._label_column = assets["label_column"]
        predictor._problem_type = assets["problem_type"]
        predictor._eval_metric_name = assets["eval_metric_name"]
        predictor._verbosity = verbosity
        predictor._resume = resume
        predictor._save_path = path  # in case the original exp dir is copied to somewhere else
        predictor._pretrain_path = path
        predictor._config = config
        predictor._output_shape = assets["output_shape"]
        predictor._column_types = assets["column_types"]
        predictor._validation_metric_name = assets["validation_metric_name"]
        predictor._df_preprocessor = df_preprocessor
        predictor._data_processors = data_processors

        return predictor

    @classmethod
    def load(
        cls,
        path: str,
        resume: Optional[bool] = False,
        verbosity: Optional[int] = 3,
    ):
        """
        Load a predictor object from a directory specified by `path`. The to-be-loaded predictor
        can be completely or partially trained by .fit(). If a previous training has completed,
        it will load the checkpoint `model.ckpt`. Otherwise if a previous training accidentally
        collapses in the middle, it can load the `last.ckpt` checkpoint by setting `resume=True`.

        Parameters
        ----------
        path
            The directory to load the predictor object.
        resume
            Whether to resume training from `last.ckpt`. This is useful when a training was accidentally
            broken during the middle and we want to resume the training from the last saved checkpoint.
        verbosity
            Verbosity levels range from 0 to 4 and control how much information is printed.
            Higher levels correspond to more detailed print statements (you can set verbosity = 0 to suppress warnings).

        Returns
        -------
        The loaded predictor object.
        """
        path = os.path.abspath(os.path.expanduser(path))
        assert os.path.isdir(path), f"'{path}' must be an existing directory."
        predictor = cls(label="dummy_label")
        predictor = cls._load_metadata(predictor=predictor, path=path, resume=resume, verbosity=verbosity)

        model = create_model(
            config=predictor._config,
            num_classes=predictor._output_shape,
            num_numerical_columns=len(predictor._df_preprocessor.numerical_feature_names),
            num_categories=predictor._df_preprocessor.categorical_num_categories,
            pretrained=False,  # set "pretrain=False" to prevent downloading online models
        )

        resume_ckpt_path = os.path.join(path, LAST_CHECKPOINT)
        final_ckpt_path = os.path.join(path, MODEL_CHECKPOINT)
        if resume:  # resume training which crashed before
            if not os.path.isfile(resume_ckpt_path):
                if os.path.isfile(final_ckpt_path):
                    raise ValueError(
                        f"Resuming checkpoint '{resume_ckpt_path}' doesn't exist, but "
                        f"final checkpoint '{final_ckpt_path}' exists, which means training "
                        f"is already completed."
                    )
                else:
                    raise ValueError(
                        f"Resuming checkpoint '{resume_ckpt_path}' and "
                        f"final checkpoint '{final_ckpt_path}' both don't exist. "
                        f"Consider starting training from scratch."
                    )
            load_path = resume_ckpt_path
            logger.info(f"Resume training from checkpoint: '{resume_ckpt_path}'")
            ckpt_path = resume_ckpt_path
        else:  # load a model checkpoint for prediction, evaluation, or continuing training on new data
            if not os.path.isfile(final_ckpt_path):
                if os.path.isfile(resume_ckpt_path):
                    raise ValueError(
                        f"Final checkpoint '{final_ckpt_path}' doesn't exist, but "
                        f"resuming checkpoint '{resume_ckpt_path}' exists, which means training "
                        f"is not done yet. Consider resume training from '{resume_ckpt_path}'."
                    )
                else:
                    raise ValueError(
                        f"Resuming checkpoint '{resume_ckpt_path}' and "
                        f"final checkpoint '{final_ckpt_path}' both don't exist. "
                        f"Consider starting training from scratch."
                    )
            load_path = final_ckpt_path
            logger.info(f"Load pretrained checkpoint: {os.path.join(path, MODEL_CHECKPOINT)}")
            ckpt_path = None  # must set None since we do not resume training

        model = cls._load_state_dict(
            model=model,
            path=load_path,
        )

        predictor._ckpt_path = ckpt_path
        predictor._model = model
        if not resume:
            predictor._continuous_training = True

        loss_func = get_loss_func(
            problem_type=predictor._problem_type,
            mixup_active=False,
            loss_func_name=OmegaConf.select(predictor._config, "optimization.loss_function"),
        )
        predictor._loss_func = loss_func

        return predictor

    @property
    def class_labels(self):
        """
        The original name of the class labels.
        For example, the tabular data may contain classes equal to
        "entailment", "contradiction", "neutral". Internally, these will be converted to
        0, 1, 2, ...
        This function returns the original names of these raw labels.

        Returns
        -------
        List that contain the class names. It will be None if it's not a classification problem.
        """
        if self._problem_type == MULTICLASS or self._problem_type == BINARY:
            return self._df_preprocessor.label_generator.classes_
        else:
            warnings.warn("Accessing class names for a non-classification problem. Return None.")
            return None

    @property
    def positive_class(self):
        """
        Name of the class label that will be mapped to 1.
        This is only meaningful for binary classification problems.

        It is useful for computing metrics such as F1 which require a positive and negative class.
        You may refer to https://en.wikipedia.org/wiki/F-score for more details.
        In binary classification, :class:`TextPredictor.predict_proba(as_multiclass=False)`
        returns the estimated probability that each row belongs to the positive class.
        Will print a warning and return None if called when `predictor.problem_type != 'binary'`.

        Returns
        -------
        The positive class name in binary classification or None if the problem is not binary classification.
        """
        if self.problem_type != BINARY:
            logger.warning(
                f"Warning: Attempted to retrieve positive class label in a non-binary problem. "
                f"Positive class labels only exist in binary classification. "
                f"Returning None instead. self.problem_type is '{self.problem_type}'"
                f" but positive_class only exists for '{BINARY}'."
            )
            return None
        else:
            return self.class_labels[1]


class AutoMMPredictor(MultiModalPredictor):
    def __init__(self, **kwargs):
        warnings.warn(
            "AutoMMPredictor has been renamed as 'MultiModalPredictor'. "
            "Consider to use MultiModalPredictor instead. Using AutoMMPredictor will "
            "raise an exception starting in v0.7."
        )
        super(AutoMMPredictor, self).__init__(**kwargs)<|MERGE_RESOLUTION|>--- conflicted
+++ resolved
@@ -1683,12 +1683,9 @@
         else:
             ret_type = LOGITS
 
-<<<<<<< HEAD
-=======
         if self._pipeline == OBJECT_DETECTION or self._pipeline == OCR_TEXT_DETECTION:
             ret_type = BBOX
 
->>>>>>> 86b8a345
         if candidate_data:
             pred = self._match_queries_and_candidates(
                 query_data=data,
