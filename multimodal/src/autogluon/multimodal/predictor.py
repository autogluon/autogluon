"""Implementation of the multimodal predictor"""

from __future__ import annotations

import json
import logging
import os
import warnings
from typing import Dict, List, Optional, Union

import pandas as pd
import transformers

from autogluon.common.utils.log_utils import set_logger_verbosity, verbosity2loglevel
from autogluon.core.metrics import Scorer

<<<<<<< HEAD
from .constants import AUTOMM_TUTORIAL_MODE, FEW_SHOT_CLASSIFICATION, NER, OBJECT_DETECTION
from .learners import BaseLearner, FewShotSVMLearner, MultiModalMatcher, NERLearner, ObjectDetectionLearner
=======
from .constants import AUTOMM_TUTORIAL_MODE, NER, OBJECT_DETECTION, SEMANTIC_SEGMENTATION
from .learners import BaseLearner, MultiModalMatcher, NERLearner, ObjectDetectionLearner, SemanticSegmentationLearner
>>>>>>> fbe6ea2d
from .problem_types import PROBLEM_TYPES_REG
from .utils import get_dir_ckpt_paths, handle_deprecated_args

pl_logger = logging.getLogger("lightning")
pl_logger.propagate = False  # https://github.com/Lightning-AI/lightning/issues/4621
logger = logging.getLogger(__name__)


class MultiModalPredictor:
    """
    MultiModalPredictor is a deep learning "model zoo" of model zoos. It can automatically build deep learning models that
    are suitable for multimodal datasets. You will only need to preprocess the data in the multimodal dataframe format
    and the MultiModalPredictor can predict the values of one column conditioned on the features from the other columns.

    The prediction can be either classification or regression. The feature columns can contain
    image paths, text, numerical, and categorical values.

    """

    def __init__(
        self,
        label: Optional[str] = None,
        problem_type: Optional[str] = None,
        query: Optional[Union[str, List[str]]] = None,
        response: Optional[Union[str, List[str]]] = None,
        match_label: Optional[Union[int, str]] = None,
        pipeline: Optional[str] = None,
        presets: Optional[str] = None,
        eval_metric: Optional[Union[str, Scorer]] = None,
        hyperparameters: Optional[dict] = None,
        path: Optional[str] = None,
        verbosity: Optional[int] = 2,
        num_classes: Optional[int] = None,  # TODO: can we infer this from data?
        classes: Optional[list] = None,
        warn_if_exist: Optional[bool] = True,
        enable_progress_bar: Optional[bool] = None,
        init_scratch: Optional[bool] = False,
        pretrained: Optional[bool] = True,
        validation_metric: Optional[str] = None,
        sample_data_path: Optional[str] = None,
    ):
        """
        Parameters
        ----------
        label
            Name of the column that contains the target variable to predict.
        problem_type
            Type of the prediction problem. We support standard problems like

            - 'binary': Binary classification
            - 'multiclass': Multi-class classification
            - 'regression': Regression
            - 'classification': Classification problems include 'binary' and 'multiclass' classification.

            In addition, we support advanced problems such as

            - 'object_detection': Object detection
            - 'open_vocabulry_object_detection': Zero-shot object detection (only support inference for now, finetuning TBC)
            - 'ner' or 'named_entity_recognition': Named entity extraction
            - 'text_similarity': Text-text similarity problem
            - 'image_similarity': Image-image similarity problem
            - 'image_text_similarity': Text-image similarity problem
            - 'feature_extraction': Extracting feature (only support inference)
            - 'zero_shot_image_classification': Zero-shot image classification (only support inference)
            - 'few_shot_classification': Few-shot classification for image or text data.

            For certain problem types, the default behavior is to load a pretrained model based on
            the presets / hyperparameters and the predictor will support zero-shot inference
            (running inference without .fit()). This includes the following
            problem types:

            - 'object_detection'
            - 'open_vocabulry_object_detection'
            - 'text_similarity'
            - 'image_similarity'
            - 'image_text_similarity'
            - 'feature_extraction'
            - 'zero_shot_image_classification'
            - 'few_shot_classification'

        query
            Column names of query data (used for matching).
        response
            Column names of response data (used for matching). If no label column is provided,
            query and response columns form positive pairs.
        match_label
            The label class that indicates the <query, response> pair is counted as "match".
            This is used when the problem_type is one of the matching problem types, and when the labels are binary.
            For example, the label column can contain ["duplicate", "not duplicate"]. And match_label can be "duplicate".
            If match_label is not provided, every sample is assumed to have a unique label.
        pipeline
            Pipeline has been deprecated and merged in problem_type.
        presets
            Presets regarding model quality, e.g., best_quality, high_quality, and medium_quality.
        eval_metric
            Evaluation metric name. If `eval_metric = None`, it is automatically chosen based on `problem_type`.
            Defaults to 'accuracy' for multiclass classification, `roc_auc` for binary classification, and 'root_mean_squared_error' for regression.
        hyperparameters
            This is to override some default configurations.
            For example, changing the text and image backbones can be done by formatting:

            a string
            hyperparameters = "model.hf_text.checkpoint_name=google/electra-small-discriminator model.timm_image.checkpoint_name=swin_small_patch4_window7_224"

            or a list of strings
            hyperparameters = ["model.hf_text.checkpoint_name=google/electra-small-discriminator", "model.timm_image.checkpoint_name=swin_small_patch4_window7_224"]

            or a dictionary
            hyperparameters = {
                            "model.hf_text.checkpoint_name": "google/electra-small-discriminator",
                            "model.timm_image.checkpoint_name": "swin_small_patch4_window7_224",
                        }
        path
            Path to directory where models and intermediate outputs should be saved.
            If unspecified, a time-stamped folder called "AutogluonAutoMM/ag-[TIMESTAMP]"
            will be created in the working directory to store all models.
            Note: To call `fit()` twice and save all results of each fit,
            you must specify different `path` locations or don't specify `path` at all.
            Otherwise files from first `fit()` will be overwritten by second `fit()`.
        verbosity
            Verbosity levels range from 0 to 4 and control how much information is printed.
            Higher levels correspond to more detailed print statements (you can set verbosity = 0 to suppress warnings).
            If using logging, you can alternatively control amount of information printed via `logger.setLevel(L)`,
            where `L` ranges from 0 to 50
            (Note: higher values of `L` correspond to fewer print statements, opposite of verbosity levels)
        num_classes
            Number of classes. Used in classification task.
            If this is specified and is different from the pretrained model's output,
            the model's head will be changed to have <num_classes> output.
        classes
            All classes in this dataset.
        warn_if_exist
            Whether to raise warning if the specified path already exists.
        enable_progress_bar
            Whether to show progress bar. It will be True by default and will also be
            disabled if the environment variable os.environ["AUTOMM_DISABLE_PROGRESS_BAR"] is set.
        pretrained
            Whether to init model with pretrained weights. If False, it creates a model with random initialization.
        validation_metric
            Validation metric name. If `validation_metric = None`, it is automatically chosen based on `problem_type`.
            Defaults to 'accuracy' for multiclass classification, `roc_auc` for binary classification, and 'root_mean_squared_error' for regression.
        sample_data_path
            This is used for automatically inference num_classes, classes, or label.

        """
        problem_type, pretrained = handle_deprecated_args(
            init_scratch=init_scratch,
            pipeline=pipeline,
            problem_type=problem_type,
            pretrained=pretrained,
        )
        if problem_type is not None:
            assert problem_type in PROBLEM_TYPES_REG, (
                f"problem_type='{problem_type}' is not supported yet. You may pick a problem type from"
                f" {PROBLEM_TYPES_REG.list_keys()}."
            )
            problem_property = PROBLEM_TYPES_REG.get(problem_type)
            if problem_property.experimental:
                warnings.warn(
                    f"problem_type='{problem_type}' is currently experimental.",
                    UserWarning,
                )
            problem_type = problem_property.name
        else:
            problem_property = None

        if os.environ.get(AUTOMM_TUTORIAL_MODE):
            enable_progress_bar = False
            # Also disable progress bar of transformers package
            transformers.logging.disable_progress_bar()

        if verbosity is not None:
            set_logger_verbosity(verbosity)

        self._verbosity = verbosity

        if problem_property and problem_property.is_matching:
            learner_class = MultiModalMatcher
        elif problem_type == OBJECT_DETECTION:
            learner_class = ObjectDetectionLearner
        elif problem_type == NER:
            learner_class = NERLearner
<<<<<<< HEAD
        elif problem_type == FEW_SHOT_CLASSIFICATION:
            learner_class = FewShotSVMLearner
=======
        elif problem_type == SEMANTIC_SEGMENTATION:
            learner_class = SemanticSegmentationLearner
>>>>>>> fbe6ea2d
        else:
            learner_class = BaseLearner

        self._learner = learner_class(
            label=label,
            problem_type=problem_type,
            presets=presets,
            eval_metric=eval_metric,
            hyperparameters=hyperparameters,
            path=path,
            verbosity=verbosity,
            num_classes=num_classes,
            classes=classes,
            warn_if_exist=warn_if_exist,
            enable_progress_bar=enable_progress_bar,
            pretrained=pretrained,
            sample_data_path=sample_data_path,
            validation_metric=validation_metric,
            query=query,
            response=response,
            match_label=match_label,
        )

    @property
    def path(self):
        return self._learner.path

    @property
    def label(self):
        return self._learner.label

    @property
    def query(self):
        return self._learner.query

    @property
    def response(self):
        return self._learner.response

    @property
    def match_label(self):
        return self._learner.match_label

    @property
    def problem_type(self):
        return self._learner.problem_type

    @property
    def problem_property(self):
        return self._learner.problem_property

    @property
    def column_types(self):
        return self._learner.column_types

    @property
    def eval_metric(self):
        return self._learner.eval_metric

    @property
    def validation_metric(self):
        return self._learner.validation_metric

    @property
    def verbosity(self):
        return self._verbosity

    @property
    def total_parameters(self) -> int:
        return self._learner.total_parameters

    @property
    def trainable_parameters(self) -> int:
        return self._learner.trainable_parameters

    @property
    def model_size(self) -> float:
        return self._learner.model_size

    @property
    def classes(self):
        """
        Return the classes of object detection.
        """
        return self._learner.classes

    @property
    def class_labels(self):
        """
        The original name of the class labels.
        For example, the tabular data may contain classes equal to
        "entailment", "contradiction", "neutral". Internally, these will be converted to
        0, 1, 2, ...
        This function returns the original names of these raw labels.

        Returns
        -------
        List that contain the class names. It will be None if it's not a classification problem.
        """
        return self._learner.class_labels

    @property
    def positive_class(self):
        """
        Name of the class label that will be mapped to 1.
        This is only meaningful for binary classification problems.

        It is useful for computing metrics such as F1 which require a positive and negative class.
        You may refer to https://en.wikipedia.org/wiki/F-score for more details.
        In binary classification, :class:`MultiModalPredictor.predict_proba(as_multiclass=False)`
        returns the estimated probability that each row belongs to the positive class.
        Will print a warning and return None if called when `predictor.problem_type != 'binary'`.

        Returns
        -------
        The positive class name in binary classification or None if the problem is not binary classification.
        """
        return self._learner.positive_class

    # This func is required by the abstract trainer of TabularPredictor.
    def set_verbosity(self, verbosity: int):
        """Set the verbosity level of the log.

        Parameters
        ----------
        verbosity
            The verbosity level.

            0 --> only errors
            1 --> only warnings and critical print statements
            2 --> key print statements which should be shown by default
            3 --> more-detailed printing
            4 --> everything

        """
        self._verbosity = verbosity
        set_logger_verbosity(verbosity)
        # TODO: align verbosity2loglevel with https://huggingface.co/docs/transformers/main_classes/logging#transformers.utils.logging.get_verbosity

    def set_num_gpus(self, num_gpus):
        self._learner.set_num_gpus(num_gpus)

    def get_num_gpus(self):
        self._learner.get_num_gpus()

    def fit(
        self,
        train_data: Union[pd.DataFrame, str],
        presets: Optional[str] = None,
        config: Optional[dict] = None,
        tuning_data: Optional[Union[pd.DataFrame, str]] = None,
        max_num_tuning_data: Optional[int] = None,
        id_mappings: Optional[Union[Dict[str, Dict], Dict[str, pd.Series]]] = None,
        time_limit: Optional[int] = None,
        save_path: Optional[str] = None,
        hyperparameters: Optional[Union[str, Dict, List[str]]] = None,
        column_types: Optional[dict] = None,
        holdout_frac: Optional[float] = None,
        teacher_predictor: Union[str, MultiModalPredictor] = None,
        seed: Optional[int] = 0,
        standalone: Optional[bool] = True,
        hyperparameter_tune_kwargs: Optional[dict] = None,
        clean_ckpts: Optional[bool] = True,
    ):
        """
        Fit MultiModalPredictor predict label column of a dataframe based on the other columns,
        which may contain image path, text, numeric, or categorical features.

        Parameters
        ----------
        train_data
            A dataframe containing training data.
        presets
            Presets regarding model quality, e.g., best_quality, high_quality, and medium_quality.
        config
            A dictionary with four keys "model", "data", "optimization", and "environment".
            Each key's value can be a string, yaml file path, or OmegaConf's DictConfig.
            Strings should be the file names (DO NOT include the postfix ".yaml") in
            automm/configs/model, automm/configs/data, automm/configs/optimization, and automm/configs/environment.
            For example, you can configure a late-fusion model for the image, text, and tabular data as follows:
            config = {
                        "model": "fusion_mlp_image_text_tabular",
                        "data": "default",
                        "optimization": "adamw",
                        "environment": "default",
                    }
            or
            config = {
                        "model": "/path/to/model/config.yaml",
                        "data": "/path/to/data/config.yaml",
                        "optimization": "/path/to/optimization/config.yaml",
                        "environment": "/path/to/environment/config.yaml",
                    }
            or
            config = {
                        "model": OmegaConf.load("/path/to/model/config.yaml"),
                        "data": OmegaConf.load("/path/to/data/config.yaml"),
                        "optimization": OmegaConf.load("/path/to/optimization/config.yaml"),
                        "environment": OmegaConf.load("/path/to/environment/config.yaml"),
                    }
        tuning_data
            A dataframe containing validation data, which should have the same columns as the train_data.
            If `tuning_data = None`, `fit()` will automatically
            hold out some random validation examples from `train_data`.
        max_num_tuning_data
            The maximum number of tuning samples, which is only used in object detection.
        id_mappings
             Id-to-content mappings. The contents can be text, image, etc.
             This is used when the dataframe contains the query/response identifiers instead of their contents.
        time_limit
            How long `fit()` should run for (wall clock time in seconds).
            If not specified, `fit()` will run until the model has completed training.
        save_path
            Path to directory where models and intermediate outputs should be saved.
        hyperparameters
            This is to override some default configurations.
            For example, changing the text and image backbones can be done by formatting:

            a string
            hyperparameters = "model.hf_text.checkpoint_name=google/electra-small-discriminator model.timm_image.checkpoint_name=swin_small_patch4_window7_224"

            or a list of strings
            hyperparameters = ["model.hf_text.checkpoint_name=google/electra-small-discriminator", "model.timm_image.checkpoint_name=swin_small_patch4_window7_224"]

            or a dictionary
            hyperparameters = {
                            "model.hf_text.checkpoint_name": "google/electra-small-discriminator",
                            "model.timm_image.checkpoint_name": "swin_small_patch4_window7_224",
                        }
        column_types
            A dictionary that maps column names to their data types.
            For example: `column_types = {"item_name": "text", "image": "image_path",
            "product_description": "text", "height": "numerical"}`
            may be used for a table with columns: "item_name", "brand", "product_description", and "height".
            If None, column_types will be automatically inferred from the data.
            The current supported types are:
                - "image_path": each row in this column is one image path.
                - "text": each row in this column contains text (sentence, paragraph, etc.).
                - "numerical": each row in this column contains a number.
                - "categorical": each row in this column belongs to one of K categories.
        holdout_frac
            Fraction of train_data to holdout as tuning_data for optimizing hyper-parameters or
            early stopping (ignored unless `tuning_data = None`).
            Default value (if None) is selected based on the number of rows in the training data
            and whether hyper-parameter-tuning is utilized.
        teacher_predictor
            The pre-trained teacher predictor or its saved path. If provided, `fit()` can distill its
            knowledge to a student predictor, i.e., the current predictor.
        seed
            The random seed to use for this training run.
            Defaults to 0
        standalone
            Whether to save the enire model for offline deployment or only trained parameters of parameter-efficient fine-tuning strategy.
        hyperparameter_tune_kwargs
                Hyperparameter tuning strategy and kwargs (for example, how many HPO trials to run).
                If None, then hyperparameter tuning will not be performed.
                    num_trials: int
                        How many HPO trials to run. Either `num_trials` or `time_limit` to `fit` needs to be specified.
                    scheduler: Union[str, ray.tune.schedulers.TrialScheduler]
                        If str is passed, AutoGluon will create the scheduler for you with some default parameters.
                        If ray.tune.schedulers.TrialScheduler object is passed, you are responsible for initializing the object.
                    scheduler_init_args: Optional[dict] = None
                        If provided str to `scheduler`, you can optionally provide custom init_args to the scheduler
                    searcher: Union[str, ray.tune.search.SearchAlgorithm, ray.tune.search.Searcher]
                        If str is passed, AutoGluon will create the searcher for you with some default parameters.
                        If ray.tune.schedulers.TrialScheduler object is passed, you are responsible for initializing the object.
                        You don't need to worry about `metric` and `mode` of the searcher object. AutoGluon will figure it out by itself.
                    scheduler_init_args: Optional[dict] = None
                        If provided str to `searcher`, you can optionally provide custom init_args to the searcher
                        You don't need to worry about `metric` and `mode`. AutoGluon will figure it out by itself.
        clean_ckpts
            Whether to clean the checkpoints of each validation step after training.

        Returns
        -------
        An "MultiModalPredictor" object (itself).
        """

        if teacher_predictor is None:
            teacher_learner = None
        elif isinstance(teacher_predictor, str):
            teacher_learner = teacher_predictor
        else:
            teacher_learner = teacher_predictor._learner
        self._learner.fit(
            train_data=train_data,
            presets=presets,
            config=config,
            tuning_data=tuning_data,
            max_num_tuning_data=max_num_tuning_data,
            time_limit=time_limit,
            save_path=save_path,
            hyperparameters=hyperparameters,
            column_types=column_types,
            holdout_frac=holdout_frac,
            teacher_learner=teacher_learner,
            seed=seed,
            standalone=standalone,
            hyperparameter_tune_kwargs=hyperparameter_tune_kwargs,
            clean_ckpts=clean_ckpts,
            id_mappings=id_mappings,
        )

        return self

    def evaluate(
        self,
        data: Union[pd.DataFrame, dict, list, str],
        query_data: Optional[list] = None,
        response_data: Optional[list] = None,
        id_mappings: Optional[Union[Dict[str, Dict], Dict[str, pd.Series]]] = None,
        metrics: Optional[Union[str, List[str]]] = None,
        chunk_size: Optional[int] = 1024,
        similarity_type: Optional[str] = "cosine",
        cutoffs: Optional[List[int]] = [1, 5, 10],
        label: Optional[str] = None,
        return_pred: Optional[bool] = False,
        realtime: Optional[bool] = None,
        eval_tool: Optional[str] = None,
    ):
        """
        Evaluate model on a test dataset.

        Parameters
        ----------
        data
            A dataframe, containing the same columns as the training data.
            Or a str, that is a path of the annotation file for detection.
        query_data
            Query data used for ranking.
        response_data
            Response data used for ranking.
        id_mappings
             Id-to-content mappings. The contents can be text, image, etc.
             This is used when data/query_data/response_data contain the query/response identifiers instead of their contents.
        metrics
            A list of metric names to report.
            If None, we only return the score for the stored `_eval_metric_name`.
        chunk_size
            Scan the response data by chunk_size each time. Increasing the value increases the speed, but requires more memory.
        similarity_type
            Use what function (cosine/dot_prod) to score the similarity (default: cosine).
        cutoffs
            A list of cutoff values to evaluate ranking.
        label
            The label column name in data. Some tasks, e.g., image<-->text matching, have no label column in training data,
            but the label column may be still required in evaluation.
        return_pred
            Whether to return the prediction result of each row.
        realtime
            Whether to do realtime inference, which is efficient for small data (default None).
            If not specified, we would infer it on based on the data modalities
            and sample number.
        eval_tool
            The eval_tool for object detection. Could be "pycocotools" or "torchmetrics".

        Returns
        -------
        A dictionary with the metric names and their corresponding scores.
        Optionally return a dataframe of prediction results.
        """
        return self._learner.evaluate(
            data=data,
            metrics=metrics,
            return_pred=return_pred,
            realtime=realtime,
            eval_tool=eval_tool,
            query_data=query_data,
            response_data=response_data,
            id_mappings=id_mappings,
            chunk_size=chunk_size,
            similarity_type=similarity_type,
            cutoffs=cutoffs,
            label=label,
        )

    def predict(
        self,
        data: Union[pd.DataFrame, dict, list, str],
        candidate_data: Optional[Union[pd.DataFrame, dict, list]] = None,
        id_mappings: Optional[Union[Dict[str, Dict], Dict[str, pd.Series]]] = None,
        as_pandas: Optional[bool] = None,
        realtime: Optional[bool] = None,
        save_results: Optional[bool] = None,
    ):
        """
        Predict values for the label column of new data.

        Parameters
        ----------
        data
            The data to make predictions for. Should contain same column names as training data and
            follow same format (except for the `label` column).
        candidate_data
            The candidate data from which to search the query data's matches.
        id_mappings
             Id-to-content mappings. The contents can be text, image, etc.
             This is used when data contain the query/response identifiers instead of their contents.
        as_pandas
            Whether to return the output as a pandas DataFrame(Series) (True) or numpy array (False).
        realtime
            Whether to do realtime inference, which is efficient for small data (default None).
            If not specified, we would infer it on based on the data modalities
            and sample number.
        save_results
            Whether to save the prediction results (only works for detection now)

        Returns
        -------
        Array of predictions, one corresponding to each row in given dataset.
        """
        return self._learner.predict(
            data=data,
            candidate_data=candidate_data,
            as_pandas=as_pandas,
            realtime=realtime,
            save_results=save_results,
            id_mappings=id_mappings,
        )

    def predict_proba(
        self,
        data: Union[pd.DataFrame, dict, list],
        candidate_data: Optional[Union[pd.DataFrame, dict, list]] = None,
        id_mappings: Optional[Union[Dict[str, Dict], Dict[str, pd.Series]]] = None,
        as_pandas: Optional[bool] = None,
        as_multiclass: Optional[bool] = True,
        realtime: Optional[bool] = None,
    ):
        """
        Predict probabilities class probabilities rather than class labels.
        This is only for the classification tasks. Calling it for a regression task will throw an exception.

        Parameters
        ----------
        data
            The data to make predictions for. Should contain same column names as training data and
              follow same format (except for the `label` column).
        candidate_data
            The candidate data from which to search the query data's matches.
        id_mappings
             Id-to-content mappings. The contents can be text, image, etc.
             This is used when data contain the query/response identifiers instead of their contents.
        as_pandas
            Whether to return the output as a pandas DataFrame(Series) (True) or numpy array (False).
        as_multiclass
            Whether to return the probability of all labels or
            just return the probability of the positive class for binary classification problems.
        realtime
            Whether to do realtime inference, which is efficient for small data (default None).
            If not specified, we would infer it on based on the data modalities
            and sample number.

        Returns
        -------
        Array of predicted class-probabilities, corresponding to each row in the given data.
        When as_multiclass is True, the output will always have shape (#samples, #classes).
        Otherwise, the output will have shape (#samples,)
        """
        return self._learner.predict_proba(
            data=data,
            candidate_data=candidate_data,
            as_pandas=as_pandas,
            as_multiclass=as_multiclass,
            realtime=realtime,
            id_mappings=id_mappings,
        )

    def extract_embedding(
        self,
        data: Union[pd.DataFrame, dict, list],
        id_mappings: Optional[Union[Dict[str, Dict], Dict[str, pd.Series]]] = None,
        return_masks: Optional[bool] = False,
        as_tensor: Optional[bool] = False,
        as_pandas: Optional[bool] = False,
        realtime: Optional[bool] = None,
        signature: Optional[str] = None,
    ):
        """
        Extract features for each sample, i.e., one row in the provided dataframe `data`.

        Parameters
        ----------
        data
            The data to extract embeddings for. Should contain same column names as training dataset and
            follow same format (except for the `label` column).
        id_mappings
             Id-to-content mappings. The contents can be text, image, etc.
             This is used when data contain the query/response identifiers instead of their contents.
        return_masks
            If true, returns a mask dictionary, whose keys are the same as those in the features dictionary.
            If a sample has empty input in feature column `image_0`, the sample will has mask 0 under key `image_0`.
        as_tensor
            Whether to return a Pytorch tensor.
        as_pandas
            Whether to return the output as a pandas DataFrame (True) or numpy array (False).
        realtime
            Whether to do realtime inference, which is efficient for small data (default None).
            If not specified, we would infer it on based on the data modalities
            and sample number.
        signature
            When using matcher, it can be query or response.

        Returns
        -------
        Array of embeddings, corresponding to each row in the given data.
        It will have shape (#samples, D) where the embedding dimension D is determined
        by the neural network's architecture.
        """
        return self._learner.extract_embedding(
            data=data,
            return_masks=return_masks,
            as_tensor=as_tensor,
            as_pandas=as_pandas,
            realtime=realtime,
            signature=signature,
            id_mappings=id_mappings,
        )

    def save(self, path: str, standalone: Optional[bool] = True):
        """
        Save this predictor to file in directory specified by `path`.

        Parameters
        ----------
        path
            The directory to save this predictor.
        standalone
            Whether to save the downloaded model for offline deployment.
            When standalone = True, save the transformers.CLIPModel and transformers.AutoModel to os.path.join(path,model_name),
            and reset the associate model.model_name.checkpoint_name start with `local://` in config.yaml.
            When standalone = False, the saved artifact may require an online environment to process in load().
        """
        self._learner.save(path=path, standalone=standalone)

    @classmethod
    def load(
        cls,
        path: str,
        resume: Optional[bool] = False,
        verbosity: Optional[int] = 3,
    ):
        """
        Load a predictor object from a directory specified by `path`. The to-be-loaded predictor
        can be completely or partially trained by .fit(). If a previous training has completed,
        it will load the checkpoint `model.ckpt`. Otherwise, if a previous training accidentally
        collapses in the middle, it can load the `last.ckpt` checkpoint by setting `resume=True`.
        It also supports loading one specific checkpoint given its path.

        Parameters
        ----------
        path
            The directory to load the predictor object.
        resume
            Whether to resume training from `last.ckpt`. This is useful when a training was accidentally
            broken during the middle, and we want to resume the training from the last saved checkpoint.
        verbosity
            Verbosity levels range from 0 to 4 and control how much information is printed.
            Higher levels correspond to more detailed print statements (you can set verbosity = 0 to suppress warnings).

        Returns
        -------
        The loaded predictor object.
        """
        dir_path, ckpt_path = get_dir_ckpt_paths(path=path)

        assert os.path.isdir(dir_path), f"'{dir_path}' must be an existing directory."
        predictor = cls(label="dummy_label")

        with open(os.path.join(dir_path, "assets.json"), "r") as fp:
            assets = json.load(fp)
        if "class_name" in assets and assets["class_name"] == "MultiModalMatcher":
            learner_class = MultiModalMatcher
        elif assets["problem_type"] == OBJECT_DETECTION:
            learner_class = ObjectDetectionLearner
        elif assets["problem_type"] == NER:
            learner_class = NERLearner
<<<<<<< HEAD
        elif assets["problem_type"] == FEW_SHOT_CLASSIFICATION:
            learner_class = FewShotSVMLearner
=======
        elif assets["problem_type"] == SEMANTIC_SEGMENTATION:
            learner_class = SemanticSegmentationLearner
>>>>>>> fbe6ea2d
        else:
            learner_class = BaseLearner

        predictor._learner = learner_class.load(path=path, resume=resume, verbosity=verbosity)
        return predictor

    def dump_model(self, save_path: Optional[str] = None):
        """
        Save model weights and config to local directory.
        Model weights are saved in file `pytorch_model.bin` (timm, hf) or '<ckpt_name>.pth' (mmdet);
        Configs are saved in file `config.json` (timm, hf) or  '<ckpt_name>.py' (mmdet).

        Parameters
        ----------
        save_path : str
           Path to directory where models and configs should be saved.
        """
        return self._learner.dump_model(save_path=save_path)

    def export_onnx(
        self,
        data: Union[dict, pd.DataFrame],
        path: Optional[str] = None,
        batch_size: Optional[int] = None,
        verbose: Optional[bool] = False,
        opset_version: Optional[int] = 16,
        truncate_long_and_double: Optional[bool] = False,
    ):
        """
        Export this predictor's model to ONNX file.

        When `path` argument is not provided, the method would not save the model into disk.
        Instead, it would export the onnx model into BytesIO and return its binary as bytes.

        Parameters
        ----------
        data
            Raw data used to trace and export the model.
            If this is None, will check if a processed batch is provided.
        path : str, default=None
            The export path of onnx model. If path is not provided, the method would export model to memory.
        batch_size
            The batch_size of export model's input.
            Normally the batch_size is a dynamic axis, so we could use a small value for faster export.
        verbose
            verbose flag in torch.onnx.export.
        opset_version
            opset_version flag in torch.onnx.export.
        truncate_long_and_double: bool, default False
            Truncate weights provided in int64 or double (float64) to int32 and float32

        Returns
        -------
        onnx_path : str or bytes
            A string that indicates location of the exported onnx model, if `path` argument is provided.
            Otherwise, would return the onnx model as bytes.
        """
        return self._learner.export_onnx(
            data=data,
            path=path,
            batch_size=batch_size,
            verbose=verbose,
            opset_version=opset_version,
            truncate_long_and_double=truncate_long_and_double,
        )

    def optimize_for_inference(
        self,
        providers: Optional[Union[dict, List[str]]] = None,
    ):
        """
        Optimize the predictor's model for inference.

        Under the hood, the implementation would convert the PyTorch module into an ONNX module, so that
        we can leverage efficient execution providers in onnxruntime for faster inference.

        Parameters
        ----------
        data
            Raw data used to trace and export the model.
            If this is None, will check if a processed batch is provided.
        providers : dict or str, default=None
            A list of execution providers for model prediction in onnxruntime.

            By default, the providers argument is None. The method would generate an ONNX module that
            would perform model inference with TensorrtExecutionProvider in onnxruntime, if tensorrt
            package is properly installed. Otherwise, the onnxruntime would fallback to use CUDA or CPU
            execution providers instead.

        Returns
        -------
        onnx_module : OnnxModule
            The onnx-based module that can be used to replace predictor._model for model inference.
        """
        return self._learner.optimize_for_inference(providers=providers)

    def fit_summary(self, verbosity=0, show_plot=False):
        """
        Output summary of information about models produced during `fit()`.

        Parameters
        ----------
        verbosity : int, default = 2
            Verbosity levels range from 0 to 4 and control how much information is printed.
            verbosity = 0 for no output printing.
            TODO: Higher levels correspond to more detailed print statements
        show_plot : bool, default = False
            If True, shows the model summary plot in browser when verbosity > 1.

        Returns
        -------
        Dict containing various detailed information.
        We do not recommend directly printing this dict as it may be very large.
        """
        return self._learner.fit_summary(verbosity=verbosity, show_plot=show_plot)

    def list_supported_models(self, pretrained=True):
        """
        List supported models for each problem_type to let users know
        options of checkpoint name to choose during fit().

        Parameters
        ----------
        pretrained : bool, default = True
            If True, only return the models with pretrained weights.
            If False, return all the models as long as there is model definition.

        Returns
        -------
        a list of model names
        """
        return self._learner.list_supported_models(pretrained=pretrained)<|MERGE_RESOLUTION|>--- conflicted
+++ resolved
@@ -14,13 +14,15 @@
 from autogluon.common.utils.log_utils import set_logger_verbosity, verbosity2loglevel
 from autogluon.core.metrics import Scorer
 
-<<<<<<< HEAD
-from .constants import AUTOMM_TUTORIAL_MODE, FEW_SHOT_CLASSIFICATION, NER, OBJECT_DETECTION
-from .learners import BaseLearner, FewShotSVMLearner, MultiModalMatcher, NERLearner, ObjectDetectionLearner
-=======
-from .constants import AUTOMM_TUTORIAL_MODE, NER, OBJECT_DETECTION, SEMANTIC_SEGMENTATION
-from .learners import BaseLearner, MultiModalMatcher, NERLearner, ObjectDetectionLearner, SemanticSegmentationLearner
->>>>>>> fbe6ea2d
+from .constants import AUTOMM_TUTORIAL_MODE, FEW_SHOT_CLASSIFICATION, NER, OBJECT_DETECTION, SEMANTIC_SEGMENTATION
+from .learners import (
+    BaseLearner,
+    FewShotSVMLearner,
+    MultiModalMatcher,
+    NERLearner,
+    ObjectDetectionLearner,
+    SemanticSegmentationLearner,
+)
 from .problem_types import PROBLEM_TYPES_REG
 from .utils import get_dir_ckpt_paths, handle_deprecated_args
 
@@ -203,13 +205,10 @@
             learner_class = ObjectDetectionLearner
         elif problem_type == NER:
             learner_class = NERLearner
-<<<<<<< HEAD
         elif problem_type == FEW_SHOT_CLASSIFICATION:
             learner_class = FewShotSVMLearner
-=======
         elif problem_type == SEMANTIC_SEGMENTATION:
             learner_class = SemanticSegmentationLearner
->>>>>>> fbe6ea2d
         else:
             learner_class = BaseLearner
 
@@ -787,13 +786,10 @@
             learner_class = ObjectDetectionLearner
         elif assets["problem_type"] == NER:
             learner_class = NERLearner
-<<<<<<< HEAD
         elif assets["problem_type"] == FEW_SHOT_CLASSIFICATION:
             learner_class = FewShotSVMLearner
-=======
         elif assets["problem_type"] == SEMANTIC_SEGMENTATION:
             learner_class = SemanticSegmentationLearner
->>>>>>> fbe6ea2d
         else:
             learner_class = BaseLearner
 
