"""Implementation of the multimodal predictor"""

from __future__ import annotations

import copy
import json
import logging
import operator
import os
import pickle
import shutil
import sys
import time
import warnings
from datetime import timedelta
from typing import Dict, List, Optional, Union

import numpy as np
import pandas as pd
import pytorch_lightning as pl
import torch
import transformers
import yaml
from omegaconf import OmegaConf
from packaging import version
from torch import nn

from autogluon.common.utils.log_utils import set_logger_verbosity, verbosity2loglevel
from autogluon.common.utils.resource_utils import ResourceManager
from autogluon.core.utils import default_holdout_frac, generate_train_test_split_combined
from autogluon.core.utils.loaders import load_pd
from autogluon.multimodal.utils.log import get_fit_complete_message, get_fit_start_message

from . import version as ag_version
from .constants import (
    AUTOMM_TUTORIAL_MODE,
    BBOX,
    BEST,
    BEST_K_MODELS_FILE,
    BINARY,
    CLASSIFICATION,
    COLUMN_FEATURES,
    DEEPSPEED_MIN_PL_VERSION,
    DEEPSPEED_MODULE,
    DEEPSPEED_OFFLOADING,
    DEEPSPEED_STRATEGY,
    DEPRECATED_ZERO_SHOT,
    DOCUMENT,
    FEATURE_EXTRACTION,
    FEATURES,
    FEW_SHOT,
    FEW_SHOT_TEXT_CLASSIFICATION,
    GREEDY_SOUP,
    IMAGE_BYTEARRAY,
    IMAGE_PATH,
    LABEL,
    LAST_CHECKPOINT,
    LOGITS,
    MAP,
    MASKS,
    MAX,
    MIN,
    MODEL_CHECKPOINT,
    MULTI_IMAGE_MIX_DATASET,
    MULTICLASS,
    NER,
    NER_RET,
    NUMERICAL,
    OBJECT_DETECTION,
    OCR_TEXT_DETECTION,
    OCR_TEXT_RECOGNITION,
    OPEN_VOCABULARY_OBJECT_DETECTION,
    OVD_RET,
    OVERALL_F1,
    RAY_TUNE_CHECKPOINT,
    REGRESSION,
    ROIS,
    SCORE,
    TEXT,
    TEXT_NER,
    UNIFORM_SOUP,
    XYWH,
    Y_PRED,
    Y_PRED_PROB,
    Y_TRUE,
    ZERO_SHOT_IMAGE_CLASSIFICATION,
)
from .data.datamodule import BaseDataModule
from .data.dataset_mmlab import MultiImageMixDataset
from .data.infer_types import (
    infer_column_types,
    infer_output_shape,
    infer_problem_type,
    infer_rois_column_type,
    is_image_column,
)
from .data.preprocess_dataframe import MultiModalFeaturePreprocessor
from .matcher import MultiModalMatcher
from .models.utils import get_model_postprocess_fn
from .optimization.lit_distiller import DistillerLitModule
from .optimization.lit_mmdet import MMDetLitModule
from .optimization.lit_module import LitModule
from .optimization.lit_ner import NerLitModule
from .optimization.losses import RKDLoss
from .optimization.utils import (
    get_loss_func,
    get_metric,
    get_norm_layer_param_names,
    get_trainable_params_efficient_finetune,
)
from .problem_types import PROBLEM_TYPES_REG
from .utils import (
    AutoMMModelCheckpoint,
    AutoMMModelCheckpointIO,
    CustomUnpickler,
    DDPCacheWriter,
    ExportMixin,
    LogFilter,
    apply_log_filter,
    assign_feature_column_names,
    average_checkpoints,
    check_if_packages_installed,
    compute_num_gpus,
    compute_score,
    convert_pred_to_xywh,
    create_fusion_data_processors,
    create_fusion_model,
    data_to_df,
    evaluate_coco,
    extract_from_output,
    filter_hyperparameters,
    get_available_devices,
    get_config,
    get_detection_classes,
    get_dir_ckpt_paths,
    get_fit_complete_message,
    get_fit_start_message,
    get_load_ckpt_paths,
    get_local_pretrained_config_paths,
    get_minmax_mode,
    get_mixup,
    get_stopping_threshold,
    hyperparameter_tune,
    infer_dtypes_by_model_names,
    infer_metrics,
    infer_precision,
    infer_scarcity_mode_by_data_size,
    init_df_preprocessor,
<<<<<<< HEAD
=======
    init_pretrained,
    is_lazy_weight_tensor,
>>>>>>> 36e70799
    list_timm_models,
    load_text_tokenizers,
    logits_to_prob,
    merge_bio_format,
    modify_duplicate_model_names,
    object_detection_data_to_df,
    predict,
    save_ovd_result_df,
    save_pretrained_model_configs,
    save_result_df,
    save_text_tokenizers,
    select_model,
    setup_detection_train_tuning_data,
    setup_save_path,
    split_hyperparameters,
    tensor_to_ndarray,
    turn_on_off_feature_column_info,
    update_config_by_rules,
    update_hyperparameters,
    update_tabular_config_by_resources,
    upgrade_config,
)

logger = logging.getLogger(__name__)


class MultiModalPredictor(ExportMixin):
    """
    MultiModalPredictor is a deep learning "model zoo" of model zoos. It can automatically build deep learning models that
    are suitable for multimodal datasets. You will only need to preprocess the data in the multimodal dataframe format
    and the MultiModalPredictor can predict the values of one column conditioned on the features from the other columns.

    The prediction can be either classification or regression. The feature columns can contain
    image paths, text, numerical, and categorical values.

    """

    def __init__(
        self,
        label: Optional[str] = None,
        problem_type: Optional[str] = None,
        query: Optional[Union[str, List[str]]] = None,
        response: Optional[Union[str, List[str]]] = None,
        match_label: Optional[Union[int, str]] = None,
        pipeline: Optional[str] = None,
        presets: Optional[str] = None,
        eval_metric: Optional[str] = None,
        hyperparameters: Optional[dict] = None,
        path: Optional[str] = None,
        verbosity: Optional[int] = 2,
        num_classes: Optional[int] = None,  # TODO: can we infer this from data?
        classes: Optional[list] = None,
        warn_if_exist: Optional[bool] = True,
        enable_progress_bar: Optional[bool] = None,
        init_scratch: Optional[bool] = False,
        pretrained: Optional[bool] = True,
        validation_metric: Optional[str] = None,
        sample_data_path: Optional[str] = None,
    ):
        """
        Parameters
        ----------
        label
            Name of the column that contains the target variable to predict.
        problem_type
            Type of the prediction problem. We support standard problems like

            - 'binary': Binary classification
            - 'multiclass': Multi-class classification
            - 'regression': Regression
            - 'classification': Classification problems include 'binary' and 'multiclass' classification.

            In addition, we support advanced problems such as

            - 'object_detection': Object detection
            - 'open_vocabulry_object_detection': Zero-shot object detection (only support inference for now, finetuning TBC)
            - 'ner' or 'named_entity_recognition': Named entity extraction
            - 'text_similarity': Text-text similarity problem
            - 'image_similarity': Image-image similarity problem
            - 'image_text_similarity': Text-image similarity problem
            - 'feature_extraction': Extracting feature (only support inference)
            - 'zero_shot_image_classification': Zero-shot image classification (only support inference)
            - 'few_shot_text_classification': (experimental) Few-shot text classification
            - 'ocr_text_detection': (experimental) Extract OCR text
            - 'ocr_text_recognition': (experimental) Recognize OCR text

            For certain problem types, the default behavior is to load a pretrained model based on
            the presets / hyperparameters and the predictor will support zero-shot inference
            (running inference without .fit()). This includes the following
            problem types:

            - 'object_detection'
            - 'open_vocabulry_object_detection'
            - 'text_similarity'
            - 'image_similarity'
            - 'image_text_similarity'
            - 'feature_extraction'
            - 'zero_shot_image_classification'
            - 'few_shot_text_classification' (experimental)
            - 'ocr_text_detection' (experimental)
            - 'ocr_text_recognition' (experimental)

        query
            Column names of query data (used for matching).
        response
            Column names of response data (used for matching). If no label column is provided,
            query and response columns form positive pairs.
        match_label
            The label class that indicates the <query, response> pair is counted as "match".
            This is used when the problem_type is one of the matching problem types, and when the labels are binary.
            For example, the label column can contain ["duplicate", "not duplicate"]. And match_label can be "duplicate".
            If match_label is not provided, every sample is assumed to have a unique label.
        pipeline
            Pipeline has been deprecated and merged in problem_type.
        presets
            Presets regarding model quality, e.g., best_quality, high_quality, and medium_quality.
        eval_metric
            Evaluation metric name. If `eval_metric = None`, it is automatically chosen based on `problem_type`.
            Defaults to 'accuracy' for multiclass classification, `roc_auc` for binary classification, and 'root_mean_squared_error' for regression.
        hyperparameters
            This is to override some default configurations.
            For example, changing the text and image backbones can be done by formatting:

            a string
            hyperparameters = "model.hf_text.checkpoint_name=google/electra-small-discriminator model.timm_image.checkpoint_name=swin_small_patch4_window7_224"

            or a list of strings
            hyperparameters = ["model.hf_text.checkpoint_name=google/electra-small-discriminator", "model.timm_image.checkpoint_name=swin_small_patch4_window7_224"]

            or a dictionary
            hyperparameters = {
                            "model.hf_text.checkpoint_name": "google/electra-small-discriminator",
                            "model.timm_image.checkpoint_name": "swin_small_patch4_window7_224",
                        }
        path
            Path to directory where models and intermediate outputs should be saved.
            If unspecified, a time-stamped folder called "AutogluonAutoMM/ag-[TIMESTAMP]"
            will be created in the working directory to store all models.
            Note: To call `fit()` twice and save all results of each fit,
            you must specify different `path` locations or don't specify `path` at all.
            Otherwise files from first `fit()` will be overwritten by second `fit()`.
        verbosity
            Verbosity levels range from 0 to 4 and control how much information is printed.
            Higher levels correspond to more detailed print statements (you can set verbosity = 0 to suppress warnings).
            If using logging, you can alternatively control amount of information printed via `logger.setLevel(L)`,
            where `L` ranges from 0 to 50
            (Note: higher values of `L` correspond to fewer print statements, opposite of verbosity levels)
        num_classes
            Number of classes. Used in classification task.
            If this is specified and is different from the pretrained model's output,
            the model's head will be changed to have <num_classes> output.
        classes
            All classes in this dataset.
        warn_if_exist
            Whether to raise warning if the specified path already exists.
        enable_progress_bar
            Whether to show progress bar. It will be True by default and will also be
            disabled if the environment variable os.environ["AUTOMM_DISABLE_PROGRESS_BAR"] is set.
        pretrained
            Whether to init model with pretrained weights. If False, it creates a model with random initialization.
        validation_metric
            Validation metric name. If `validation_metric = None`, it is automatically chosen based on `problem_type`.
            Defaults to 'accuracy' for multiclass classification, `roc_auc` for binary classification, and 'root_mean_squared_error' for regression.
        sample_data_path
            This is used for automatically inference num_classes, classes, or label.

        """

        # Handle the deprecated pipeline flag
        if pipeline is not None:
            pipeline = pipeline.lower()
            warnings.warn(
                f"pipeline argument has been deprecated and moved to problem_type. "
                f"Use problem_type='{pipeline}' instead.",
                DeprecationWarning,
            )
            if problem_type is not None:
                assert pipeline == problem_type, (
                    f"Mismatched pipeline and problem_type. "
                    f"Received pipeline={pipeline}, problem_type={problem_type}. "
                    f"Consider to revise the arguments."
                )
            problem_type = pipeline

        # Sanity check of problem_type
        if problem_type is not None:
            problem_type = problem_type.lower()
            if problem_type == DEPRECATED_ZERO_SHOT:
                warnings.warn(
                    f'problem_type="{DEPRECATED_ZERO_SHOT}" is deprecated. For inference with CLIP model, '
                    f'use pipeline="{ZERO_SHOT_IMAGE_CLASSIFICATION}" instead.',
                    DeprecationWarning,
                )
                problem_type = ZERO_SHOT_IMAGE_CLASSIFICATION
            assert problem_type in PROBLEM_TYPES_REG, (
                f"problem_type='{problem_type}' is not supported yet. You may pick a problem type from"
                f" {PROBLEM_TYPES_REG.list_keys()}."
            )
            problem_prop = PROBLEM_TYPES_REG.get(problem_type)
            if problem_prop.experimental:
                warnings.warn(
                    f"problem_type='{problem_type}' is currently experimental.",
                    UserWarning,
                )
            problem_type = problem_prop.name

        check_if_packages_installed(problem_type=problem_type)

        if eval_metric is not None and not isinstance(eval_metric, str):
            eval_metric = eval_metric.name

        if eval_metric is not None and eval_metric.lower() in [
            "rmse",
            "r2",
            "pearsonr",
            "spearmanr",
        ]:
            if problem_type is None:
                logger.debug(
                    f"Infer problem type to be a regression problem "
                    f"since the evaluation metric is set as {eval_metric}."
                )
                problem_type = REGRESSION
            else:
                problem_prop = PROBLEM_TYPES_REG.get(problem_type)
                if NUMERICAL not in problem_prop.supported_label_type:
                    raise ValueError(
                        f"The provided evaluation metric will require the problem "
                        f"to support label type = {NUMERICAL}. However, "
                        f"the provided problem type = {problem_type} only "
                        f"supports label type = {problem_prop.supported_label_type}."
                    )

        if os.environ.get(AUTOMM_TUTORIAL_MODE):
            enable_progress_bar = False
            # Also disable progress bar of transformers package
            transformers.logging.disable_progress_bar()

        if verbosity is not None:
            set_logger_verbosity(verbosity)

        if init_scratch:
            warnings.warn("init_scratch is deprecated. Try pretrained=False instead.", UserWarning)
            pretrained = False

        self._label_column = label
        self._problem_type = problem_type
        self._presets = presets.lower() if presets else None
        self._eval_metric_name = eval_metric.lower() if eval_metric else None
        self._validation_metric_name = validation_metric.lower() if validation_metric else None
        self._output_shape = num_classes
        self._classes = classes
        self._ckpt_path = None
        self._pretrained_path = None
        self._pretrained = pretrained
        self._config = None
        self._df_preprocessor = None
        self._column_types = None
        self._data_processors = None
        self._model_postprocess_fn = None
        self._model = None
        self._resume = False
        self._verbosity = verbosity
        self._warn_if_exist = warn_if_exist
        self._enable_progress_bar = enable_progress_bar if enable_progress_bar is not None else True
        self._sample_data_path = sample_data_path
        self._fit_called = False  # While using ddp, after fit called, we can only use single gpu.
        self._matcher = None
        self._save_path = path
        self._hyperparameters = hyperparameters

        # Summary statistics used in fit summary. TODO: wrap it in a class.
        self._total_train_time = None
        self._best_score = None

        if self.problem_property and self.problem_property.is_matching:
            self._matcher = MultiModalMatcher(
                query=query,
                response=response,
                label=label,
                match_label=match_label,
                problem_type=problem_type,
                presets=presets,
                hyperparameters=hyperparameters,
                eval_metric=eval_metric,
                path=path,
                verbosity=verbosity,
                warn_if_exist=warn_if_exist,
                enable_progress_bar=enable_progress_bar,
                pretrained=pretrained,
                validation_metric=validation_metric,
            )
            return

        if self._problem_type == OBJECT_DETECTION:
            self._label_column = "label"
            if self._sample_data_path is not None:
                self._classes = get_detection_classes(self._sample_data_path)
                self._output_shape = len(self._classes)

    @property
    def path(self):
        if self._matcher:
            return self._matcher.path
        else:
            return self._save_path

    @property
    def label(self):
        if self._matcher:
            return self._matcher.label
        else:
            return self._label_column

    @property
    def query(self):
        if self._matcher:
            return self._matcher.query
        else:
            warnings.warn("Matcher is not used. No query columns are available.", UserWarning)
            return None

    @property
    def response(self):
        if self._matcher:
            return self._matcher.response
        else:
            warnings.warn("Matcher is not used. No response columns are available.", UserWarning)
            return None

    @property
    def match_label(self):
        if self._matcher:
            return self._matcher.match_label
        else:
            warnings.warn("Matcher is not used. No match_label is available.", UserWarning)
            return None

    @property
    def problem_type(self):
        if self._matcher:
            return self._matcher._pipeline
        else:
            return self._problem_type

    @property
    def problem_property(self):
        if self.problem_type is None:
            return None
        else:
            return PROBLEM_TYPES_REG.get(self.problem_type)

    @property
    def column_types(self):
        if self._matcher:
            return self._matcher.column_types
        else:
            return self._column_types

    @property
    def total_parameters(self) -> int:
        return sum(p.numel() if not is_lazy_weight_tensor(p) else 0 for p in self._model.parameters())

    @property
    def trainable_parameters(self) -> int:
        return sum(
            p.numel() if not is_lazy_weight_tensor(p) else 0 for p in self._model.parameters() if p.requires_grad
        )

    @property
    def model_size(self) -> float:
        model_size = sum(
            p.numel() * p.element_size() if not is_lazy_weight_tensor(p) else 0 for p in self._model.parameters()
        )
        return model_size * 1e-6  # convert to megabytes

    # This func is required by the abstract trainer of TabularPredictor.
    def set_verbosity(self, verbosity: int):
        """Set the verbosity level of the log.

        Parameters
        ----------
        verbosity
            The verbosity level.

            0 --> only errors
            1 --> only warnings and critical print statements
            2 --> key print statements which should be shown by default
            3 --> more-detailed printing
            4 --> everything

        """
        self._verbosity = verbosity
        set_logger_verbosity(verbosity)
        transformers.logging.set_verbosity(verbosity2loglevel(verbosity))

    def fit(
        self,
        train_data: Union[pd.DataFrame, str],
        presets: Optional[str] = None,
        config: Optional[dict] = None,
        tuning_data: Optional[Union[pd.DataFrame, str]] = None,
        max_num_tuning_data: Optional[int] = None,
        id_mappings: Optional[Union[Dict[str, Dict], Dict[str, pd.Series]]] = None,
        time_limit: Optional[int] = None,
        save_path: Optional[str] = None,
        hyperparameters: Optional[Union[str, Dict, List[str]]] = None,
        column_types: Optional[dict] = None,
        holdout_frac: Optional[float] = None,
        teacher_predictor: Union[str, MultiModalPredictor] = None,
        seed: Optional[int] = 0,
        standalone: Optional[bool] = True,
        hyperparameter_tune_kwargs: Optional[dict] = None,
        clean_ckpts: Optional[bool] = True,
    ):
        """
        Fit MultiModalPredictor predict label column of a dataframe based on the other columns,
        which may contain image path, text, numeric, or categorical features.

        Parameters
        ----------
        train_data
            A dataframe containing training data.
        presets
            Presets regarding model quality, e.g., best_quality, high_quality, and medium_quality.
        config
            A dictionary with four keys "model", "data", "optimization", and "environment".
            Each key's value can be a string, yaml file path, or OmegaConf's DictConfig.
            Strings should be the file names (DO NOT include the postfix ".yaml") in
            automm/configs/model, automm/configs/data, automm/configs/optimization, and automm/configs/environment.
            For example, you can configure a late-fusion model for the image, text, and tabular data as follows:
            config = {
                        "model": "fusion_mlp_image_text_tabular",
                        "data": "default",
                        "optimization": "adamw",
                        "environment": "default",
                    }
            or
            config = {
                        "model": "/path/to/model/config.yaml",
                        "data": "/path/to/data/config.yaml",
                        "optimization": "/path/to/optimization/config.yaml",
                        "environment": "/path/to/environment/config.yaml",
                    }
            or
            config = {
                        "model": OmegaConf.load("/path/to/model/config.yaml"),
                        "data": OmegaConf.load("/path/to/data/config.yaml"),
                        "optimization": OmegaConf.load("/path/to/optimization/config.yaml"),
                        "environment": OmegaConf.load("/path/to/environment/config.yaml"),
                    }
        tuning_data
            A dataframe containing validation data, which should have the same columns as the train_data.
            If `tuning_data = None`, `fit()` will automatically
            hold out some random validation examples from `train_data`.
        id_mappings
             Id-to-content mappings. The contents can be text, image, etc.
             This is used when the dataframe contains the query/response identifiers instead of their contents.
        time_limit
            How long `fit()` should run for (wall clock time in seconds).
            If not specified, `fit()` will run until the model has completed training.
        save_path
            Path to directory where models and intermediate outputs should be saved.
        hyperparameters
            This is to override some default configurations.
            For example, changing the text and image backbones can be done by formatting:

            a string
            hyperparameters = "model.hf_text.checkpoint_name=google/electra-small-discriminator model.timm_image.checkpoint_name=swin_small_patch4_window7_224"

            or a list of strings
            hyperparameters = ["model.hf_text.checkpoint_name=google/electra-small-discriminator", "model.timm_image.checkpoint_name=swin_small_patch4_window7_224"]

            or a dictionary
            hyperparameters = {
                            "model.hf_text.checkpoint_name": "google/electra-small-discriminator",
                            "model.timm_image.checkpoint_name": "swin_small_patch4_window7_224",
                        }
        column_types
            A dictionary that maps column names to their data types.
            For example: `column_types = {"item_name": "text", "image": "image_path",
            "product_description": "text", "height": "numerical"}`
            may be used for a table with columns: "item_name", "brand", "product_description", and "height".
            If None, column_types will be automatically inferred from the data.
            The current supported types are:
                - "image_path": each row in this column is one image path.
                - "text": each row in this column contains text (sentence, paragraph, etc.).
                - "numerical": each row in this column contains a number.
                - "categorical": each row in this column belongs to one of K categories.
        holdout_frac
            Fraction of train_data to holdout as tuning_data for optimizing hyper-parameters or
            early stopping (ignored unless `tuning_data = None`).
            Default value (if None) is selected based on the number of rows in the training data
            and whether hyper-parameter-tuning is utilized.
        teacher_predictor
            The pre-trained teacher predictor or its saved path. If provided, `fit()` can distill its
            knowledge to a student predictor, i.e., the current predictor.
        seed
            The random seed to use for this training run.
            Defaults to 0
        standalone
            Whether to save the enire model for offline deployment or only trained parameters of parameter-efficient fine-tuning strategy.
        hyperparameter_tune_kwargs
                Hyperparameter tuning strategy and kwargs (for example, how many HPO trials to run).
                If None, then hyperparameter tuning will not be performed.
                    num_trials: int
                        How many HPO trials to run. Either `num_trials` or `time_limit` to `fit` needs to be specified.
                    scheduler: Union[str, ray.tune.schedulers.TrialScheduler]
                        If str is passed, AutoGluon will create the scheduler for you with some default parameters.
                        If ray.tune.schedulers.TrialScheduler object is passed, you are responsible for initializing the object.
                    scheduler_init_args: Optional[dict] = None
                        If provided str to `scheduler`, you can optionally provide custom init_args to the scheduler
                    searcher: Union[str, ray.tune.search.SearchAlgorithm, ray.tune.search.Searcher]
                        If str is passed, AutoGluon will create the searcher for you with some default parameters.
                        If ray.tune.schedulers.TrialScheduler object is passed, you are responsible for initializing the object.
                        You don't need to worry about `metric` and `mode` of the searcher object. AutoGluon will figure it out by itself.
                    scheduler_init_args: Optional[dict] = None
                        If provided str to `searcher`, you can optionally provide custom init_args to the searcher
                        You don't need to worry about `metric` and `mode`. AutoGluon will figure it out by itself.
        clean_ckpts
            Whether to clean the checkpoints of each validation step after training.

        Returns
        -------
        An "MultiModalPredictor" object (itself).
        """
        fit_called = self._fit_called  # used in current function
        self._fit_called = True

        if self._problem_type and not self.problem_property.support_fit:
            raise RuntimeError(
                f"The problem_type='{self._problem_type}' does not support `predictor.fit()`. "
                f"You may try to use `predictor.predict()` or `predictor.evaluate()`."
            )

        training_start = time.time()
        if self._matcher:
            self._matcher.fit(
                train_data=train_data,
                tuning_data=tuning_data,
                id_mappings=id_mappings,
                time_limit=time_limit,
                presets=presets,
                hyperparameters=hyperparameters,
                column_types=column_types,
                holdout_frac=holdout_frac,
                save_path=save_path,
                hyperparameter_tune_kwargs=hyperparameter_tune_kwargs,
                seed=seed,
            )
            return self

        if self._problem_type == OBJECT_DETECTION:
            train_data, tuning_data = setup_detection_train_tuning_data(
                self, max_num_tuning_data, seed, train_data, tuning_data
            )

        if isinstance(train_data, str):
            train_data = load_pd.load(train_data)
        if isinstance(tuning_data, str):
            tuning_data = load_pd.load(tuning_data)

        if self._presets is not None:
            # FIXME: Silently ignoring user input, there should be a warning
            presets = self._presets
        else:
            self._presets = presets

        if self._config is not None:  # continuous training
            # FIXME: Silently ignoring user input, there should be a warning
            config = self._config

        self._save_path = setup_save_path(
            resume=self._resume,
            old_save_path=self._save_path,
            proposed_save_path=save_path,
            raise_if_exist=True,
            warn_if_exist=False,
            fit_called=fit_called,
        )

        if tuning_data is None:
            train_data, tuning_data = self._split_train_tuning(
                data=train_data, holdout_frac=holdout_frac, random_state=seed
            )

        if self._label_column:
            self._problem_type = infer_problem_type(
                y_train_data=train_data[self._label_column],
                provided_problem_type=self._problem_type,
            )

        column_types = infer_column_types(
            data=train_data,
            valid_data=tuning_data,
            label_columns=self._label_column,
            provided_column_types=column_types,
            problem_type=self._problem_type,  # used to update the corresponding column type
        )

        output_shape = infer_output_shape(
            label_column=self._label_column,
            data=train_data,
            problem_type=self._problem_type,
        )

        # Determine data scarcity mode, i.e. a few-shot scenario
        scarcity_mode = infer_scarcity_mode_by_data_size(
            df_train=train_data, scarcity_threshold=50
        )  # Add as separate hyperparameter somewhere?
        if scarcity_mode == FEW_SHOT and (not presets or FEW_SHOT not in presets):  # TODO: check for data  type
            logger.info(
                f"Detected data scarcity. Consider running using the preset '{FEW_SHOT_TEXT_CLASSIFICATION}' for better performance."
            )

        logger.debug(f"column_types: {column_types}")
        logger.debug(f"image columns: {[k for k, v in column_types.items() if v == 'image_path']}")

        if self._column_types is not None and self._column_types != column_types:
            warnings.warn(
                f"Inferred column types {column_types} are inconsistent with "
                f"the previous {self._column_types}. "
                f"New columns will not be used in the current training."
            )
            # use previous column types to avoid inconsistency with previous numerical mlp and categorical mlp
            column_types = self._column_types

        if self._problem_type != OBJECT_DETECTION:
            if self._output_shape is not None and output_shape is not None:
                assert self._output_shape == output_shape, (
                    f"Inferred output shape {output_shape} is different from " f"the previous {self._output_shape}"
                )
            else:
                self._output_shape = output_shape

        if self._validation_metric_name is None or self._eval_metric_name is None:
            validation_metric_name, eval_metric_name = infer_metrics(
                problem_type=self._problem_type,
                eval_metric_name=self._eval_metric_name,
                validation_metric_name=self._validation_metric_name,
            )
        else:
            validation_metric_name = self._validation_metric_name
            eval_metric_name = self._eval_metric_name
        minmax_mode = get_minmax_mode(validation_metric_name)

        if time_limit is not None:
            time_limit = timedelta(seconds=time_limit)

        # set attributes for saving and prediction
        self._eval_metric_name = eval_metric_name  # In case eval_metric isn't provided in __init__().
        self._validation_metric_name = validation_metric_name
        self._column_types = column_types

        if self._hyperparameters and hyperparameters:
            self._hyperparameters.update(hyperparameters)
        elif hyperparameters:
            self._hyperparameters = hyperparameters

        hyperparameters, hyperparameter_tune_kwargs = update_hyperparameters(
            problem_type=self._problem_type,
            presets=presets,
            provided_hyperparameters=self._hyperparameters,
            provided_hyperparameter_tune_kwargs=hyperparameter_tune_kwargs,
            teacher_predictor=teacher_predictor,
        )
        # split out the hyperparameters whose values are complex objects
        hyperparameters, advanced_hyperparameters = split_hyperparameters(hyperparameters)

        hpo_mode = True if hyperparameter_tune_kwargs else False
        if hpo_mode:
            hyperparameters = filter_hyperparameters(
                hyperparameters=hyperparameters,
                column_types=column_types,
                config=config,
                fit_called=fit_called,
            )

        _fit_args = dict(
            train_df=train_data,
            val_df=tuning_data,
            validation_metric_name=validation_metric_name,
            minmax_mode=minmax_mode,
            max_time=time_limit,
            save_path=self._save_path,
            ckpt_path=None if hpo_mode else self._ckpt_path,
            resume=False if hpo_mode else self._resume,
            enable_progress_bar=False if hpo_mode else self._enable_progress_bar,
            seed=seed,
            presets=presets,
            config=config,
            hyperparameters=hyperparameters,
            advanced_hyperparameters=advanced_hyperparameters,
            teacher_predictor=teacher_predictor,
            standalone=standalone,
            hpo_mode=hpo_mode,  # skip average checkpoint if in hpo mode
            clean_ckpts=clean_ckpts,
        )

        if hpo_mode:
            # TODO: allow custom gpu
            assert self._resume is False, "You can not resume training with HPO"
            resources = dict(num_gpus=ResourceManager.get_gpu_count_torch())
            if _fit_args["max_time"] is not None:
                _fit_args["max_time"] *= 0.95  # give some buffer time to ray lightning trainer
            _fit_args["predictor"] = self
            predictor = hyperparameter_tune(
                hyperparameter_tune_kwargs=hyperparameter_tune_kwargs,
                resources=resources,
                **_fit_args,
            )
            return predictor

        self._fit(**_fit_args)
        training_end = time.time()
        self._total_train_time = training_end - training_start

        # TODO(?) We should have a separate "_post_training_event()" for logging messages.
        logger.info(get_fit_complete_message(self._save_path))

        return self

    def _split_train_tuning(
        self, data: pd.DataFrame, holdout_frac: float = None, random_state: int = 0
    ) -> (pd.DataFrame, pd.DataFrame):
        """
        Splits `data` into `train_data` and `tuning_data`.
        If the problem_type is one of ['binary', 'multiclass']:
            The split will be done with stratification on the label column.
            Will guarantee at least 1 sample of every class in `data` will be present in `train_data`.
                If only 1 sample of a class exists, it will always be put in `train_data` and not `tuning_data`.

        Parameters
        ----------
        data : pd.DataFrame
            The data to be split
        holdout_frac : float, default = None
            The ratio of data to use as validation.
            If 0.2, 20% of the data will be used for validation, and 80% for training.
            If None, the ratio is automatically determined,
            ranging from 0.2 for small row count to 0.01 for large row count.
        random_state : int, default = 0
            The random state to use when splitting the data, to make the splitting process deterministic.
            If None, a random value is used.

        Returns
        -------
        Tuple of (train_data, tuning_data) of the split `data`
        """
        if holdout_frac is None:
            holdout_frac = default_holdout_frac(num_train_rows=len(data), hyperparameter_tune=False)

        # TODO: Hack since the recognized problem types are only binary, multiclass, and regression
        #  Problem types used for purpose of stratification, so regression = no stratification
        if self._problem_type in [BINARY, MULTICLASS]:
            problem_type_for_split = self._problem_type
        else:
            problem_type_for_split = REGRESSION

        train_data, tuning_data = generate_train_test_split_combined(
            data=data,
            label=self.label,
            test_size=holdout_frac,
            problem_type=problem_type_for_split,
            random_state=random_state,
        )
        return train_data, tuning_data

    def _init_pretrained(self):
        # split out the hyperparameters whose values are complex objects
        hyperparameters, advanced_hyperparameters = split_hyperparameters(self._hyperparameters)

        if self._config is None:
            self._config = get_config(
                problem_type=self._problem_type, presets=self._presets, overrides=hyperparameters
            )
        if self._model is None:
            assert (
                len(self._config.model.names) == 1
            ), f"Zero shot mode only supports using one model, but detects multiple models {self._config.model.names}"
            self._model = create_fusion_model(
                config=self._config, pretrained=self._pretrained, num_classes=self._output_shape, classes=self._classes
            )
        if self._data_processors is None:
            self._data_processors = create_fusion_data_processors(
                config=self._config,
                model=self._model,
                advanced_hyperparameters=advanced_hyperparameters,
            )

    def _ensure_inference_ready(self):
        if not self._fit_called:
            if not self._problem_type or not self.problem_property.support_zero_shot:
                raise RuntimeError(
                    f"problem_type='{self._problem_type}' does not support running inference directly. "
                    f"You need to call `predictor.fit()`, or load a predictor first before "
                    f"running `predictor.predict()`, `predictor.evaluate()` or `predictor.extract_embedding()`."
                )
            else:
                self._init_pretrained()

    def _setup_distillation(
        self,
        teacher_predictor: Union[str, MultiModalPredictor],
    ):
        """
        Prepare for distillation. It verifies whether the student and teacher predictors have consistent
        configurations. If teacher and student have duplicate model names, it modifies teacher's model names.

        Parameters
        ----------
        teacher_predictor
            The teacher predictor in knowledge distillation.

        Returns
        -------
        teacher_model
            The teacher predictor's model.
        critics
            The critics used in computing mutual information loss.
        baseline_funcs
            The baseline functions used in computing mutual information loss.
        soft_label_loss_func
            The loss function using teacher's logits as labels.
        output_feature_adaptor
            The adaptor used to adapt student output feature to the shape of teacher's.
        output_feature_loss_func
            The loss function using minimize distance between output_feature of teacher and student.
        rkd_loss_func
            The loss function using rkd distance and angle loss between output_feature of teacher and student.
        df_preprocessor
            The teacher predictor's dataframe preprocessor.
        data_processors
            The teacher predictor's data processors.
        """
        logger.debug("setting up distillation...")
        if isinstance(teacher_predictor, str):
            teacher_predictor = MultiModalPredictor.load(teacher_predictor)

        # verify that student and teacher configs are consistent.
        assert self._problem_type == teacher_predictor.problem_type
        assert self._label_column == teacher_predictor._label_column
        assert self._output_shape == teacher_predictor._output_shape

        # if teacher and student have duplicate model names, change teacher's model names
        # we don't change student's model names to avoid changing the names back when saving the model.
        teacher_predictor = modify_duplicate_model_names(
            predictor=teacher_predictor,
            postfix="teacher",
            blacklist=self._config.model.names,
        )

        critics, baseline_funcs = None, None
        if not self._config.distiller.soft_label_loss_type:
            # automatically infer loss func based on problem type if not specified
            if self._problem_type == REGRESSION:
                soft_label_loss_func = nn.MSELoss()
            else:
                assert self._output_shape > 1
                soft_label_loss_func = nn.CrossEntropyLoss()
        elif self._config.distiller.soft_label_loss_type == "mse":
            soft_label_loss_func = nn.MSELoss()
        elif self._config.distiller.soft_label_loss_type == "cross_entropy":
            soft_label_loss_func = nn.CrossEntropyLoss()
        else:
            raise ValueError(f"Unknown soft_label_loss_type: {self._config.distiller.soft_label_loss_type}")

        if not self._config.distiller.softmax_regression_loss_type:
            # automatically infer loss func based on problem type if not specified
            if self._problem_type == REGRESSION:
                softmax_regression_loss_func = nn.MSELoss()
            else:
                assert self._output_shape > 1
                softmax_regression_loss_func = nn.CrossEntropyLoss()
        elif self._config.distiller.softmax_regression_loss_type == "mse":
            softmax_regression_loss_func = nn.MSELoss()
        elif self._config.distiller.softmax_regression_loss_type == "cross_entropy":
            softmax_regression_loss_func = nn.CrossEntropyLoss()
        else:
            raise ValueError(f"Unknown soft_label_loss_type: {self._config.distiller.softmax_regression_loss_type}")

        output_feature_loss_type = OmegaConf.select(self._config, "distiller.output_feature_loss_type", default="mse")
        if output_feature_loss_type == "cosine":
            output_feature_loss_func = nn.CosineEmbeddingLoss()
        elif output_feature_loss_type == "mse":
            output_feature_loss_func = nn.MSELoss()
        else:
            raise ValueError(f"Unknown output_feature_loss_type: {output_feature_loss_type}")

        # Adapt student's output_feature feature to teacher's
        # Refer to FitNet: https://arxiv.org/abs/1412.6550
        teacher_model_dim = teacher_predictor._model.out_features
        student_model_dim = self._model.out_features
        output_feature_adaptor = (
            nn.Linear(student_model_dim, teacher_model_dim)
            if teacher_model_dim != student_model_dim
            else nn.Identity()
        )

        rkd_distance_loss_weight = OmegaConf.select(self._config, "distiller.rkd_distance_loss_weight", default=0.0)
        rkd_angle_loss_weight = OmegaConf.select(self._config, "distiller.rkd_angle_loss_weight", default=0.0)
        rkd_loss_func = RKDLoss(rkd_distance_loss_weight, rkd_angle_loss_weight)

        # turn on returning column information in data processors
        turn_on_off_feature_column_info(
            data_processors=self._data_processors,
            flag=True,
        )
        turn_on_off_feature_column_info(
            data_processors=teacher_predictor._data_processors,
            flag=True,
        )

        return (
            teacher_predictor._model,
            critics,
            baseline_funcs,
            soft_label_loss_func,
            softmax_regression_loss_func,
            output_feature_adaptor,
            output_feature_loss_func,
            rkd_loss_func,
            teacher_predictor._df_preprocessor,
            teacher_predictor._data_processors,
        )

    def _fit(
        self,
        train_df: pd.DataFrame,
        val_df: pd.DataFrame,
        validation_metric_name: str,
        minmax_mode: str,
        max_time: timedelta,
        save_path: str,
        ckpt_path: str,
        resume: bool,
        enable_progress_bar: bool,
        seed: int,
        presets: Optional[str] = None,
        config: Optional[dict] = None,
        hyperparameters: Optional[Union[str, Dict, List[str]]] = None,
        advanced_hyperparameters: Optional[Dict] = None,
        teacher_predictor: Union[str, MultiModalPredictor] = None,
        hpo_mode: bool = False,
        standalone: bool = True,
        clean_ckpts: bool = True,
        **hpo_kwargs,
    ):
        pl.seed_everything(seed, workers=True)
        # TODO(?) We should have a separate "_pre_training_event()" for logging messages.
        logger.info(get_fit_start_message(save_path, validation_metric_name))
        config = get_config(
            problem_type=self._problem_type,
            presets=presets,
            config=config,
            overrides=hyperparameters,
            extra=["distiller"] if teacher_predictor is not None else None,
        )

        config = update_config_by_rules(
            problem_type=self._problem_type,
            config=config,
        )

        if self._df_preprocessor is None:
            df_preprocessor = init_df_preprocessor(
                config=config,
                column_types=self._column_types,
                label_column=self._label_column,
                train_df_x=train_df.drop(columns=self._label_column),
                train_df_y=train_df[self._label_column],
            )
        else:  # continuing training
            df_preprocessor = self._df_preprocessor

        # Avoid passing tabular data with many columns to MultiHeadAttention.
        # If models have additive_attention="auto", we enable it automatically for large tables.
        config = update_tabular_config_by_resources(
            config,
            num_numerical_columns=len(df_preprocessor.numerical_feature_names),
            num_categorical_columns=len(df_preprocessor.categorical_num_categories),
        )
        config = select_model(config=config, df_preprocessor=df_preprocessor)

        # Update output_shape with label_generator.
        if self._problem_type == NER:
            self._output_shape = len(df_preprocessor.label_generator.unique_entity_groups)

        if self._model is None:
            model = create_fusion_model(
                config=config,
                num_classes=self._output_shape,
                classes=self._classes,
                num_numerical_columns=len(df_preprocessor.numerical_feature_names),
                num_categories=df_preprocessor.categorical_num_categories,
            )
        else:  # continuing training
            model = self._model

        norm_param_names = get_norm_layer_param_names(model)

        trainable_param_names = get_trainable_params_efficient_finetune(
            norm_param_names,
            efficient_finetune=OmegaConf.select(config, "optimization.efficient_finetune"),
        )

        if self._data_processors is None:
            data_processors = create_fusion_data_processors(
                config=config,
                model=model,
                advanced_hyperparameters=advanced_hyperparameters,
            )
        else:  # continuing training
            data_processors = self._data_processors

        data_processors_count = {k: len(v) for k, v in data_processors.items()}
        logger.debug(f"data_processors_count: {data_processors_count}")

        if validation_metric_name is not None:
            validation_metric, custom_metric_func = get_metric(
                metric_name=validation_metric_name,
                num_classes=self._output_shape,
                problem_type=self._problem_type,
            )
        else:
            validation_metric, custom_metric_func = (None, None)

        mixup_active, mixup_fn = get_mixup(
            model_config=OmegaConf.select(config, "model"),
            mixup_config=OmegaConf.select(config, "data.mixup"),
            num_classes=self._output_shape,
        )
        if mixup_active and (config.env.per_gpu_batch_size == 1 or config.env.per_gpu_batch_size % 2 == 1):
            warnings.warn(
                "The mixup is done on the batch."
                "The per_gpu_batch_size should be >1 and even for reasonable operation",
                UserWarning,
            )
        loss_func = get_loss_func(
            problem_type=self._problem_type,
            mixup_active=mixup_active,
            loss_func_name=OmegaConf.select(config, "optimization.loss_function"),
            config=config.optimization,
        )

        model_postprocess_fn = get_model_postprocess_fn(
            problem_type=self._problem_type,
            loss_func=loss_func,
        )

        self._config = config
        self._df_preprocessor = df_preprocessor
        self._data_processors = data_processors
        self._model = model
        self._model_postprocess_fn = model_postprocess_fn

        if max_time == timedelta(seconds=0):
            self._top_k_average(
                model=model,
                save_path=save_path,
                minmax_mode=minmax_mode,
                is_distill=False,
                top_k_average_method=config.optimization.top_k_average_method,
                val_df=val_df,
                validation_metric_name=validation_metric_name,
                strict_loading=not trainable_param_names,
                standalone=standalone,
                clean_ckpts=clean_ckpts,
            )

            return self

        # need to assign the above attributes before setting up distillation
        if teacher_predictor is not None:
            (
                teacher_model,
                critics,
                baseline_funcs,
                soft_label_loss_func,
                softmax_regression_loss_func,
                output_feature_adaptor,
                output_feature_loss_func,
                rkd_loss_func,
                teacher_df_preprocessor,
                teacher_data_processors,
            ) = self._setup_distillation(
                teacher_predictor=teacher_predictor,
            )
        else:
            (
                teacher_model,
                critics,
                baseline_funcs,
                soft_label_loss_func,
                softmax_regression_loss_func,
                output_feature_adaptor,
                output_feature_loss_func,
                rkd_loss_func,
                teacher_df_preprocessor,
                teacher_data_processors,
            ) = (None, None, None, None, None, None, None, None, None, None)

        if teacher_df_preprocessor is not None:
            df_preprocessor = [df_preprocessor, teacher_df_preprocessor]
        if teacher_data_processors is not None:
            data_processors = [data_processors, teacher_data_processors]

        val_use_training_mode = (self._problem_type == OBJECT_DETECTION) and (validation_metric_name != MAP)
        train_dataset = None
        if (
            self._problem_type == OBJECT_DETECTION
            and self._model.config is not None
            and MULTI_IMAGE_MIX_DATASET in self._model.config
        ):
            train_dataset = MultiImageMixDataset(
                data=train_df,
                preprocessor=[df_preprocessor],
                processors=[data_processors],
                model_config=self._model.config,
                id_mappings=None,
                is_training=True,
            )
            train_dm = BaseDataModule(
                df_preprocessor=df_preprocessor,
                data_processors=data_processors,
                per_gpu_batch_size=config.env.per_gpu_batch_size,
                num_workers=config.env.num_workers,
                train_dataset=train_dataset,
                validate_data=val_df,
                val_use_training_mode=val_use_training_mode,
            )
        else:
            train_dm = BaseDataModule(
                df_preprocessor=df_preprocessor,
                data_processors=data_processors,
                per_gpu_batch_size=config.env.per_gpu_batch_size,
                num_workers=config.env.num_workers,
                train_data=train_df,
                validate_data=val_df,
                val_use_training_mode=val_use_training_mode,
            )

        optimization_kwargs = dict(
            optim_type=config.optimization.optim_type,
            lr_choice=config.optimization.lr_choice,
            lr_schedule=config.optimization.lr_schedule,
            lr=config.optimization.learning_rate,
            lr_decay=config.optimization.lr_decay,
            end_lr=config.optimization.end_lr,
            lr_mult=config.optimization.lr_mult,
            weight_decay=config.optimization.weight_decay,
            warmup_steps=config.optimization.warmup_steps,
        )
        metrics_kwargs = dict(
            validation_metric=validation_metric,
            validation_metric_name=validation_metric_name,
            custom_metric_func=custom_metric_func,
        )
        is_distill = teacher_model is not None
        if is_distill:
            output_feature_loss_weight = OmegaConf.select(
                self._config, "distiller.output_feature_loss_weight", default=0.0
            )
            softmax_regression_weight = OmegaConf.select(
                self._config, "distiller.softmax_regression_weight", default=0.0
            )
            use_raw_features = OmegaConf.select(self._config, "distiller.use_raw_features", default=False)
            task = DistillerLitModule(
                student_model=model,
                teacher_model=teacher_model,
                matches=config.distiller.matches,
                critics=critics,
                baseline_funcs=baseline_funcs,
                hard_label_weight=config.distiller.hard_label_weight,
                soft_label_weight=config.distiller.soft_label_weight,
                softmax_regression_weight=softmax_regression_weight,
                temperature=config.distiller.temperature,
                output_feature_loss_weight=output_feature_loss_weight,
                hard_label_loss_func=loss_func,
                soft_label_loss_func=soft_label_loss_func,
                softmax_regression_loss_func=softmax_regression_loss_func,
                output_feature_adaptor=output_feature_adaptor,
                output_feature_loss_func=output_feature_loss_func,
                rkd_loss_func=rkd_loss_func,
                **metrics_kwargs,
                **optimization_kwargs,
            )
        elif self._problem_type == NER:
            task = NerLitModule(
                model=model,
                loss_func=loss_func,
                efficient_finetune=OmegaConf.select(config, "optimization.efficient_finetune"),
                mixup_fn=mixup_fn,
                mixup_off_epoch=OmegaConf.select(config, "data.mixup.turn_off_epoch"),
                model_postprocess_fn=model_postprocess_fn,
                trainable_param_names=trainable_param_names,
                **metrics_kwargs,
                **optimization_kwargs,
            )
        elif self._problem_type == OBJECT_DETECTION:
            task = MMDetLitModule(
                model=model,
                **metrics_kwargs,
                **optimization_kwargs,
            )
        else:
            task = LitModule(
                model=model,
                loss_func=loss_func,
                efficient_finetune=OmegaConf.select(config, "optimization.efficient_finetune"),
                mixup_fn=mixup_fn,
                mixup_off_epoch=OmegaConf.select(config, "data.mixup.turn_off_epoch"),
                model_postprocess_fn=model_postprocess_fn,
                trainable_param_names=trainable_param_names,
                skip_final_val=OmegaConf.select(config, "optimization.skip_final_val", default=False),
                **metrics_kwargs,
                **optimization_kwargs,
            )

        logger.debug(f"validation_metric_name: {task.validation_metric_name}")
        logger.debug(f"minmax_mode: {minmax_mode}")

        checkpoint_callback = AutoMMModelCheckpoint(
            dirpath=save_path,
            save_top_k=config.optimization.top_k,
            verbose=True,
            monitor=task.validation_metric_name,
            mode=minmax_mode,
            save_last=True,
        )
        early_stopping_callback = pl.callbacks.EarlyStopping(
            monitor=task.validation_metric_name,
            patience=config.optimization.patience,
            mode=minmax_mode,
            stopping_threshold=get_stopping_threshold(validation_metric_name),
        )
        lr_callback = pl.callbacks.LearningRateMonitor(logging_interval="step")
        model_summary = pl.callbacks.ModelSummary(max_depth=1)
        callbacks = [
            checkpoint_callback,
            early_stopping_callback,
            lr_callback,
            model_summary,
        ]

        use_ray_lightning = "_ray_lightning_plugin" in hpo_kwargs
        if hpo_mode:
            if use_ray_lightning:
                from ray_lightning.tune import TuneReportCheckpointCallback
            else:
                from ray.tune.integration.pytorch_lightning import TuneReportCheckpointCallback
            tune_report_callback = TuneReportCheckpointCallback(
                {f"{task.validation_metric_name}": f"{task.validation_metric_name}"},
                filename=RAY_TUNE_CHECKPOINT,
            )
            callbacks = [
                tune_report_callback,
                early_stopping_callback,
                lr_callback,
                model_summary,
            ]

        custom_checkpoint_plugin = AutoMMModelCheckpointIO(
            trainable_param_names=trainable_param_names,
            model_name_to_id=model.name_to_id,
        )

        tb_logger = pl.loggers.TensorBoardLogger(
            save_dir=save_path,
            name="",
            version="",
        )

        num_gpus = compute_num_gpus(config_num_gpus=config.env.num_gpus, strategy=config.env.strategy)

        precision = infer_precision(num_gpus=num_gpus, precision=config.env.precision)

        if num_gpus == 0:  # CPU only training
            grad_steps = max(
                config.env.batch_size // (config.env.per_gpu_batch_size * config.env.num_nodes),
                1,
            )
        else:
            grad_steps = max(
                config.env.batch_size // (config.env.per_gpu_batch_size * num_gpus * config.env.num_nodes),
                1,
            )

        if not hpo_mode:
            if num_gpus <= 1:
                if config.env.strategy == DEEPSPEED_OFFLOADING:  # Offloading currently only tested for single GPU
                    assert version.parse(pl.__version__) >= version.parse(
                        DEEPSPEED_MIN_PL_VERSION
                    ), f"For DeepSpeed Offloading to work reliably you need at least pytorch-lightning version {DEEPSPEED_MIN_PL_VERSION}, however, found {pl.__version__}. Please update your pytorch-lightning version."
                    from .optimization.deepspeed import CustomDeepSpeedStrategy

                    strategy = CustomDeepSpeedStrategy(
                        stage=3,
                        offload_optimizer=True,
                        offload_parameters=False,
                        allgather_bucket_size=config.env.deepspeed_allgather_size,
                        reduce_bucket_size=config.env.deepspeed_allreduce_size,
                    )
                else:
                    strategy = None
            else:
                strategy = config.env.strategy
        else:
            # we don't support running each trial in parallel without ray lightning
            if use_ray_lightning:
                strategy = hpo_kwargs.get("_ray_lightning_plugin")
            else:
                strategy = None
                num_gpus = min(num_gpus, 1)

        config.env.num_gpus = num_gpus
        config.env.precision = precision
        config.env.strategy = strategy if not config.env.strategy == DEEPSPEED_OFFLOADING else DEEPSPEED_OFFLOADING
        self._config = config
        # save artifacts for the current running, except for model checkpoint, which will be saved in trainer
        self.save(save_path, standalone=standalone)

        blacklist_msgs = ["already configured with model summary"]
        log_filter = LogFilter(blacklist_msgs)
        with apply_log_filter(log_filter):
            trainer = pl.Trainer(
                accelerator="gpu" if num_gpus > 0 else None,
                devices=get_available_devices(
                    num_gpus=num_gpus,
                    auto_select_gpus=config.env.auto_select_gpus,
                    use_ray_lightning=use_ray_lightning,
                ),
                num_nodes=config.env.num_nodes,
                precision=precision,
                strategy=strategy,
                benchmark=False,
                deterministic=config.env.deterministic,
                max_epochs=config.optimization.max_epochs,
                max_steps=config.optimization.max_steps,
                max_time=max_time,
                callbacks=callbacks,
                logger=tb_logger,
                gradient_clip_val=OmegaConf.select(config, "optimization.gradient_clip_val", default=1),
                gradient_clip_algorithm=OmegaConf.select(
                    config, "optimization.gradient_clip_algorithm", default="norm"
                ),
                accumulate_grad_batches=grad_steps,
                log_every_n_steps=OmegaConf.select(config, "optimization.log_every_n_steps", default=10),
                enable_progress_bar=enable_progress_bar,
                fast_dev_run=config.env.fast_dev_run,
                track_grad_norm=OmegaConf.select(config, "optimization.track_grad_norm", default=-1),
                val_check_interval=config.optimization.val_check_interval,
                check_val_every_n_epoch=config.optimization.check_val_every_n_epoch
                if hasattr(config.optimization, "check_val_every_n_epoch")
                else 1,
                plugins=[custom_checkpoint_plugin],
            )

        with warnings.catch_warnings():
            warnings.filterwarnings(
                "ignore",
                ".*does not have many workers which may be a bottleneck. "
                "Consider increasing the value of the `num_workers` argument` "
                ".* in the `DataLoader` init to improve performance.*",
            )
            warnings.filterwarnings("ignore", "Checkpoint directory .* exists and is not empty.")
            trainer.fit(
                task,
                datamodule=train_dm,
                ckpt_path=ckpt_path if resume else None,  # this is to resume training that was broken accidentally
            )

        if trainer.global_rank == 0:
            # We do not perform averaging checkpoint in the case of hpo for each trial
            # We only average the checkpoint of the best trial at the end in the master process.
            if not hpo_mode:
                self._top_k_average(
                    model=model,
                    save_path=save_path,
                    minmax_mode=minmax_mode,
                    is_distill=is_distill,
                    top_k_average_method=config.optimization.top_k_average_method,
                    val_df=val_df,
                    validation_metric_name=validation_metric_name,
                    strategy=strategy,
                    strict_loading=not trainable_param_names,
                    # Not strict loading if using parameter-efficient finetuning
                    standalone=standalone,
                    clean_ckpts=clean_ckpts,
                )
            self._best_score = trainer.callback_metrics[f"val_{self._validation_metric_name}"].item()
        else:
            sys.exit(f"Training finished, exit the process with global_rank={trainer.global_rank}...")

    def _top_k_average(
        self,
        model,
        save_path,
        minmax_mode,
        is_distill,
        top_k_average_method,
        val_df,
        validation_metric_name,
        strategy=None,
        last_ckpt_path=None,
        strict_loading=True,
        standalone=True,
        clean_ckpts=True,
    ):
        # FIXME: we need to change validation_metric to evaluation_metric for model choosing
        # since we called self.evaluate. Below is a temporal fix for NER.
        if self._problem_type is not None and self._problem_type == NER:
            validation_metric_name = OVERALL_F1  # seqeval only support overall_f1

        best_k_models_yaml_path = os.path.join(save_path, BEST_K_MODELS_FILE)
        if os.path.exists(best_k_models_yaml_path):
            with open(best_k_models_yaml_path, "r") as f:
                best_k_models = yaml.safe_load(f)

        else:
            # In some cases, the training ends up too early (e.g., due to time_limit) so that there is
            # no saved best_k model checkpoints. In that scenario, we won't perform any model averaging.
            best_k_models = None
        if last_ckpt_path is None:
            last_ckpt_path = os.path.join(save_path, LAST_CHECKPOINT)

        if is_distill:
            prefix = "student_model."
        else:
            prefix = "model."

        if best_k_models:
            if top_k_average_method == UNIFORM_SOUP:
                logger.info(f"Start to fuse {len(best_k_models)} checkpoints via the uniform soup algorithm.")
                ingredients = top_k_model_paths = list(best_k_models.keys())
            else:
                top_k_model_paths = [
                    v[0]
                    for v in sorted(
                        list(best_k_models.items()),
                        key=lambda ele: ele[1],
                        reverse=(minmax_mode == MAX),
                    )
                ]
                if top_k_average_method == GREEDY_SOUP:
                    # Select the ingredients based on the methods proposed in paper
                    #  "Model soups: averaging weights of multiple fine-tuned models improves accuracy without
                    #  increasing inference time", https://arxiv.org/pdf/2203.05482.pdf
                    monitor_op = {MIN: operator.le, MAX: operator.ge}[minmax_mode]
                    ingredients = [top_k_model_paths[0]]
                    if len(top_k_model_paths) > 1:
                        logger.info(
                            f"Start to fuse {len(top_k_model_paths)} checkpoints via the greedy soup algorithm."
                        )

                        self._model = self._load_state_dict(
                            model=model,
                            path=top_k_model_paths[0],
                            prefix=prefix,
                            strict=strict_loading,
                        )
                        best_score = self.evaluate(val_df, metrics=[validation_metric_name])[validation_metric_name]
                        for i in range(1, len(top_k_model_paths)):
                            cand_avg_state_dict = average_checkpoints(
                                checkpoint_paths=ingredients + [top_k_model_paths[i]],
                            )
                            self._model = self._load_state_dict(
                                model=self._model,
                                state_dict=cand_avg_state_dict,
                                prefix=prefix,
                                strict=strict_loading,
                            )
                            cand_score = self.evaluate(val_df, metrics=[validation_metric_name])[
                                validation_metric_name
                            ]
                            if monitor_op(cand_score, best_score):
                                # Add new ingredient
                                ingredients.append(top_k_model_paths[i])
                                best_score = cand_score
                elif top_k_average_method == BEST:
                    ingredients = [top_k_model_paths[0]]
                else:
                    raise ValueError(
                        f"The key for 'optimization.top_k_average_method' is not supported. "
                        f"We only support '{GREEDY_SOUP}', '{UNIFORM_SOUP}' and '{BEST}'. "
                        f"The provided value is '{top_k_average_method}'."
                    )
        else:
            # best_k_models is empty so we will manually save a checkpoint from the trainer
            # and use it as the main ingredients
            ingredients = [last_ckpt_path]
            top_k_model_paths = []
            # no checkpoints are available, do nothing
            if not os.path.isfile(last_ckpt_path):
                return

        # Average all the ingredients
        avg_state_dict = average_checkpoints(
            checkpoint_paths=ingredients,
        )
        self._model = self._load_state_dict(
            model=model,
            state_dict=avg_state_dict,
            prefix=prefix,
            strict=strict_loading,
        )

        if is_distill:
            avg_state_dict = self._replace_model_name_prefix(
                state_dict=avg_state_dict,
                old_prefix="student_model",
                new_prefix="model",
            )

        if not standalone:
            checkpoint = {"state_dict": avg_state_dict}
        else:
            if strategy and hasattr(strategy, "strategy_name") and strategy.strategy_name == DEEPSPEED_STRATEGY:
                checkpoint = {
                    "state_dict": {
                        name.partition("module.")[2]: param
                        for name, param in strategy.model._zero3_consolidated_16bit_state_dict().items()
                    }
                }
            else:
                checkpoint = {
                    "state_dict": {"model." + name: param for name, param in self._model.state_dict().items()}
                }

        torch.save(checkpoint, os.path.join(save_path, MODEL_CHECKPOINT))

        if clean_ckpts:
            # clean old checkpoints + the intermediate files stored
            for per_path in top_k_model_paths:
                if os.path.isfile(per_path):
                    os.remove(per_path)
            # remove the yaml file after cleaning the checkpoints
            if os.path.isfile(best_k_models_yaml_path):
                os.remove(best_k_models_yaml_path)
            # clean the last checkpoint
            if os.path.isfile(last_ckpt_path):
                os.remove(last_ckpt_path)

    def _default_predict(
        self,
        data: pd.DataFrame,
        df_preprocessor: MultiModalFeaturePreprocessor,
        data_processors: Dict,
        num_gpus: int,
        precision: Union[int, str],
        batch_size: int,
        strategy: str,
    ) -> List[Dict]:
        if self._config.env.strategy == DEEPSPEED_OFFLOADING and DEEPSPEED_MODULE not in sys.modules:
            # Need to initialize DeepSpeed and optimizer as currently required in Pytorch-Lighting integration of deepspeed.
            # TODO: Using optimiation_kwargs for inference is confusing and bad design. Remove as soon as fixed in pytorch-lighting.
            from .optimization.deepspeed import CustomDeepSpeedStrategy

            strategy = CustomDeepSpeedStrategy(
                stage=3,
                offload_optimizer=True,
                offload_parameters=False,
                allgather_bucket_size=self._config.env.deepspeed_allgather_size,
                reduce_bucket_size=self._config.env.deepspeed_allreduce_size,
            )
            norm_param_names = get_norm_layer_param_names(self._model)
            trainable_param_names = get_trainable_params_efficient_finetune(
                norm_param_names,
                efficient_finetune=OmegaConf.select(self._config, "optimization.efficient_finetune"),
            )

            optimization_kwargs = dict(
                optim_type=self._config.optimization.optim_type,
                lr_choice=self._config.optimization.lr_choice,
                lr_schedule=self._config.optimization.lr_schedule,
                lr=self._config.optimization.learning_rate,
                lr_decay=self._config.optimization.lr_decay,
                end_lr=self._config.optimization.end_lr,
                lr_mult=self._config.optimization.lr_mult,
                weight_decay=self._config.optimization.weight_decay,
                warmup_steps=self._config.optimization.warmup_steps,
            )
        else:
            optimization_kwargs = {}
            trainable_param_names = []

        predict_dm = BaseDataModule(
            df_preprocessor=df_preprocessor,
            data_processors=data_processors,
            per_gpu_batch_size=batch_size,
            num_workers=self._config.env.num_workers_evaluation,
            predict_data=data,
        )

        callbacks = []
        if strategy == "ddp":
            if self._problem_type != OBJECT_DETECTION:
                raise NotImplementedError(f"inference using ddp is only implemented for {OBJECT_DETECTION}")
            else:
                pred_writer = DDPCacheWriter(pipeline=self._problem_type, write_interval="epoch")
                callbacks = [pred_writer]

        if self._problem_type == NER:
            task = NerLitModule(
                model=self._model,
                model_postprocess_fn=self._model_postprocess_fn,
                efficient_finetune=OmegaConf.select(self._config, "optimization.efficient_finetune"),
                trainable_param_names=trainable_param_names,
                **optimization_kwargs,
            )
        elif self._problem_type == OBJECT_DETECTION:
            task = MMDetLitModule(
                model=self._model,
                **optimization_kwargs,
            )
        else:
            task = LitModule(
                model=self._model,
                model_postprocess_fn=self._model_postprocess_fn,
                efficient_finetune=OmegaConf.select(self._config, "optimization.efficient_finetune"),
                trainable_param_names=trainable_param_names,
                **optimization_kwargs,
            )

        blacklist_msgs = []
        if self._verbosity <= 3:  # turn off logging in prediction
            blacklist_msgs.append("Automatic Mixed Precision")
            blacklist_msgs.append("GPU available")
            blacklist_msgs.append("TPU available")
            blacklist_msgs.append("IPU available")
            blacklist_msgs.append("HPU available")
            blacklist_msgs.append("select gpus")
            blacklist_msgs.append("LOCAL_RANK")
        log_filter = LogFilter(blacklist_msgs)

        with apply_log_filter(log_filter):
            evaluator = pl.Trainer(
                accelerator="gpu" if num_gpus > 0 else None,
                devices=get_available_devices(num_gpus=num_gpus, auto_select_gpus=self._config.env.auto_select_gpus),
                num_nodes=self._config.env.num_nodes,
                precision=precision,
                strategy=strategy,
                benchmark=False,
                enable_progress_bar=self._enable_progress_bar,
                deterministic=self._config.env.deterministic,
                max_epochs=-1,  # Add max_epochs to disable warning
                logger=False,
                callbacks=callbacks,
            )

            with warnings.catch_warnings():
                warnings.filterwarnings(
                    "ignore",
                    ".*does not have many workers which may be a bottleneck. "
                    "Consider increasing the value of the `num_workers` argument` "
                    ".* in the `DataLoader` init to improve performance.*",
                )

                outputs = evaluator.predict(
                    task,
                    datamodule=predict_dm,
                    return_predictions=not callbacks,
                )

                if strategy == "ddp":
                    if evaluator.global_rank != 0:
                        sys.exit(f"Prediction finished, exit the process with global_rank={evaluator.global_rank}...")
                    else:
                        outputs = pred_writer.collect_all_gpu_results(num_gpus=num_gpus)
                elif self._problem_type == OBJECT_DETECTION:
                    # Unpack outputs for object detection while using single gpu
                    outputs = [output for batch_outputs in outputs for output in batch_outputs]
        return outputs

    def _on_predict_start(
        self,
        data: Union[pd.DataFrame, dict, list],
        requires_label: bool,
    ):
        if self._column_types is None:
            data = data_to_df(data=data)
            allowable_dtypes, fallback_dtype = infer_dtypes_by_model_names(model_config=self._config.model)
            column_types = infer_column_types(
                data=data,
                label_columns=self._label_column,
                problem_type=self._problem_type,
                allowable_column_types=allowable_dtypes,
                fallback_column_type=fallback_dtype,
            )
            if self._problem_type == OBJECT_DETECTION:
                column_types = infer_rois_column_type(
                    column_types=column_types,
                    data=data,
                )
        else:  # called .fit() or .load()
            column_names = list(self._column_types.keys())
            # remove label column since it's not required in inference.
            column_names.remove(self._label_column)
            data = data_to_df(
                data=data,
                required_columns=self._df_preprocessor.required_feature_names,
                all_columns=column_names,
            )
            column_types = self._column_types
            column_types_copy = copy.deepcopy(column_types)
            for col_name, col_type in column_types.items():
                if col_type in [IMAGE_BYTEARRAY, IMAGE_PATH]:
                    if is_image_column(data=data[col_name], col_name=col_name, image_type=IMAGE_PATH):
                        image_type = IMAGE_PATH
                    elif is_image_column(
                        data=data[col_name],
                        col_name=col_name,
                        image_type=IMAGE_BYTEARRAY,
                    ):
                        image_type = IMAGE_BYTEARRAY
                    else:
                        image_type = col_type
                    if col_type != image_type:
                        column_types_copy[col_name] = image_type
            self._df_preprocessor._column_types = column_types_copy

        if self._df_preprocessor is None:
            df_preprocessor = init_df_preprocessor(
                config=self._config,
                column_types=column_types,
                label_column=self._label_column,
                train_df_x=data,  # TODO: drop label like in line 884?
                train_df_y=data[self._label_column] if self._label_column else None,
            )
        else:  # called .fit() or .load()
            df_preprocessor = self._df_preprocessor

        data_processors = copy.copy(self._data_processors)
        # For prediction data with no labels provided.
        if not requires_label:
            data_processors.pop(LABEL, None)

        return data, df_preprocessor, data_processors

    def set_num_gpus(self, num_gpus):
        assert isinstance(num_gpus, int)
        self._config.env.num_gpus = num_gpus

    def get_num_gpus(self):
        try:
            return self._config.env.num_gpus
        except:
            return None

    def evaluate(
        self,
        data: Union[pd.DataFrame, dict, list, str],
        query_data: Optional[list] = None,
        response_data: Optional[list] = None,
        id_mappings: Optional[Union[Dict[str, Dict], Dict[str, pd.Series]]] = None,
        metrics: Optional[Union[str, List[str]]] = None,
        chunk_size: Optional[int] = 1024,
        similarity_type: Optional[str] = "cosine",
        cutoffs: Optional[List[int]] = [1, 5, 10],
        label: Optional[str] = None,
        return_pred: Optional[bool] = False,
        realtime: Optional[bool] = None,
        eval_tool: Optional[str] = None,
    ):
        """
        Evaluate model on a test dataset.

        Parameters
        ----------
        data
            A dataframe, containing the same columns as the training data.
            Or a str, that is a path of the annotation file for detection.
        query_data
            Query data used for ranking.
        response_data
            Response data used for ranking.
        id_mappings
             Id-to-content mappings. The contents can be text, image, etc.
             This is used when data/query_data/response_data contain the query/response identifiers instead of their contents.
        metrics
            A list of metric names to report.
            If None, we only return the score for the stored `_eval_metric_name`.
        chunk_size
            Scan the response data by chunk_size each time. Increasing the value increases the speed, but requires more memory.
        similarity_type
            Use what function (cosine/dot_prod) to score the similarity (default: cosine).
        cutoffs
            A list of cutoff values to evaluate ranking.
        label
            The label column name in data. Some tasks, e.g., image<-->text matching, have no label column in training data,
            but the label column may be still required in evaluation.
        return_pred
            Whether to return the prediction result of each row.
        realtime
            Whether to do realtime inference, which is efficient for small data (default None).
            If not specified, we would infer it on based on the data modalities
            and sample number.
        eval_tool
            The eval_tool for object detection. Could be "pycocotools" or "torchmetrics".

        Returns
        -------
        A dictionary with the metric names and their corresponding scores.
        Optionally return a dataframe of prediction results.
        """
        if self._matcher:
            return self._matcher.evaluate(
                data=data,
                query_data=query_data,
                response_data=response_data,
                id_mappings=id_mappings,
                chunk_size=chunk_size,
                similarity_type=similarity_type,
                cutoffs=cutoffs,
                label=label,
                metrics=metrics,
                return_pred=return_pred,
                realtime=realtime,
            )

        self._ensure_inference_ready()
        if self._problem_type == OBJECT_DETECTION:
            if realtime:
                return NotImplementedError(
                    f"Current problem type {self._problem_type} does not support realtime predict."
                )
            if isinstance(data, str):
                return evaluate_coco(
                    predictor=self,
                    anno_file_or_df=data,
                    metrics=metrics,
                    return_pred=return_pred,
                    eval_tool=eval_tool,
                )
            else:
                data = object_detection_data_to_df(data)
                return evaluate_coco(
                    predictor=self,
                    anno_file_or_df=data,
                    metrics=metrics,
                    return_pred=return_pred,
                    eval_tool="torchmetrics",
                )

        if self._problem_type == NER:
            ret_type = NER_RET
        elif self._problem_type == OPEN_VOCABULARY_OBJECT_DETECTION:
            ret_type = OVD_RET
        else:
            ret_type = LOGITS

        outputs = predict(
            predictor=self,
            data=data,
            requires_label=True,
            realtime=realtime,
        )
        logits = extract_from_output(ret_type=ret_type, outputs=outputs)

        metric_data = {}
        if self._problem_type in [BINARY, MULTICLASS]:
            y_pred_prob = logits_to_prob(logits)
            metric_data[Y_PRED_PROB] = y_pred_prob

        y_pred = self._df_preprocessor.transform_prediction(
            y_pred=logits,
            inverse_categorical=False,
        )
        y_pred_inv = self._df_preprocessor.transform_prediction(
            y_pred=logits,
            inverse_categorical=True,
        )

        if self._problem_type == NER:
            y_true = self._df_preprocessor.transform_label_for_metric(df=data, tokenizer=self._model.tokenizer)
        else:
            y_true = self._df_preprocessor.transform_label_for_metric(df=data)

        metric_data.update(
            {
                Y_PRED: y_pred,
                Y_TRUE: y_true,
            }
        )

        metrics_is_none = False

        if metrics is None:
            metrics_is_none = True
            metrics = [self._eval_metric_name]
        if isinstance(metrics, str):
            metrics = [metrics]

        results = {}
        if self._problem_type == NER:
            score = compute_score(
                metric_data=metric_data,
                metric_name=self._eval_metric_name.lower(),
            )
            score = {k.lower(): v for k, v in score.items()}
            if metrics_is_none:
                results = score
            else:
                for per_metric in metrics:
                    if per_metric.lower() in score:
                        results.update({per_metric: score[per_metric.lower()]})
                    else:
                        logger.warning(f"Warning: {per_metric} is not a supported evaluation metric!")
                if not results:
                    results = score  # If the results dict is empty, return all scores.
        else:
            for per_metric in metrics:
                score = compute_score(
                    metric_data=metric_data,
                    metric_name=per_metric.lower(),
                )
                results[per_metric] = score

        if return_pred:
            return results, self._as_pandas(data=data, to_be_converted=y_pred_inv)
        else:
            return results

    def _match_queries_and_candidates(
        self,
        query_data: Union[pd.DataFrame, dict, list],
        candidate_data: Union[pd.DataFrame, dict, list],
        return_prob: Optional[bool] = False,
    ):
        query_embeddings = self.extract_embedding(query_data, as_tensor=True)
        assert (
            len(query_embeddings) == 1
        ), f"Multiple embedding types `{query_embeddings.keys()}` exist in query data. Please reduce them to one type."
        query_embeddings = list(query_embeddings.values())[0]

        candidate_embeddings = self.extract_embedding(candidate_data, as_tensor=True)
        assert (
            len(candidate_embeddings) == 1
        ), f"Multiple embedding types `{candidate_embeddings.keys()}` exist in candidate data. Please reduce them to one type."
        candidate_embeddings = list(candidate_embeddings.values())[0]

        if return_prob:
            ret = (100.0 * query_embeddings @ candidate_embeddings.T).float().softmax(dim=-1)
        else:
            ret = (query_embeddings @ candidate_embeddings.T).argmax(dim=-1)

        ret = tensor_to_ndarray(ret)

        return ret

    def get_predictor_classes(self):
        """
        returns the classes of the detection (only works for detection)
        Parameters
        ----------
        Returns
        -------
            List of class names
        """
        return self._model.model.CLASSES

    def predict(
        self,
        data: Union[pd.DataFrame, dict, list, str],
        candidate_data: Optional[Union[pd.DataFrame, dict, list]] = None,
        id_mappings: Optional[Union[Dict[str, Dict], Dict[str, pd.Series]]] = None,
        as_pandas: Optional[bool] = None,
        realtime: Optional[bool] = None,
        save_results: Optional[bool] = None,
    ):
        """
        Predict values for the label column of new data.

        Parameters
        ----------
        data
            The data to make predictions for. Should contain same column names as training data and
            follow same format (except for the `label` column).
        candidate_data
            The candidate data from which to search the query data's matches.
        id_mappings
             Id-to-content mappings. The contents can be text, image, etc.
             This is used when data contain the query/response identifiers instead of their contents.
        as_pandas
            Whether to return the output as a pandas DataFrame(Series) (True) or numpy array (False).
        realtime
            Whether to do realtime inference, which is efficient for small data (default None).
            If not specified, we would infer it on based on the data modalities
            and sample number.
        save_results
            Whether to save the prediction results (only works for detection now)

        Returns
        -------
        Array of predictions, one corresponding to each row in given dataset.
        """
        if self._matcher:
            return self._matcher.predict(
                data=data,
                id_mappings=id_mappings,
                as_pandas=as_pandas,
                realtime=realtime,
            )

        self._ensure_inference_ready()
        if self._problem_type == OBJECT_DETECTION:
            data = object_detection_data_to_df(data)

            if self._label_column not in data:
                self._label_column = None

        if self._problem_type in [OBJECT_DETECTION, OCR_TEXT_DETECTION]:
            ret_type = BBOX
        elif self._problem_type == OCR_TEXT_RECOGNITION:
            ret_type = [TEXT, SCORE]
        else:
            ret_type = LOGITS

        if self._problem_type == NER:
            ret_type = NER_RET

        if self._problem_type == OPEN_VOCABULARY_OBJECT_DETECTION:
            ret_type = OVD_RET

        if candidate_data:
            pred = self._match_queries_and_candidates(
                query_data=data,
                candidate_data=candidate_data,
                return_prob=False,
            )
        else:
            outputs = predict(
                predictor=self,
                data=data,
                requires_label=False,
                realtime=realtime,
            )

            if self._problem_type == OCR_TEXT_RECOGNITION:
                logits = []
                for r_type in ret_type:
                    logits.append(extract_from_output(outputs=outputs, ret_type=r_type))
            else:
                logits = extract_from_output(outputs=outputs, ret_type=ret_type)

            if self._df_preprocessor:
                if ret_type == BBOX:
                    pred = logits
                else:
                    pred = self._df_preprocessor.transform_prediction(
                        y_pred=logits,
                    )
            else:
                if isinstance(logits, (torch.Tensor, np.ndarray)) and logits.ndim == 2:
                    pred = logits.argmax(axis=1)
                else:
                    pred = logits

            if self._problem_type == NER:
                pred = merge_bio_format(data[self._df_preprocessor.ner_feature_names[0]], pred)

            if self._problem_type == OBJECT_DETECTION:
                if self._model.output_bbox_format == XYWH:
                    pred = convert_pred_to_xywh(pred)

        if save_results:
            ## Dumping Result for detection only now
            assert (
                self._problem_type == OBJECT_DETECTION
            ), "Aborting: save results only works for object detection now."

            self._save_path = setup_save_path(
                old_save_path=self._save_path,
                warn_if_exist=False,
            )

            result_path = os.path.join(self._save_path, "result.txt")

            save_result_df(
                pred=pred,
                data=data,
                detection_classes=self._model.model.CLASSES,
                result_path=result_path,
            )

        if (as_pandas is None and isinstance(data, pd.DataFrame)) or as_pandas is True:
            if (
                self._problem_type == OBJECT_DETECTION
            ):  # TODO: add prediction output in COCO format if as_pandas is False
                pred = save_result_df(
                    pred=pred,
                    data=data,
                    detection_classes=self._model.model.CLASSES,
                    result_path=None,
                )
            elif (
                self._problem_type == OPEN_VOCABULARY_OBJECT_DETECTION
            ):  # TODO: refactor and merge with OBJECT DETECTION
                pred = save_ovd_result_df(
                    pred=pred,
                    data=data,
                    result_path=None,
                )
            else:
                pred = self._as_pandas(data=data, to_be_converted=pred)

        return pred

    def predict_proba(
        self,
        data: Union[pd.DataFrame, dict, list],
        candidate_data: Optional[Union[pd.DataFrame, dict, list]] = None,
        id_mappings: Optional[Union[Dict[str, Dict], Dict[str, pd.Series]]] = None,
        as_pandas: Optional[bool] = None,
        as_multiclass: Optional[bool] = True,
        realtime: Optional[bool] = None,
    ):
        """
        Predict probabilities class probabilities rather than class labels.
        This is only for the classification tasks. Calling it for a regression task will throw an exception.

        Parameters
        ----------
        data
            The data to make predictions for. Should contain same column names as training data and
              follow same format (except for the `label` column).
        candidate_data
            The candidate data from which to search the query data's matches.
        id_mappings
             Id-to-content mappings. The contents can be text, image, etc.
             This is used when data contain the query/response identifiers instead of their contents.
        as_pandas
            Whether to return the output as a pandas DataFrame(Series) (True) or numpy array (False).
        as_multiclass
            Whether to return the probability of all labels or
            just return the probability of the positive class for binary classification problems.
        realtime
            Whether to do realtime inference, which is efficient for small data (default None).
            If not specified, we would infer it on based on the data modalities
            and sample number.

        Returns
        -------
        Array of predicted class-probabilities, corresponding to each row in the given data.
        When as_multiclass is True, the output will always have shape (#samples, #classes).
        Otherwise, the output will have shape (#samples,)
        """

        if self._matcher:
            return self._matcher.predict_proba(
                data=data,
                id_mappings=id_mappings,
                as_pandas=as_pandas,
                as_multiclass=as_multiclass,
                realtime=realtime,
            )

        self._ensure_inference_ready()
        assert self._problem_type not in [
            REGRESSION,
        ], f"Problem {self._problem_type} has no probability output."

        if candidate_data:
            prob = self._match_queries_and_candidates(
                query_data=data,
                candidate_data=candidate_data,
                return_prob=True,
            )
        else:
            outputs = predict(
                predictor=self,
                data=data,
                requires_label=False,
                realtime=realtime,
            )

            if self._problem_type == NER:
                ner_outputs = extract_from_output(outputs=outputs, ret_type=NER_RET)
                prob = self._df_preprocessor.transform_prediction(
                    y_pred=ner_outputs,
                    return_proba=True,
                )
            else:
                logits = extract_from_output(outputs=outputs, ret_type=LOGITS)
                prob = logits_to_prob(logits)

        if not as_multiclass:
            if self._problem_type == BINARY:
                prob = prob[:, 1]

        if (as_pandas is None and isinstance(data, pd.DataFrame)) or as_pandas is True:
            prob = self._as_pandas(data=data, to_be_converted=prob)

        return prob

    def extract_embedding(
        self,
        data: Union[pd.DataFrame, dict, list],
        id_mappings: Optional[Union[Dict[str, Dict], Dict[str, pd.Series]]] = None,
        return_masks: Optional[bool] = False,
        as_tensor: Optional[bool] = False,
        as_pandas: Optional[bool] = False,
        realtime: Optional[bool] = None,
        signature: Optional[str] = None,
    ):
        """
        Extract features for each sample, i.e., one row in the provided dataframe `data`.

        Parameters
        ----------
        data
            The data to extract embeddings for. Should contain same column names as training dataset and
            follow same format (except for the `label` column).
        id_mappings
             Id-to-content mappings. The contents can be text, image, etc.
             This is used when data contain the query/response identifiers instead of their contents.
        return_masks
            If true, returns a mask dictionary, whose keys are the same as those in the features dictionary.
            If a sample has empty input in feature column `image_0`, the sample will has mask 0 under key `image_0`.
        as_tensor
            Whether to return a Pytorch tensor.
        as_pandas
            Whether to return the output as a pandas DataFrame (True) or numpy array (False).
        realtime
            Whether to do realtime inference, which is efficient for small data (default None).
            If not specified, we would infer it on based on the data modalities
            and sample number.
        signature
            When using matcher, it can be query or response.

        Returns
        -------
        Array of embeddings, corresponding to each row in the given data.
        It will have shape (#samples, D) where the embedding dimension D is determined
        by the neural network's architecture.
        """
        if self._matcher:
            return self._matcher.extract_embedding(
                data=data,
                signature=signature,
                id_mappings=id_mappings,
                as_tensor=as_tensor,
                as_pandas=as_pandas,
                realtime=realtime,
            )

        self._ensure_inference_ready()
        turn_on_off_feature_column_info(
            data_processors=self._data_processors,
            flag=True,
        )
        outputs = predict(
            predictor=self,
            data=data,
            requires_label=False,
            realtime=realtime,
        )
        if self._problem_type in [FEATURE_EXTRACTION, ZERO_SHOT_IMAGE_CLASSIFICATION]:
            features = extract_from_output(outputs=outputs, ret_type=COLUMN_FEATURES, as_ndarray=as_tensor is False)
            if return_masks:
                masks = extract_from_output(outputs=outputs, ret_type=MASKS, as_ndarray=as_tensor is False)
        else:
            features = extract_from_output(outputs=outputs, ret_type=FEATURES, as_ndarray=as_tensor is False)

        if as_pandas:
            features = pd.DataFrame(features, index=data.index)
            if return_masks:
                masks = pd.DataFrame(masks, index=data.index)

        if return_masks:
            return features, masks
        else:
            return features

    def _as_pandas(
        self,
        data: Union[pd.DataFrame, dict, list],
        to_be_converted: Union[np.ndarray, dict],
    ):
        if isinstance(data, pd.DataFrame):
            index = data.index
        else:
            index = None
        if isinstance(to_be_converted, list) or (
            isinstance(to_be_converted, np.ndarray) and to_be_converted.ndim == 1
        ):
            return pd.Series(to_be_converted, index=index, name=self._label_column)
        else:
            return pd.DataFrame(to_be_converted, index=index, columns=self.class_labels)

    @staticmethod
    def _load_state_dict(
        model: nn.Module,
        state_dict: dict = None,
        path: str = None,
        prefix: str = "model.",
        strict: bool = True,
    ):
        if state_dict is None:
            if os.path.isdir(path + "-dir"):  # deepspeed save checkpoints into a directory
                from pytorch_lightning.utilities.deepspeed import convert_zero_checkpoint_to_fp32_state_dict

                convert_zero_checkpoint_to_fp32_state_dict(path + "-dir", path)
                shutil.rmtree(path + "-dir")
                state_dict = torch.load(path, map_location=torch.device("cpu"))["state_dict"]
            else:
                state_dict = torch.load(path, map_location=torch.device("cpu"))["state_dict"]
        state_dict = {k.partition(prefix)[2]: v for k, v in state_dict.items() if k.startswith(prefix)}
        load_result = model.load_state_dict(state_dict, strict=strict)
        assert (
            len(load_result.unexpected_keys) == 0
        ), f"Load model failed, unexpected keys {load_result.unexpected_keys.__str__()}"
        return model

    @staticmethod
    def _replace_model_name_prefix(
        state_dict: dict,
        old_prefix: str,
        new_prefix: str,
    ):
        start_idx = len(old_prefix)
        state_dict_processed = {
            new_prefix + k[start_idx:]: v for k, v in state_dict.items() if k.startswith(old_prefix)
        }
        return state_dict_processed

    def save(self, path: str, standalone: Optional[bool] = True):
        """
        Save this predictor to file in directory specified by `path`.

        Parameters
        ----------
        path
            The directory to save this predictor.
        standalone
            Whether to save the downloaded model for offline deployment.
            When standalone = True, save the transformers.CLIPModel and transformers.AutoModel to os.path.join(path,model_name),
            and reset the associate model.model_name.checkpoint_name start with `local://` in config.yaml.
            When standalone = False, the saved artifact may require an online environment to process in load().
        """
        if self._matcher:
            self._matcher.save(path=path, standalone=standalone)
            return

        config = copy.deepcopy(self._config)
        if standalone and (
            not OmegaConf.select(config, "optimization.efficient_finetune")
            or OmegaConf.select(config, "optimization.efficient_finetune") == "None"
        ):
            config = save_pretrained_model_configs(model=self._model, config=config, path=path)

        os.makedirs(path, exist_ok=True)
        OmegaConf.save(config=config, f=os.path.join(path, "config.yaml"))

        with open(os.path.join(path, "df_preprocessor.pkl"), "wb") as fp:
            pickle.dump(self._df_preprocessor, fp)

        # Save text tokenizers before saving data processors
        data_processors = copy.deepcopy(self._data_processors)

        for modality in [TEXT, TEXT_NER, NER, DOCUMENT]:
            if modality in data_processors:
                data_processors[modality] = save_text_tokenizers(
                    text_processors=data_processors[modality],
                    path=path,
                )

        # Clear the documents cache dictionary before saving.
        for modality in [DOCUMENT]:
            if modality in data_processors:
                for p in data_processors[modality]:
                    p.documents.clear()

        with open(os.path.join(path, "data_processors.pkl"), "wb") as fp:
            pickle.dump(data_processors, fp)

        with open(os.path.join(path, f"assets.json"), "w") as fp:
            json.dump(
                {
                    "class_name": self.__class__.__name__,
                    "column_types": self._column_types,
                    "label_column": self._label_column,
                    "problem_type": self._problem_type,
                    "presets": self._presets,
                    "eval_metric_name": self._eval_metric_name,
                    "validation_metric_name": self._validation_metric_name,
                    "output_shape": self._output_shape,
                    "classes": self._classes,
                    "save_path": self._save_path,
                    "pretrained": self._pretrained,
                    "pretrained_path": self._pretrained_path,
                    "fit_called": self._fit_called,
                    "best_score": self._best_score,
                    "total_train_time": self._total_train_time,
                    "version": ag_version.__version__,
                },
                fp,
                ensure_ascii=True,
            )

        # In case that users save to a path, which is not the original save_path.
        if os.path.abspath(path) != os.path.abspath(self._save_path):
            model_path = os.path.join(self._save_path, "model.ckpt")
            if os.path.isfile(model_path):
                shutil.copy(model_path, path)
            else:
                # FIXME(?) Fix the saving logic
                RuntimeError(
                    f"Cannot find the model checkpoint in '{model_path}'. Have you removed the folder that "
                    f"is created in .fit()? Currently, .save() won't function appropriately if that folder is "
                    f"removed."
                )

    @staticmethod
    def _load_metadata(
        predictor: MultiModalPredictor,
        path: str,
        resume: Optional[bool] = False,
        verbosity: Optional[int] = 3,
    ):
        path = os.path.abspath(os.path.expanduser(path))
        assert os.path.isdir(path), f"'{path}' must be an existing directory."
        config = OmegaConf.load(os.path.join(path, "config.yaml"))

        config = get_local_pretrained_config_paths(
            config=config, path=path
        )  # check the config to load offline pretrained model configs

        with open(os.path.join(path, "assets.json"), "r") as fp:
            assets = json.load(fp)
        config = upgrade_config(config, assets["version"])

        with open(os.path.join(path, "df_preprocessor.pkl"), "rb") as fp:
            df_preprocessor = CustomUnpickler(fp).load()
            if (
                not hasattr(df_preprocessor, "_rois_feature_names")
                and hasattr(df_preprocessor, "_image_feature_names")
                and ROIS in df_preprocessor._image_feature_names
            ):  # backward compatibility for mmlab models
                df_preprocessor._image_feature_names = [
                    name for name in df_preprocessor._image_feature_names if name != ROIS
                ]
                df_preprocessor._rois_feature_names = [ROIS]

        try:
            with open(os.path.join(path, "data_processors.pkl"), "rb") as fp:
                data_processors = CustomUnpickler(fp).load()
            # Load text tokenizers after loading data processors.
            for modality in [
                TEXT,
                TEXT_NER,
                NER,
            ]:  # NER is included for backward compatibility
                if modality in data_processors:
                    data_processors[modality] = load_text_tokenizers(
                        text_processors=data_processors[modality],
                        path=path,
                    )

            # backward compatibility. Add feature column names in each data processor.
            data_processors = assign_feature_column_names(
                data_processors=data_processors,
                df_preprocessor=df_preprocessor,
            )

            # Only keep the modalities with non-empty processors.
            data_processors = {k: v for k, v in data_processors.items() if len(v) > 0}
        except:  # backward compatibility. reconstruct the data processor in case something went wrong.
            data_processors = None

        # backward compatibility. Use ROISProcessor for old mmdet/mmocr models.
        if assets["problem_type"] == OBJECT_DETECTION or (
            "pipeline" in assets and assets["pipeline"] == OBJECT_DETECTION
        ):
            data_processors = None

        predictor._label_column = assets["label_column"]
        predictor._problem_type = assets["problem_type"]
        if "pipeline" in assets:  # backward compatibility
            predictor._problem_type = assets["pipeline"]
        if "presets" in assets:
            predictor._presets = assets["presets"]
        if "best_score" in assets:  # backward compatibility
            predictor._best_score = assets["best_score"]
        if "total_train_time" in assets:  # backward compatibility
            predictor._total_train_time = assets["total_train_time"]
        predictor._eval_metric_name = assets["eval_metric_name"]
        predictor._verbosity = verbosity
        predictor._resume = resume
        predictor._save_path = path  # in case the original exp dir is copied to somewhere else
        predictor._pretrained_path = path
        if "pretrained" in assets:
            predictor._pretrained = assets["pretrained"]
        if "fit_called" in assets:
            predictor._fit_called = assets["fit_called"]
        else:
            predictor._fit_called = True  # backward compatible
        predictor._config = config
        predictor._output_shape = assets["output_shape"]
        if "classes" in assets:
            predictor._classes = assets["classes"]
        predictor._column_types = assets["column_types"]
        predictor._validation_metric_name = assets["validation_metric_name"]
        predictor._df_preprocessor = df_preprocessor
        predictor._data_processors = data_processors

        return predictor

    @classmethod
    def load(
        cls,
        path: str,
        resume: Optional[bool] = False,
        verbosity: Optional[int] = 3,
    ):
        """
        Load a predictor object from a directory specified by `path`. The to-be-loaded predictor
        can be completely or partially trained by .fit(). If a previous training has completed,
        it will load the checkpoint `model.ckpt`. Otherwise if a previous training accidentally
        collapses in the middle, it can load the `last.ckpt` checkpoint by setting `resume=True`.
        It also supports loading one specific checkpoint given its path.

        Parameters
        ----------
        path
            The directory to load the predictor object.
        resume
            Whether to resume training from `last.ckpt`. This is useful when a training was accidentally
            broken during the middle and we want to resume the training from the last saved checkpoint.
        verbosity
            Verbosity levels range from 0 to 4 and control how much information is printed.
            Higher levels correspond to more detailed print statements (you can set verbosity = 0 to suppress warnings).

        Returns
        -------
        The loaded predictor object.
        """
        dir_path, ckpt_path = get_dir_ckpt_paths(path=path)

        assert os.path.isdir(dir_path), f"'{dir_path}' must be an existing directory."
        predictor = cls(label="dummy_label")

        with open(os.path.join(dir_path, "assets.json"), "r") as fp:
            assets = json.load(fp)
        if "class_name" in assets and assets["class_name"] == "MultiModalMatcher":
            predictor._matcher = MultiModalMatcher.load(
                path=path,
                resume=resume,
                verbosity=verbosity,
            )
            return predictor

        predictor = cls._load_metadata(predictor=predictor, path=dir_path, resume=resume, verbosity=verbosity)

        efficient_finetune = OmegaConf.select(predictor._config, "optimization.efficient_finetune")

        model = create_fusion_model(
            config=predictor._config,
            num_classes=predictor._output_shape,
            classes=predictor._classes,
            num_numerical_columns=len(predictor._df_preprocessor.numerical_feature_names),
            num_categories=predictor._df_preprocessor.categorical_num_categories,
            pretrained=False
            if not efficient_finetune or efficient_finetune == "None"
            else True,  # set "pretrain=False" to prevent downloading online models
        )

        if predictor._data_processors is None:
            predictor._data_processors = create_fusion_data_processors(
                config=predictor._config,
                model=model,
            )

        load_path, ckpt_path = get_load_ckpt_paths(
            ckpt_path=ckpt_path,
            dir_path=dir_path,
            resume=resume,
        )

        model = cls._load_state_dict(
            model=model,
            path=load_path,
            strict=not efficient_finetune or efficient_finetune == "None",
        )

        predictor._ckpt_path = ckpt_path
        predictor._model = model

        loss_func = get_loss_func(
            problem_type=predictor._problem_type,
            mixup_active=False,
            loss_func_name=OmegaConf.select(predictor._config, "optimization.loss_function"),
            config=predictor._config.optimization,
        )

        model_postprocess_fn = get_model_postprocess_fn(
            problem_type=predictor._problem_type,
            loss_func=loss_func,
        )
        predictor._model_postprocess_fn = model_postprocess_fn

        return predictor

    @property
    def class_labels(self):
        """
        The original name of the class labels.
        For example, the tabular data may contain classes equal to
        "entailment", "contradiction", "neutral". Internally, these will be converted to
        0, 1, 2, ...
        This function returns the original names of these raw labels.

        Returns
        -------
        List that contain the class names. It will be None if it's not a classification problem.
        """
        if self._problem_type == MULTICLASS or self._problem_type == BINARY:
            return self._df_preprocessor.label_generator.classes_
        else:
            warnings.warn("Accessing class names for a non-classification problem. Return None.")
            return None

    @property
    def positive_class(self):
        """
        Name of the class label that will be mapped to 1.
        This is only meaningful for binary classification problems.

        It is useful for computing metrics such as F1 which require a positive and negative class.
        You may refer to https://en.wikipedia.org/wiki/F-score for more details.
        In binary classification, :class:`MultiModalPredictor.predict_proba(as_multiclass=False)`
        returns the estimated probability that each row belongs to the positive class.
        Will print a warning and return None if called when `predictor.problem_type != 'binary'`.

        Returns
        -------
        The positive class name in binary classification or None if the problem is not binary classification.
        """
        if self._problem_type != BINARY:
            logger.warning(
                f"Warning: Attempted to retrieve positive class label in a non-binary problem. "
                f"Positive class labels only exist in binary classification. "
                f"Returning None instead. The problem type is '{self._problem_type}'"
                f" but positive_class only exists for '{BINARY}'."
            )
            return None
        else:
            return self.class_labels[1]

    def fit_summary(self, verbosity=0, show_plot=False):
        """
        Output summary of information about models produced during `fit()`.

        Parameters
        ----------
        verbosity : int, default = 2
            Verbosity levels range from 0 to 4 and control how much information is printed.
            verbosity = 0 for no output printing.
            TODO: Higher levels correspond to more detailed print statements
        show_plot : bool, default = False
            If True, shows the model summary plot in browser when verbosity > 1.

        Returns
        -------
        Dict containing various detailed information.
        We do not recommend directly printing this dict as it may be very large.
        """
        if self._total_train_time is None:
            logging.info("There is no `best_score` or `total_train_time`. Have you called `predictor.fit()`?")
        else:
            logging.info(
                f"Here's the model summary:"
                f""
                f"The model achieved score '{self._best_score}' on the validation metric"
                f" '{self._validation_metric_name}'. "
                f"The total training time is {timedelta(seconds=self._total_train_time)}"
            )
        results = {
            f"val_{self._validation_metric_name}": self._best_score,
            "training_time": self._total_train_time,
        }
        return results

    def list_supported_models(self, pretrained=True):
        """
        List supported models for each problem_type to let users know
        options of checkpoint name to choose during fit().

        Parameters
        ----------
        pretrained : bool, default = True
            If True, only return the models with pretrained weights.
            If False, return all the models as long as there is model definition.

        Returns
        -------
        a list of model names
        """
        if self.problem_property and self.problem_property.is_classification:
            # FIXME (Need to list the supported models for each modality)
            return list_timm_models(pretrained=pretrained)
        else:
            raise ValueError(f"list_supported_models() is not available for problem type: {self._problem_type}")


class AutoMMPredictor(MultiModalPredictor):
    def __init__(self, **kwargs):
        warnings.warn(
            "AutoMMPredictor has been renamed as 'MultiModalPredictor'. "
            "Consider to use MultiModalPredictor instead. Using AutoMMPredictor will "
            "raise an exception starting in v0.7."
        )
        super(AutoMMPredictor, self).__init__(**kwargs)<|MERGE_RESOLUTION|>--- conflicted
+++ resolved
@@ -146,11 +146,7 @@
     infer_precision,
     infer_scarcity_mode_by_data_size,
     init_df_preprocessor,
-<<<<<<< HEAD
-=======
-    init_pretrained,
     is_lazy_weight_tensor,
->>>>>>> 36e70799
     list_timm_models,
     load_text_tokenizers,
     logits_to_prob,
