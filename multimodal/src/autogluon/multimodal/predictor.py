"""Implementation of the multimodal predictor"""

from __future__ import annotations

import copy
import json
import logging
import operator
import os
import pickle
import shutil
import sys
import time
import warnings
from datetime import timedelta
from typing import Dict, Final, List, Optional, Tuple, Union

import numpy as np
import pandas as pd
import pytorch_lightning as pl
import torch
import transformers
import yaml
from omegaconf import OmegaConf
from packaging import version
from torch import nn

from autogluon.common.utils.log_utils import set_logger_verbosity, verbosity2loglevel
from autogluon.common.utils.resource_utils import ResourceManager
from autogluon.core.utils import default_holdout_frac, generate_train_test_split_combined
from autogluon.core.utils.loaders import load_pd
from autogluon.multimodal.utils.log import get_fit_complete_message, get_fit_start_message

from . import version as ag_version
from .constants import (
    AUTOMM_TUTORIAL_MODE,
    BBOX,
    BEST,
    BEST_K_MODELS_FILE,
    BINARY,
    CLASSIFICATION,
    COLUMN_FEATURES,
    DEEPSPEED_MIN_PL_VERSION,
    DEEPSPEED_MODULE,
    DEEPSPEED_OFFLOADING,
    DEEPSPEED_STRATEGY,
    DEPRECATED_ZERO_SHOT,
    DOCUMENT,
    FEATURE_EXTRACTION,
    FEATURES,
    FEW_SHOT,
    FEW_SHOT_TEXT_CLASSIFICATION,
    GREEDY_SOUP,
    IMAGE_BYTEARRAY,
    IMAGE_PATH,
    LABEL,
    LAST_CHECKPOINT,
    LOGITS,
    MAP,
    MASKS,
    MAX,
    MIN,
    MODEL_CHECKPOINT,
    MULTI_IMAGE_MIX_DATASET,
    MULTICLASS,
    NER,
    NER_RET,
    NUMERICAL,
    OBJECT_DETECTION,
    OCR_TEXT_DETECTION,
    OCR_TEXT_RECOGNITION,
    OPEN_VOCABULARY_OBJECT_DETECTION,
    OVD_RET,
    OVERALL_F1,
    RAY_TUNE_CHECKPOINT,
    REGRESSION,
    ROIS,
    SCORE,
    TEXT,
    TEXT_NER,
    UNIFORM_SOUP,
    XYWH,
    Y_PRED,
    Y_PRED_PROB,
    Y_TRUE,
    ZERO_SHOT_IMAGE_CLASSIFICATION,
)
from .data.datamodule import BaseDataModule
from .data.dataset_mmlab import MultiImageMixDataset
from .data.infer_types import (
    infer_column_types,
    infer_output_shape,
    infer_problem_type,
    infer_rois_column_type,
    is_image_column,
)
from .data.preprocess_dataframe import MultiModalFeaturePreprocessor
from .learners import BaseLearner, NERLearner, ObjectDetectionLearner
from .matcher import MultiModalMatcher
from .models.utils import get_model_postprocess_fn
from .optimization.lit_distiller import DistillerLitModule
from .optimization.lit_mmdet import MMDetLitModule
from .optimization.lit_module import LitModule
from .optimization.lit_ner import NerLitModule
from .optimization.losses import RKDLoss
from .optimization.utils import (
    get_loss_func,
    get_metric,
    get_norm_layer_param_names,
    get_trainable_params_efficient_finetune,
)
from .problem_types import PROBLEM_TYPES_REG
from .utils import (
    AutoMMModelCheckpoint,
    AutoMMModelCheckpointIO,
    CustomUnpickler,
    DDPCacheWriter,
    ExportMixin,
    LogFilter,
    apply_log_filter,
    assign_feature_column_names,
    average_checkpoints,
    check_if_packages_installed,
    compute_num_gpus,
    compute_score,
    convert_pred_to_xywh,
    create_fusion_data_processors,
    create_fusion_model,
    data_to_df,
    evaluate_coco,
    extract_from_output,
    filter_hyperparameters,
    get_available_devices,
    get_config,
    get_detection_classes,
    get_fit_complete_message,
    get_fit_start_message,
    get_local_pretrained_config_paths,
    get_minmax_mode,
    get_mixup,
    get_stopping_threshold,
    hyperparameter_tune,
    infer_dtypes_by_model_names,
    infer_metrics,
    infer_precision,
    infer_scarcity_mode_by_data_size,
    init_df_preprocessor,
    init_pretrained,
    list_timm_models,
    load_text_tokenizers,
    logits_to_prob,
    merge_bio_format,
    modify_duplicate_model_names,
    object_detection_data_to_df,
    predict,
    process_batch,
    save_ovd_result_df,
    save_pretrained_model_configs,
    save_result_df,
    save_text_tokenizers,
    select_model,
    setup_detection_train_tuning_data,
    setup_save_path,
    split_hyperparameters,
    tensor_to_ndarray,
    turn_on_off_feature_column_info,
    update_config_by_rules,
    update_hyperparameters,
    update_tabular_config_by_resources,
    upgrade_config,
)

logger = logging.getLogger(__name__)


class MultiModalPredictor(ExportMixin):
    """
    MultiModalPredictor is a deep learning "model zoo" of model zoos. It can automatically build deep learning models that
    are suitable for multimodal datasets. You will only need to preprocess the data in the multimodal dataframe format
    and the MultiModalPredictor can predict the values of one column conditioned on the features from the other columns.

    The prediction can be either classification or regression. The feature columns can contain
    image paths, text, numerical, and categorical values.

    """

    def __init__(
        self,
        label: Optional[str] = None,
        problem_type: Optional[str] = None,
        query: Optional[Union[str, List[str]]] = None,
        response: Optional[Union[str, List[str]]] = None,
        match_label: Optional[Union[int, str]] = None,
        pipeline: Optional[str] = None,
        presets: Optional[str] = None,
        eval_metric: Optional[str] = None,
        hyperparameters: Optional[dict] = None,
        path: Optional[str] = None,
        verbosity: Optional[int] = 2,
        num_classes: Optional[int] = None,  # TODO: can we infer this from data?
        classes: Optional[list] = None,
        warn_if_exist: Optional[bool] = True,
        enable_progress_bar: Optional[bool] = None,
        init_scratch: Optional[bool] = False,
        sample_data_path: Optional[str] = None,
        use_learner: Optional[bool] = True,  # TODO: temporary arg for unit testing, remove later
    ):
        """
        Parameters
        ----------
        label
            Name of the column that contains the target variable to predict.
        problem_type
            Type of the prediction problem. We support standard problems like

            - 'binary': Binary classification
            - 'multiclass': Multi-class classification
            - 'regression': Regression
            - 'classification': Classification problems include 'binary' and 'multiclass' classification.

            In addition, we support advanced problems such as

            - 'object_detection': Object detection
            - 'open_vocabulry_object_detection': Zero-shot object detection (only support inference for now, finetuning TBC)
            - 'ner' or 'named_entity_recognition': Named entity extraction
            - 'text_similarity': Text-text similarity problem
            - 'image_similarity': Image-image similarity problem
            - 'image_text_similarity': Text-image similarity problem
            - 'feature_extraction': Extracting feature (only support inference)
            - 'zero_shot_image_classification': Zero-shot image classification (only support inference)
            - 'few_shot_text_classification': (experimental) Few-shot text classification
            - 'ocr_text_detection': (experimental) Extract OCR text
            - 'ocr_text_recognition': (experimental) Recognize OCR text

            For certain problem types, the default behavior is to load a pretrained model based on
            the presets / hyperparameters and the predictor will support zero-shot inference
            (running inference without .fit()). This includes the following
            problem types:

            - 'object_detection'
            - 'open_vocabulry_object_detection'
            - 'text_similarity'
            - 'image_similarity'
            - 'image_text_similarity'
            - 'feature_extraction'
            - 'zero_shot_image_classification'
            - 'few_shot_text_classification' (experimental)
            - 'ocr_text_detection' (experimental)
            - 'ocr_text_recognition' (experimental)

        query
            Column names of query data (used for matching).
        response
            Column names of response data (used for matching). If no label column is provided,
            query and response columns form positive pairs.
        match_label
            The label class that indicates the <query, response> pair is counted as "match".
            This is used when the problem_type is one of the matching problem types, and when the labels are binary.
            For example, the label column can contain ["duplicate", "not duplicate"]. And match_label can be "duplicate".
            If match_label is not provided, every sample is assumed to have a unique label.
        pipeline
            Pipeline has been deprecated and merged in problem_type.
        presets
            Presets regarding model quality, e.g., best_quality, high_quality, and medium_quality.
        eval_metric
            Evaluation metric name. If `eval_metric = None`, it is automatically chosen based on `problem_type`.
            Defaults to 'accuracy' for binary and multiclass classification, 'root_mean_squared_error' for regression.
        hyperparameters
            This is to override some default configurations.
            For example, changing the text and image backbones can be done by formatting:

            a string
            hyperparameters = "model.hf_text.checkpoint_name=google/electra-small-discriminator model.timm_image.checkpoint_name=swin_small_patch4_window7_224"

            or a list of strings
            hyperparameters = ["model.hf_text.checkpoint_name=google/electra-small-discriminator", "model.timm_image.checkpoint_name=swin_small_patch4_window7_224"]

            or a dictionary
            hyperparameters = {
                            "model.hf_text.checkpoint_name": "google/electra-small-discriminator",
                            "model.timm_image.checkpoint_name": "swin_small_patch4_window7_224",
                        }
        path
            Path to directory where models and intermediate outputs should be saved.
            If unspecified, a time-stamped folder called "AutogluonAutoMM/ag-[TIMESTAMP]"
            will be created in the working directory to store all models.
            Note: To call `fit()` twice and save all results of each fit,
            you must specify different `path` locations or don't specify `path` at all.
            Otherwise files from first `fit()` will be overwritten by second `fit()`.
        verbosity
            Verbosity levels range from 0 to 4 and control how much information is printed.
            Higher levels correspond to more detailed print statements (you can set verbosity = 0 to suppress warnings).
            If using logging, you can alternatively control amount of information printed via `logger.setLevel(L)`,
            where `L` ranges from 0 to 50
            (Note: higher values of `L` correspond to fewer print statements, opposite of verbosity levels)
        num_classes
            Number of classes. Used in classification task.
            If this is specified and is different from the pretrained model's output,
            the model's head will be changed to have <num_classes> output.
        classes
            All classes in this dataset.
        warn_if_exist
            Whether to raise warning if the specified path already exists.
        enable_progress_bar
            Whether to show progress bar. It will be True by default and will also be
            disabled if the environment variable os.environ["AUTOMM_DISABLE_PROGRESS_BAR"] is set.
        init_scratch
            Whether to init model from scratch. It's useful when we want to load a checkpoints
            without its weights.
        sample_data_path
            This is used for automatically inference num_classes, classes, or label.

        """
        self._learner = None
        self._matcher = None
        # Handle the deprecated pipeline flag
        problem_type, pipeline = self._init_problem_type(problem_type, pipeline)

        check_if_packages_installed(problem_type=problem_type)

        if eval_metric is not None and not isinstance(eval_metric, str):
            eval_metric = eval_metric.name

        if eval_metric is not None and eval_metric.lower() in [
            "rmse",
            "r2",
            "pearsonr",
            "spearmanr",
        ]:
            if problem_type is None:
                logger.debug(
                    f"Infer problem type to be a regression problem "
                    f"since the evaluation metric is set as {eval_metric}."
                )
                problem_type = REGRESSION
            else:
                problem_prop = PROBLEM_TYPES_REG.get(problem_type)
                if NUMERICAL not in problem_prop.supported_label_type:
                    raise ValueError(
                        f"The provided evaluation metric will require the problem "
                        f"to support label type = {NUMERICAL}. However, "
                        f"the provided problem type = {problem_type} only "
                        f"supports label type = {problem_prop.supported_label_type}."
                    )

        if os.environ.get(AUTOMM_TUTORIAL_MODE):
            enable_progress_bar = False
            # Also disable progress bar of transformers package
            transformers.logging.disable_progress_bar()

        if verbosity is not None:
            set_logger_verbosity(verbosity)

        self._fit_called = False
        self._problem_type = problem_type
        self._verbosity = verbosity

        problem_property = None
        if problem_type is not None:
            problem_property = PROBLEM_TYPES_REG.get(problem_type)
        if problem_property is not None and problem_property.is_matching:
            self._matcher = MultiModalMatcher(
                query=query,
                response=response,
                label=label,
                match_label=match_label,
                problem_type=problem_type,
                presets=presets,
                hyperparameters=hyperparameters,
                eval_metric=eval_metric,
                path=path,
                verbosity=verbosity,
                warn_if_exist=warn_if_exist,
                enable_progress_bar=enable_progress_bar,
            )
            return
        else:
            self._learner = self._get_learner(
                label=label,
                problem_type=problem_type,
                query=query,
                response=response,
                match_label=match_label,
                pipeline=pipeline,
                presets=presets,
                eval_metric=eval_metric,
                hyperparameters=hyperparameters,
                path=path,
                verbosity=verbosity,
                num_classes=num_classes,
                classes=classes,
                warn_if_exist=warn_if_exist,
                enable_progress_bar=enable_progress_bar,
                init_scratch=init_scratch,
                sample_data_path=sample_data_path,
            )

    @staticmethod
    def _init_problem_type(problem_type, pipeline):
        if pipeline is not None:
            pipeline = pipeline.lower()
            warnings.warn(
                f"pipeline argument has been deprecated and moved to problem_type. "
                f"Use problem_type='{pipeline}' instead.",
                DeprecationWarning,
            )
            if problem_type is not None:
                assert pipeline == problem_type, (
                    f"Mismatched pipeline and problem_type. "
                    f"Received pipeline={pipeline}, problem_type={problem_type}. "
                    f"Consider to revise the arguments."
                )
            problem_type = pipeline

        # Sanity check of problem_type
        if problem_type is not None:
            problem_type = problem_type.lower()
            if problem_type == DEPRECATED_ZERO_SHOT:
                warnings.warn(
                    f'problem_type="{DEPRECATED_ZERO_SHOT}" is deprecated. For inference with CLIP model, '
                    f'use pipeline="{ZERO_SHOT_IMAGE_CLASSIFICATION}" instead.',
                    DeprecationWarning,
                )
                problem_type = ZERO_SHOT_IMAGE_CLASSIFICATION
            assert problem_type in PROBLEM_TYPES_REG, (
                f"problem_type='{problem_type}' is not supported yet. You may pick a problem type from"
                f" {PROBLEM_TYPES_REG.list_keys()}."
            )
            problem_prop = PROBLEM_TYPES_REG.get(problem_type)
            if problem_prop.experimental:
                warnings.warn(
                    f"problem_type='{problem_type}' is currently experimental.",
                    UserWarning,
                )
            problem_type = problem_prop.name
        return problem_type, pipeline

    def _get_learner(
        self,
        label: Optional[str] = None,
        problem_type: Optional[str] = None,
        query: Optional[Union[str, List[str]]] = None,
        response: Optional[Union[str, List[str]]] = None,
        match_label: Optional[Union[int, str]] = None,
        pipeline: Optional[str] = None,
        presets: Optional[str] = None,
        eval_metric: Optional[str] = None,
        hyperparameters: Optional[dict] = None,
        path: Optional[str] = None,
        verbosity: Optional[int] = 2,
        num_classes: Optional[int] = None,  # TODO: can we infer this from data?
        classes: Optional[list] = None,
        warn_if_exist: Optional[bool] = True,
        enable_progress_bar: Optional[bool] = None,
        init_scratch: Optional[bool] = False,
        sample_data_path: Optional[str] = None,
    ):
        if problem_type == OBJECT_DETECTION:
            learner = ObjectDetectionLearner(
                label=label,
                problem_type=problem_type,
                query=query,
                response=response,
                match_label=match_label,
                pipeline=pipeline,
                presets=presets,
                eval_metric=eval_metric,
                hyperparameters=hyperparameters,
                path=path,
                verbosity=verbosity,
                num_classes=num_classes,
                classes=classes,
                warn_if_exist=warn_if_exist,
                enable_progress_bar=enable_progress_bar,
                init_scratch=init_scratch,
                sample_data_path=sample_data_path,
            )
        elif problem_type == NER:
            learner = NERLearner(
                label=label,
                problem_type=problem_type,
                query=query,
                response=response,
                match_label=match_label,
                pipeline=pipeline,
                presets=presets,
                eval_metric=eval_metric,
                hyperparameters=hyperparameters,
                path=path,
                verbosity=verbosity,
                num_classes=num_classes,
                classes=classes,
                warn_if_exist=warn_if_exist,
                enable_progress_bar=enable_progress_bar,
                init_scratch=init_scratch,
                sample_data_path=sample_data_path,
            )
        else:
            learner = BaseLearner(
                label=label,
                problem_type=problem_type,
                query=query,
                response=response,
                match_label=match_label,
                pipeline=pipeline,
                presets=presets,
                eval_metric=eval_metric,
                hyperparameters=hyperparameters,
                path=path,
                verbosity=verbosity,
                num_classes=num_classes,
                classes=classes,
                warn_if_exist=warn_if_exist,
                enable_progress_bar=enable_progress_bar,
                init_scratch=init_scratch,
                sample_data_path=sample_data_path,
            )  # TODO: only object detection is using this
        # learner = BaseLearner(
        #     label=label,
        #     problem_type=problem_type,
        #     query=query,
        #     response=response,
        #     match_label=match_label,
        #     pipeline=pipeline,
        #     presets=presets,
        #     eval_metric=eval_metric,
        #     hyperparameters=hyperparameters,
        #     path=path,
        #     verbosity=verbosity,
        #     num_classes=num_classes,
        #     classes=classes,
        #     warn_if_exist=warn_if_exist,
        #     enable_progress_bar=enable_progress_bar,
        #     init_scratch=init_scratch,
        #     sample_data_path=sample_data_path,
        # )  # TODO: only object detection is using this
        return learner

    @property
    def path(self):
        if self._learner:
            return self._learner.path
        if self._matcher:
            return self._matcher.path
        else:
            return self._save_path

    @property
    def label(self):
        if self._learner:
            return self._learner.label
        if self._matcher:
            return self._matcher.label
        else:
            return self._label_column

    @property
    def query(self):
        if self._learner:
            return self._learner.query
        if self._matcher:
            return self._matcher.query
        else:
            warnings.warn("Matcher is not used. No query columns are available.", UserWarning)
            return None

    @property
    def response(self):
        if self._learner:
            return self._learner.query
        if self._matcher:
            return self._matcher.response
        else:
            warnings.warn("Matcher is not used. No response columns are available.", UserWarning)
            return None

    @property
    def match_label(self):
        if self._matcher:
            return self._matcher.match_label
        else:
            warnings.warn("Matcher is not used. No match_label is available.", UserWarning)
            return None

    @property
    def problem_type(self):
        if self._learner:
            return self._learner.problem_type
        if self._matcher:
            return self._matcher.problem_type
        return self._problem_type

    @property
    def problem_property(self):
        if self._problem_type is None:
            return None
        else:
            return PROBLEM_TYPES_REG.get(self._problem_type)

    @property
    def column_types(self):
        if self._learner:
            return self._learner.column_types
        if self._matcher:
            return self._matcher.column_types
        else:
            return self._column_types

    # @property
    # def _config(self):
    #     if self._learner:
    #         return self._learner._config
    #     return self._config

    @property
    def _model(self):
        if self._learner:
            return self._learner._model
        return self._model

    # @property
    # def _column_types(self):
    #     if self._learner:
    #         return self._learner._column_types
    #     return self._column_types

    # @property
    # def _data_processors(self):
    #     if self._learner:
    #         return self._learner._data_processors
    #     return self._data_processors

    # @property
    # def _save_path(self):
    #     if self._learner:
    #         return self._learner._save_path
    #     return self._save_path

    # This func is required by the abstract trainer of TabularPredictor.
    def set_verbosity(self, verbosity: int):
        """Set the verbosity level of the log.

        Parameters
        ----------
        verbosity
            The verbosity level.

            0 --> only errors
            1 --> only warnings and critical print statements
            2 --> key print statements which should be shown by default
            3 --> more-detailed printing
            4 --> everything

        """
        if self._learner:
            self._learner.set_verbosity(verbosity)
            return
        self._verbosity = verbosity
        set_logger_verbosity(verbosity)
        transformers.logging.set_verbosity(verbosity2loglevel(verbosity))

    def fit(
        self,
        train_data: Union[pd.DataFrame, str],
        presets: Optional[str] = None,
        config: Optional[dict] = None,
        tuning_data: Optional[Union[pd.DataFrame, str]] = None,
        max_num_tuning_data: Optional[int] = None,
        id_mappings: Optional[Union[Dict[str, Dict], Dict[str, pd.Series]]] = None,
        time_limit: Optional[int] = None,
        save_path: Optional[str] = None,
        hyperparameters: Optional[Union[str, Dict, List[str]]] = None,
        column_types: Optional[dict] = None,
        holdout_frac: Optional[float] = None,
        teacher_predictor: Union[str, MultiModalPredictor] = None,
        seed: Optional[int] = 0,
        standalone: Optional[bool] = True,
        hyperparameter_tune_kwargs: Optional[dict] = None,
        clean_ckpts: Optional[bool] = True,
    ):
        """
        Fit MultiModalPredictor predict label column of a dataframe based on the other columns,
        which may contain image path, text, numeric, or categorical features.

        Parameters
        ----------
        train_data
            A dataframe containing training data.
        presets
            Presets regarding model quality, e.g., best_quality, high_quality, and medium_quality.
        config
            A dictionary with four keys "model", "data", "optimization", and "environment".
            Each key's value can be a string, yaml file path, or OmegaConf's DictConfig.
            Strings should be the file names (DO NOT include the postfix ".yaml") in
            automm/configs/model, automm/configs/data, automm/configs/optimization, and automm/configs/environment.
            For example, you can configure a late-fusion model for the image, text, and tabular data as follows:
            config = {
                        "model": "fusion_mlp_image_text_tabular",
                        "data": "default",
                        "optimization": "adamw",
                        "environment": "default",
                    }
            or
            config = {
                        "model": "/path/to/model/config.yaml",
                        "data": "/path/to/data/config.yaml",
                        "optimization": "/path/to/optimization/config.yaml",
                        "environment": "/path/to/environment/config.yaml",
                    }
            or
            config = {
                        "model": OmegaConf.load("/path/to/model/config.yaml"),
                        "data": OmegaConf.load("/path/to/data/config.yaml"),
                        "optimization": OmegaConf.load("/path/to/optimization/config.yaml"),
                        "environment": OmegaConf.load("/path/to/environment/config.yaml"),
                    }
        tuning_data
            A dataframe containing validation data, which should have the same columns as the train_data.
            If `tuning_data = None`, `fit()` will automatically
            hold out some random validation examples from `train_data`.
        id_mappings
             Id-to-content mappings. The contents can be text, image, etc.
             This is used when the dataframe contains the query/response identifiers instead of their contents.
        time_limit
            How long `fit()` should run for (wall clock time in seconds).
            If not specified, `fit()` will run until the model has completed training.
        save_path
            Path to directory where models and intermediate outputs should be saved.
        hyperparameters
            This is to override some default configurations.
            For example, changing the text and image backbones can be done by formatting:

            a string
            hyperparameters = "model.hf_text.checkpoint_name=google/electra-small-discriminator model.timm_image.checkpoint_name=swin_small_patch4_window7_224"

            or a list of strings
            hyperparameters = ["model.hf_text.checkpoint_name=google/electra-small-discriminator", "model.timm_image.checkpoint_name=swin_small_patch4_window7_224"]

            or a dictionary
            hyperparameters = {
                            "model.hf_text.checkpoint_name": "google/electra-small-discriminator",
                            "model.timm_image.checkpoint_name": "swin_small_patch4_window7_224",
                        }
        column_types
            A dictionary that maps column names to their data types.
            For example: `column_types = {"item_name": "text", "image": "image_path",
            "product_description": "text", "height": "numerical"}`
            may be used for a table with columns: "item_name", "brand", "product_description", and "height".
            If None, column_types will be automatically inferred from the data.
            The current supported types are:
                - "image_path": each row in this column is one image path.
                - "text": each row in this column contains text (sentence, paragraph, etc.).
                - "numerical": each row in this column contains a number.
                - "categorical": each row in this column belongs to one of K categories.
        holdout_frac
            Fraction of train_data to holdout as tuning_data for optimizing hyper-parameters or
            early stopping (ignored unless `tuning_data = None`).
            Default value (if None) is selected based on the number of rows in the training data
            and whether hyper-parameter-tuning is utilized.
        teacher_predictor
            The pre-trained teacher predictor or its saved path. If provided, `fit()` can distill its
            knowledge to a student predictor, i.e., the current predictor.
        seed
            The random seed to use for this training run.
            Defaults to 0
        standalone
            Whether to save the enire model for offline deployment or only trained parameters of parameter-efficient fine-tuning strategy.
        hyperparameter_tune_kwargs
                Hyperparameter tuning strategy and kwargs (for example, how many HPO trials to run).
                If None, then hyperparameter tuning will not be performed.
                    num_trials: int
                        How many HPO trials to run. Either `num_trials` or `time_limit` to `fit` needs to be specified.
                    scheduler: Union[str, ray.tune.schedulers.TrialScheduler]
                        If str is passed, AutoGluon will create the scheduler for you with some default parameters.
                        If ray.tune.schedulers.TrialScheduler object is passed, you are responsible for initializing the object.
                    scheduler_init_args: Optional[dict] = None
                        If provided str to `scheduler`, you can optionally provide custom init_args to the scheduler
                    searcher: Union[str, ray.tune.search.SearchAlgorithm, ray.tune.search.Searcher]
                        If str is passed, AutoGluon will create the searcher for you with some default parameters.
                        If ray.tune.schedulers.TrialScheduler object is passed, you are responsible for initializing the object.
                        You don't need to worry about `metric` and `mode` of the searcher object. AutoGluon will figure it out by itself.
                    scheduler_init_args: Optional[dict] = None
                        If provided str to `searcher`, you can optionally provide custom init_args to the searcher
                        You don't need to worry about `metric` and `mode`. AutoGluon will figure it out by itself.
        clean_ckpts
            Whether to clean the checkpoints of each validation step after training.

        Returns
        -------
        An "MultiModalPredictor" object (itself).
        """
        if self._learner:
            # self._problem_type = self._infer_problem_type(train_data=train_data, column_types=column_types)
            # if self._problem_type != OBJECT_DETECTION and self._problem_type != NER:
            #     self._learner._problem_type = self._problem_type
            if teacher_predictor is not None:
                teacher_predictor = (
                    teacher_predictor._learner
                    if isinstance(teacher_predictor, MultiModalPredictor)
                    else teacher_predictor
                )
            self._learner.fit(
                train_data=train_data,
                presets=presets,
                config=config,
                tuning_data=tuning_data,
                max_num_tuning_data=max_num_tuning_data,
                id_mappings=id_mappings,
                time_limit=time_limit,
                save_path=save_path,
                hyperparameters=hyperparameters,
                column_types=column_types,
                holdout_frac=holdout_frac,
                teacher_predictor=teacher_predictor,
                seed=seed,
                standalone=standalone,
                hyperparameter_tune_kwargs=hyperparameter_tune_kwargs,
                clean_ckpts=clean_ckpts,
            )
            return self

        fit_called = self._fit_called  # used in current function
        self._fit_called = True

        training_start = time.time()

        # 2. Route to Matcher if applicable. This can be an example of how a learner would work.
        # TODO: Predictor responsible for creating a new learner for matching.
        if self._matcher:
            self._matcher.fit(
                train_data=train_data,
                tuning_data=tuning_data,
                id_mappings=id_mappings,
                time_limit=time_limit,
                presets=presets,
                hyperparameters=hyperparameters,
                column_types=column_types,
                holdout_frac=holdout_frac,
                save_path=save_path,
                hyperparameter_tune_kwargs=hyperparameter_tune_kwargs,
                seed=seed,
            )
            return self

        if self._problem_type and not self.problem_property.support_fit:
            raise RuntimeError(
                f"The problem_type='{self._problem_type}' does not support `predictor.fit()`. "
                f"You may try to use `predictor.predict()` or `predictor.evaluate()`."
            )

        # 3. Setup and split data
        # TODO: Move to detection learner
        if self._problem_type == OBJECT_DETECTION:
            train_data, tuning_data = setup_detection_train_tuning_data(
                self, max_num_tuning_data, seed, train_data, tuning_data
            )

        if isinstance(train_data, str):
            train_data = load_pd.load(train_data)
        if isinstance(tuning_data, str):
            tuning_data = load_pd.load(tuning_data)
        if tuning_data is None:
            train_data, tuning_data = self._split_train_tuning(
                data=train_data, holdout_frac=holdout_frac, random_state=seed
            )

        pl.seed_everything(seed, workers=True)

        # 4. setup presets. ignore user input if self._presets already exists
        if self._presets is not None:
            # FIXME: Silently ignoring user input, there should be a warning
            presets = self._presets
        else:
            self._presets = presets
        # 5. setup config.
        if self._config is not None:  # continuous training
            # FIXME: Silently ignoring user input, there should be a warning
            config = self._config
        # 6. setup save path
        self._save_path = setup_save_path(
            resume=self._resume,
            old_save_path=self._save_path,
            proposed_save_path=save_path,
            raise_if_exist=True,
            warn_if_exist=False,
            fit_called=fit_called,
        )
<<<<<<< HEAD
        # 7. setup problem types
        self._problem_type = self._infer_problem_type(train_data=train_data, column_types=column_types)
        # 8. infor column types
        column_types = self._infer_column_types(
            train_data=train_data, tuning_data=tuning_data, column_types=column_types
        )

        # 9. infer output shape
        # FIXME: separate infer problem_type with output_shape, should be logically distinct
        _, output_shape = infer_problem_type_output_shape(
=======

        if tuning_data is None:
            train_data, tuning_data = self._split_train_tuning(
                data=train_data, holdout_frac=holdout_frac, random_state=seed
            )

        if self._label_column:
            self._problem_type = infer_problem_type(
                y_train_data=train_data[self._label_column],
                provided_problem_type=self._problem_type,
            )

        column_types = infer_column_types(
            data=train_data,
            valid_data=tuning_data,
            label_columns=self._label_column,
            provided_column_types=column_types,
            problem_type=self._problem_type,  # used to update the corresponding column type
        )

        output_shape = infer_output_shape(
>>>>>>> 1349d01f
            label_column=self._label_column,
            data=train_data,
            problem_type=self._problem_type,
        )

        # Determine data scarcity mode, i.e. a few-shot scenario
        scarcity_mode = infer_scarcity_mode_by_data_size(
            df_train=train_data, scarcity_threshold=50
        )  # Add as separate hyperparameter somewhere?
        if scarcity_mode == FEW_SHOT and (not presets or FEW_SHOT not in presets):  # TODO: check for data  type
            logger.info(
                f"Detected data scarcity. Consider running using the preset '{FEW_SHOT_TEXT_CLASSIFICATION}' for better performance."
            )

        logger.debug(f"column_types: {column_types}")
        logger.debug(f"image columns: {[k for k, v in column_types.items() if v == 'image_path']}")

        # 10. ignore user input if self._column_type already exists
        if self._column_types is not None and self._column_types != column_types:
            warnings.warn(
                f"Inferred column types {column_types} are inconsistent with "
                f"the previous {self._column_types}. "
                f"New columns will not be used in the current training."
            )
            # use previous column types to avoid inconsistency with previous numerical mlp and categorical mlp
            column_types = self._column_types

        # 11. check for output shape consistency. Raise error if inconsistent for obj. det.
        if self._problem_type != OBJECT_DETECTION:
            if self._output_shape is not None and output_shape is not None:
                assert self._output_shape == output_shape, (
                    f"Inferred output shape {output_shape} is different from " f"the previous {self._output_shape}"
                )
            else:
                self._output_shape = output_shape

        # 12. setup validation metric names
        if self._validation_metric_name is None or self._eval_metric_name is None:
            validation_metric_name, eval_metric_name = infer_metrics(
                problem_type=self._problem_type,
                eval_metric_name=self._eval_metric_name,
                validation_metric_name=self._validation_metric_name,
            )
        else:
            validation_metric_name = self._validation_metric_name
            eval_metric_name = self._eval_metric_name

        # 13. get minmax mode. FIXME: Can be merged with step 0 at the top
        minmax_mode = get_minmax_mode(validation_metric_name)

        if time_limit is not None:
            time_limit = timedelta(seconds=time_limit)

        # set attributes for saving and prediction
        self._eval_metric_name = eval_metric_name  # In case eval_metric isn't provided in __init__().
        self._validation_metric_name = validation_metric_name
        self._column_types = column_types

        # 14. setup hyperparameters and hpo hyperparameters
        hyperparameters, hyperparameter_tune_kwargs = update_hyperparameters(
            problem_type=self._problem_type,
            presets=presets,
            provided_hyperparameters=hyperparameters,
            provided_hyperparameter_tune_kwargs=hyperparameter_tune_kwargs,
            teacher_predictor=teacher_predictor,
        )
        # split out the hyperparameters whose values are complex objects
        hyperparameters, advanced_hyperparameters = split_hyperparameters(hyperparameters)

        hpo_mode = True if hyperparameter_tune_kwargs else False
        # 15. filter out the hyperparameters that have no effect for HPO.
        if hpo_mode:
            hyperparameters = filter_hyperparameters(
                hyperparameters=hyperparameters,
                column_types=column_types,
                config=config,
                fit_called=fit_called,
            )

        _fit_args = dict(
            train_df=train_data,
            val_df=tuning_data,
            validation_metric_name=validation_metric_name,
            minmax_mode=minmax_mode,
            max_time=time_limit,
            save_path=self._save_path,
            ckpt_path=None if hpo_mode else self._ckpt_path,
            resume=False if hpo_mode else self._resume,
            enable_progress_bar=False if hpo_mode else self._enable_progress_bar,
            seed=seed,
            presets=presets,
            config=config,
            hyperparameters=hyperparameters,
            advanced_hyperparameters=advanced_hyperparameters,
            teacher_predictor=teacher_predictor,
            standalone=standalone,
            hpo_mode=hpo_mode,  # skip average checkpoint if in hpo mode
            clean_ckpts=clean_ckpts,
        )

        if hpo_mode:
            # TODO: allow custom gpu
            assert self._resume is False, "You can not resume training with HPO"
            resources = dict(num_gpus=ResourceManager.get_gpu_count_torch())
            if _fit_args["max_time"] is not None:
                _fit_args["max_time"] *= 0.95  # give some buffer time to ray lightning trainer
            _fit_args["predictor"] = self
            predictor = hyperparameter_tune(
                hyperparameter_tune_kwargs=hyperparameter_tune_kwargs,
                resources=resources,
                **_fit_args,
            )
            return predictor

        # 15.2 default ._fit() which invokes pl module
        self._fit(**_fit_args)

        # 16. post processing
        training_end = time.time()
        self._total_train_time = training_end - training_start

        # TODO(?) We should have a separate "_post_training_event()" for logging messages.
        logger.info(get_fit_complete_message(self._save_path))

        return self

    def _split_train_tuning(
        self, data: pd.DataFrame, holdout_frac: float = None, random_state: int = 0
    ) -> Tuple[pd.DataFrame, pd.DataFrame]:
        """
        Splits `data` into `train_data` and `tuning_data`.
        If the problem_type is one of ['binary', 'multiclass']:
            The split will be done with stratification on the label column.
            Will guarantee at least 1 sample of every class in `data` will be present in `train_data`.
                If only 1 sample of a class exists, it will always be put in `train_data` and not `tuning_data`.

        Parameters
        ----------
        data : pd.DataFrame
            The data to be split
        holdout_frac : float, default = None
            The ratio of data to use as validation.
            If 0.2, 20% of the data will be used for validation, and 80% for training.
            If None, the ratio is automatically determined,
            ranging from 0.2 for small row count to 0.01 for large row count.
        random_state : int, default = 0
            The random state to use when splitting the data, to make the splitting process deterministic.
            If None, a random value is used.

        Returns
        -------
        Tuple of (train_data, tuning_data) of the split `data`
        """
        if holdout_frac is None:
            holdout_frac = default_holdout_frac(num_train_rows=len(data), hyperparameter_tune=False)

        # TODO: Hack since the recognized problem types are only binary, multiclass, and regression
        #  Problem types used for purpose of stratification, so regression = no stratification
        if self._problem_type in [BINARY, MULTICLASS]:
            problem_type_for_split = self._problem_type
        else:
            problem_type_for_split = REGRESSION

        train_data, tuning_data = generate_train_test_split_combined(
            data=data,
            label=self.label,
            test_size=holdout_frac,
            problem_type=problem_type_for_split,
            random_state=random_state,
        )
        return train_data, tuning_data

    def _verify_inference_ready(self):
        if not self._fit_called:
            if self._problem_type and not self.problem_property.support_zero_shot:
                raise RuntimeError(
                    f"problem_type='{self._problem_type}' does not support running inference directly. "
                    f"You need to call `predictor.fit()`, or load a predictor first before "
                    f"running `predictor.predict()`, `predictor.evaluate()` or `predictor.extract_embedding()`."
                )

    def _setup_distillation(
        self,
        teacher_predictor: Union[str, MultiModalPredictor],
    ):
        """
        Prepare for distillation. It verifies whether the student and teacher predictors have consistent
        configurations. If teacher and student have duplicate model names, it modifies teacher's model names.

        Parameters
        ----------
        teacher_predictor
            The teacher predictor in knowledge distillation.

        Returns
        -------
        teacher_model
            The teacher predictor's model.
        critics
            The critics used in computing mutual information loss.
        baseline_funcs
            The baseline functions used in computing mutual information loss.
        soft_label_loss_func
            The loss function using teacher's logits as labels.
        output_feature_adaptor
            The adaptor used to adapt student output feature to the shape of teacher's.
        output_feature_loss_func
            The loss function using minimize distance between output_feature of teacher and student.
        rkd_loss_func
            The loss function using rkd distance and angle loss between output_feature of teacher and student.
        df_preprocessor
            The teacher predictor's dataframe preprocessor.
        data_processors
            The teacher predictor's data processors.
        """
        logger.debug("setting up distillation...")
        if isinstance(teacher_predictor, str):
            teacher_predictor = MultiModalPredictor.load(teacher_predictor)

        # verify that student and teacher configs are consistent.
        assert self._problem_type == teacher_predictor.problem_type
        assert self._label_column == teacher_predictor._label_column
        assert self._output_shape == teacher_predictor._output_shape

        # if teacher and student have duplicate model names, change teacher's model names
        # we don't change student's model names to avoid changing the names back when saving the model.
        teacher_predictor = modify_duplicate_model_names(
            predictor=teacher_predictor,
            postfix="teacher",
            blacklist=self._config.model.names,
        )

        critics, baseline_funcs = None, None
        if not self._config.distiller.soft_label_loss_type:
            # automatically infer loss func based on problem type if not specified
            if self._problem_type == REGRESSION:
                soft_label_loss_func = nn.MSELoss()
            else:
                assert self._output_shape > 1
                soft_label_loss_func = nn.CrossEntropyLoss()
        elif self._config.distiller.soft_label_loss_type == "mse":
            soft_label_loss_func = nn.MSELoss()
        elif self._config.distiller.soft_label_loss_type == "cross_entropy":
            soft_label_loss_func = nn.CrossEntropyLoss()
        else:
            raise ValueError(f"Unknown soft_label_loss_type: {self._config.distiller.soft_label_loss_type}")

        if not self._config.distiller.softmax_regression_loss_type:
            # automatically infer loss func based on problem type if not specified
            if self._problem_type == REGRESSION:
                softmax_regression_loss_func = nn.MSELoss()
            else:
                assert self._output_shape > 1
                softmax_regression_loss_func = nn.CrossEntropyLoss()
        elif self._config.distiller.softmax_regression_loss_type == "mse":
            softmax_regression_loss_func = nn.MSELoss()
        elif self._config.distiller.softmax_regression_loss_type == "cross_entropy":
            softmax_regression_loss_func = nn.CrossEntropyLoss()
        else:
            raise ValueError(f"Unknown soft_label_loss_type: {self._config.distiller.softmax_regression_loss_type}")

        output_feature_loss_type = OmegaConf.select(self._config, "distiller.output_feature_loss_type", default="mse")
        if output_feature_loss_type == "cosine":
            output_feature_loss_func = nn.CosineEmbeddingLoss()
        elif output_feature_loss_type == "mse":
            output_feature_loss_func = nn.MSELoss()
        else:
            raise ValueError(f"Unknown output_feature_loss_type: {output_feature_loss_type}")

        # Adapt student's output_feature feature to teacher's
        # Refer to FitNet: https://arxiv.org/abs/1412.6550
        teacher_model_dim = teacher_predictor._model.out_features
        student_model_dim = self._model.out_features
        output_feature_adaptor = (
            nn.Linear(student_model_dim, teacher_model_dim)
            if teacher_model_dim != student_model_dim
            else nn.Identity()
        )

        rkd_distance_loss_weight = OmegaConf.select(self._config, "distiller.rkd_distance_loss_weight", default=0.0)
        rkd_angle_loss_weight = OmegaConf.select(self._config, "distiller.rkd_angle_loss_weight", default=0.0)
        rkd_loss_func = RKDLoss(rkd_distance_loss_weight, rkd_angle_loss_weight)

        # turn on returning column information in data processors
        turn_on_off_feature_column_info(
            data_processors=self._data_processors,
            flag=True,
        )
        turn_on_off_feature_column_info(
            data_processors=teacher_predictor._data_processors,
            flag=True,
        )

        return (
            teacher_predictor._model,
            critics,
            baseline_funcs,
            soft_label_loss_func,
            softmax_regression_loss_func,
            output_feature_adaptor,
            output_feature_loss_func,
            rkd_loss_func,
            teacher_predictor._df_preprocessor,
            teacher_predictor._data_processors,
        )

    def _fit(
        self,
        train_df: pd.DataFrame,
        val_df: pd.DataFrame,
        validation_metric_name: str,
        minmax_mode: str,
        max_time: timedelta,
        save_path: str,
        ckpt_path: str,
        resume: bool,
        enable_progress_bar: bool,
        seed: int,
        presets: Optional[str] = None,
        config: Optional[dict] = None,
        hyperparameters: Optional[Union[str, Dict, List[str]]] = None,
        advanced_hyperparameters: Optional[Dict] = None,
        teacher_predictor: Union[str, MultiModalPredictor] = None,
        hpo_mode: bool = False,
        standalone: bool = True,
        clean_ckpts: bool = True,
        **hpo_kwargs,
    ):
        pl.seed_everything(seed, workers=True)
        # TODO(?) We should have a separate "_pre_training_event()" for logging messages.
        logger.info(get_fit_start_message(save_path, validation_metric_name))

        ### SETUP Environments ###
        # 1. get config.
        config = get_config(
            problem_type=self._problem_type,
            presets=presets,
            config=config,
            overrides=hyperparameters,
            extra=["distiller"] if teacher_predictor is not None else None,
        )

        config = update_config_by_rules(
            problem_type=self._problem_type,
            config=config,
        )
        # 2. get df_preprocessor.
        if self._df_preprocessor is None:
            df_preprocessor = init_df_preprocessor(
                config=config,
                column_types=self._column_types,
                label_column=self._label_column,
                train_df_x=train_df.drop(columns=self._label_column),
                train_df_y=train_df[self._label_column],
            )
        else:  # continuing training
            df_preprocessor = self._df_preprocessor

        # 3. update config
        # Avoid passing tabular data with many columns to MultiHeadAttention.
        # If models have additive_attention="auto", we enable it automatically for large tables.
        config = update_tabular_config_by_resources(
            config,
            num_numerical_columns=len(df_preprocessor.numerical_feature_names),
            num_categorical_columns=len(df_preprocessor.categorical_num_categories),
        )
        config = select_model(config=config, df_preprocessor=df_preprocessor)

        # 4. if NER, update output shape. NOTE: This can be refactored into the NER Learner
        # Update output_shape with label_generator.
        if self._problem_type == NER:
            self._output_shape = len(df_preprocessor.label_generator.unique_entity_groups)

        # 5. get model
        if self._model is None:
            model = create_fusion_model(
                config=config,
                num_classes=self._output_shape,
                classes=self._classes,
                num_numerical_columns=len(df_preprocessor.numerical_feature_names),
                num_categories=df_preprocessor.categorical_num_categories,
            )
        else:  # continuing training
            model = self._model

        # 6. get trainable layer params for efficient finetuning only?
        norm_param_names = get_norm_layer_param_names(model)

        trainable_param_names = get_trainable_params_efficient_finetune(
            norm_param_names,
            efficient_finetune=OmegaConf.select(config, "optimization.efficient_finetune"),
        )

        # 7. get data_processors.
        if self._data_processors is None:
            data_processors = create_fusion_data_processors(
                config=config,
                model=model,
                advanced_hyperparameters=advanced_hyperparameters,
            )
        else:  # continuing training
            data_processors = self._data_processors

        data_processors_count = {k: len(v) for k, v in data_processors.items()}
        logger.debug(f"data_processors_count: {data_processors_count}")
        # 8. infer positive labels. NOTE: This is deleted

        # 9. setup validation metric
        if validation_metric_name is not None:
            validation_metric, custom_metric_func = get_metric(
                metric_name=validation_metric_name,
                num_classes=self._output_shape,
                problem_type=self._problem_type,
            )
        else:
            validation_metric, custom_metric_func = (None, None)

        # 10. setup mix up if applicable
        mixup_active, mixup_fn = get_mixup(
            model_config=OmegaConf.select(config, "model"),
            mixup_config=OmegaConf.select(config, "data.mixup"),
            num_classes=self._output_shape,
        )
        if mixup_active and (config.env.per_gpu_batch_size == 1 or config.env.per_gpu_batch_size % 2 == 1):
            warnings.warn(
                "The mixup is done on the batch."
                "The per_gpu_batch_size should be >1 and even for reasonable operation",
                UserWarning,
            )

        # 11. get loss function, NOTE: This can be refactored into Learner class
        loss_func = get_loss_func(
            problem_type=self._problem_type,
            mixup_active=mixup_active,
            loss_func_name=OmegaConf.select(config, "optimization.loss_function"),
            config=config.optimization,
        )

        # 12. get post process function
        model_postprocess_fn = get_model_postprocess_fn(
            problem_type=self._problem_type,
            loss_func=loss_func,
        )

        # 13. assign properties
        self._config = config
        self._df_preprocessor = df_preprocessor
        self._data_processors = data_processors
        self._model = model
        self._model_postprocess_fn = model_postprocess_fn

        # 14. if times up. return final model
        if max_time == timedelta(seconds=0):
            self._top_k_average(
                model=model,
                save_path=save_path,
                minmax_mode=minmax_mode,
                is_distill=False,
                top_k_average_method=config.optimization.top_k_average_method,
                val_df=val_df,
                validation_metric_name=validation_metric_name,
                strict_loading=not trainable_param_names,
                standalone=standalone,
                clean_ckpts=clean_ckpts,
            )

            return self

        # 15. setup distillation.
        # need to assign the above attributes before setting up distillation
        if teacher_predictor is not None:
            (
                teacher_model,
                critics,
                baseline_funcs,
                soft_label_loss_func,
                softmax_regression_loss_func,
                output_feature_adaptor,
                output_feature_loss_func,
                rkd_loss_func,
                teacher_df_preprocessor,
                teacher_data_processors,
            ) = self._setup_distillation(
                teacher_predictor=teacher_predictor,
            )
        else:
            (
                teacher_model,
                critics,
                baseline_funcs,
                soft_label_loss_func,
                softmax_regression_loss_func,
                output_feature_adaptor,
                output_feature_loss_func,
                rkd_loss_func,
                teacher_df_preprocessor,
                teacher_data_processors,
            ) = (None, None, None, None, None, None, None, None, None, None)

        if teacher_df_preprocessor is not None:
            df_preprocessor = [df_preprocessor, teacher_df_preprocessor]
        if teacher_data_processors is not None:
            data_processors = [data_processors, teacher_data_processors]

        val_use_training_mode = (self._problem_type == OBJECT_DETECTION) and (validation_metric_name != MAP)

        # 16. setup pl training data module
        train_dataset = None
        if (
            self._problem_type == OBJECT_DETECTION
            and self._model.config is not None
            and MULTI_IMAGE_MIX_DATASET in self._model.config
        ):
            train_dataset = MultiImageMixDataset(
                data=train_df,
                preprocessor=[df_preprocessor],
                processors=[data_processors],
                model_config=self._model.config,
                id_mappings=None,
                is_training=True,
            )
            train_dm = BaseDataModule(
                df_preprocessor=df_preprocessor,
                data_processors=data_processors,
                per_gpu_batch_size=config.env.per_gpu_batch_size,
                num_workers=config.env.num_workers,
                train_dataset=train_dataset,
                validate_data=val_df,
                val_use_training_mode=val_use_training_mode,
            )
        else:
            train_dm = BaseDataModule(
                df_preprocessor=df_preprocessor,
                data_processors=data_processors,
                per_gpu_batch_size=config.env.per_gpu_batch_size,
                num_workers=config.env.num_workers,
                train_data=train_df,
                validate_data=val_df,
                val_use_training_mode=val_use_training_mode,
            )

        # 17. setup optim args
        optimization_kwargs = dict(
            optim_type=config.optimization.optim_type,
            lr_choice=config.optimization.lr_choice,
            lr_schedule=config.optimization.lr_schedule,
            lr=config.optimization.learning_rate,
            lr_decay=config.optimization.lr_decay,
            end_lr=config.optimization.end_lr,
            lr_mult=config.optimization.lr_mult,
            weight_decay=config.optimization.weight_decay,
            warmup_steps=config.optimization.warmup_steps,
        )

        # 18. setup metrics args
        metrics_kwargs = dict(
            validation_metric=validation_metric,
            validation_metric_name=validation_metric_name,
            custom_metric_func=custom_metric_func,
        )

        # 19. select the correct pl module for a given problem type.
        # NOTE: The task creation and all related variables/functions should be refactored into each Learner class
        is_distill = teacher_model is not None
        if is_distill:
            output_feature_loss_weight = OmegaConf.select(
                self._config, "distiller.output_feature_loss_weight", default=0.0
            )
            softmax_regression_weight = OmegaConf.select(
                self._config, "distiller.softmax_regression_weight", default=0.0
            )
            use_raw_features = OmegaConf.select(self._config, "distiller.use_raw_features", default=False)
            task = DistillerLitModule(
                student_model=model,
                teacher_model=teacher_model,
                matches=config.distiller.matches,
                critics=critics,
                baseline_funcs=baseline_funcs,
                hard_label_weight=config.distiller.hard_label_weight,
                soft_label_weight=config.distiller.soft_label_weight,
                softmax_regression_weight=softmax_regression_weight,
                temperature=config.distiller.temperature,
                output_feature_loss_weight=output_feature_loss_weight,
                hard_label_loss_func=loss_func,
                soft_label_loss_func=soft_label_loss_func,
                softmax_regression_loss_func=softmax_regression_loss_func,
                output_feature_adaptor=output_feature_adaptor,
                output_feature_loss_func=output_feature_loss_func,
                rkd_loss_func=rkd_loss_func,
                **metrics_kwargs,
                **optimization_kwargs,
            )
        elif self._problem_type == NER:
            task = NerLitModule(
                model=model,
                loss_func=loss_func,
                efficient_finetune=OmegaConf.select(config, "optimization.efficient_finetune"),
                mixup_fn=mixup_fn,
                mixup_off_epoch=OmegaConf.select(config, "data.mixup.turn_off_epoch"),
                model_postprocess_fn=model_postprocess_fn,
                trainable_param_names=trainable_param_names,
                **metrics_kwargs,
                **optimization_kwargs,
            )
        elif self._problem_type == OBJECT_DETECTION:
            task = MMDetLitModule(
                model=model,
                **metrics_kwargs,
                **optimization_kwargs,
            )
        else:
            task = LitModule(
                model=model,
                loss_func=loss_func,
                efficient_finetune=OmegaConf.select(config, "optimization.efficient_finetune"),
                mixup_fn=mixup_fn,
                mixup_off_epoch=OmegaConf.select(config, "data.mixup.turn_off_epoch"),
                model_postprocess_fn=model_postprocess_fn,
                trainable_param_names=trainable_param_names,
                skip_final_val=OmegaConf.select(config, "optimization.skip_final_val", default=False),
                **metrics_kwargs,
                **optimization_kwargs,
            )

        logger.debug(f"validation_metric_name: {task.validation_metric_name}")
        logger.debug(f"minmax_mode: {minmax_mode}")

        # 20. Setup call backs
        checkpoint_callback = AutoMMModelCheckpoint(
            dirpath=save_path,
            save_top_k=config.optimization.top_k,
            verbose=True,
            monitor=task.validation_metric_name,
            mode=minmax_mode,
            save_last=True,
        )
        early_stopping_callback = pl.callbacks.EarlyStopping(
            monitor=task.validation_metric_name,
            patience=config.optimization.patience,
            mode=minmax_mode,
            stopping_threshold=get_stopping_threshold(validation_metric_name),
        )
        lr_callback = pl.callbacks.LearningRateMonitor(logging_interval="step")
        model_summary = pl.callbacks.ModelSummary(max_depth=1)
        callbacks = [
            checkpoint_callback,
            early_stopping_callback,
            lr_callback,
            model_summary,
        ]

        # 21. for hpo with ray
        use_ray_lightning = "_ray_lightning_plugin" in hpo_kwargs
        if hpo_mode:
            if use_ray_lightning:
                from ray_lightning.tune import TuneReportCheckpointCallback
            else:
                from ray.tune.integration.pytorch_lightning import TuneReportCheckpointCallback
            tune_report_callback = TuneReportCheckpointCallback(
                {f"{task.validation_metric_name}": f"{task.validation_metric_name}"},
                filename=RAY_TUNE_CHECKPOINT,
            )
            callbacks = [
                tune_report_callback,
                early_stopping_callback,
                lr_callback,
                model_summary,
            ]

        custom_checkpoint_plugin = AutoMMModelCheckpointIO(
            trainable_param_names=trainable_param_names,
            model_name_to_id=model.name_to_id,
        )

        tb_logger = pl.loggers.TensorBoardLogger(
            save_dir=save_path,
            name="",
            version="",
        )

        # 22. training environment-dependent configs
        num_gpus = compute_num_gpus(config_num_gpus=config.env.num_gpus, strategy=config.env.strategy)

        precision = infer_precision(num_gpus=num_gpus, precision=config.env.precision)

        if num_gpus == 0:  # CPU only training
            grad_steps = max(
                config.env.batch_size // (config.env.per_gpu_batch_size * config.env.num_nodes),
                1,
            )
        else:
            grad_steps = max(
                config.env.batch_size // (config.env.per_gpu_batch_size * num_gpus * config.env.num_nodes),
                1,
            )

        if not hpo_mode:
            if num_gpus <= 1:
                if config.env.strategy == DEEPSPEED_OFFLOADING:  # Offloading currently only tested for single GPU
                    assert version.parse(pl.__version__) >= version.parse(
                        DEEPSPEED_MIN_PL_VERSION
                    ), f"For DeepSpeed Offloading to work reliably you need at least pytorch-lightning version {DEEPSPEED_MIN_PL_VERSION}, however, found {pl.__version__}. Please update your pytorch-lightning version."
                    from .optimization.deepspeed import CustomDeepSpeedStrategy

                    strategy = CustomDeepSpeedStrategy(
                        stage=3,
                        offload_optimizer=True,
                        offload_parameters=False,
                        allgather_bucket_size=config.env.deepspeed_allgather_size,
                        reduce_bucket_size=config.env.deepspeed_allreduce_size,
                    )
                else:
                    strategy = None
            else:
                strategy = config.env.strategy
        else:
            # we don't support running each trial in parallel without ray lightning
            if use_ray_lightning:
                strategy = hpo_kwargs.get("_ray_lightning_plugin")
            else:
                strategy = None
                num_gpus = min(num_gpus, 1)

        config.env.num_gpus = num_gpus
        config.env.precision = precision
        config.env.strategy = strategy if not config.env.strategy == DEEPSPEED_OFFLOADING else DEEPSPEED_OFFLOADING
        self._config = config
        # save artifacts for the current running, except for model checkpoint, which will be saved in trainer
        self.save(save_path, standalone=standalone)

        blacklist_msgs = ["already configured with model summary"]
        log_filter = LogFilter(blacklist_msgs)
        # 23. Declare pl.Trainer
        with apply_log_filter(log_filter):
            trainer = pl.Trainer(
                accelerator="gpu" if num_gpus > 0 else None,
                devices=get_available_devices(
                    num_gpus=num_gpus,
                    auto_select_gpus=config.env.auto_select_gpus,
                    use_ray_lightning=use_ray_lightning,
                ),
                num_nodes=config.env.num_nodes,
                precision=precision,
                strategy=strategy,
                benchmark=False,
                deterministic=config.env.deterministic,
                max_epochs=config.optimization.max_epochs,
                max_steps=config.optimization.max_steps,
                max_time=max_time,
                callbacks=callbacks,
                logger=tb_logger,
                gradient_clip_val=OmegaConf.select(config, "optimization.gradient_clip_val", default=1),
                gradient_clip_algorithm=OmegaConf.select(
                    config, "optimization.gradient_clip_algorithm", default="norm"
                ),
                accumulate_grad_batches=grad_steps,
                log_every_n_steps=OmegaConf.select(config, "optimization.log_every_n_steps", default=10),
                enable_progress_bar=enable_progress_bar,
                fast_dev_run=config.env.fast_dev_run,
                track_grad_norm=OmegaConf.select(config, "optimization.track_grad_norm", default=-1),
                val_check_interval=config.optimization.val_check_interval,
                check_val_every_n_epoch=config.optimization.check_val_every_n_epoch
                if hasattr(config.optimization, "check_val_every_n_epoch")
                else 1,
                plugins=[custom_checkpoint_plugin],
            )

        # 24. pl.Trainer.fit()
        with warnings.catch_warnings():
            warnings.filterwarnings(
                "ignore",
                ".*does not have many workers which may be a bottleneck. "
                "Consider increasing the value of the `num_workers` argument` "
                ".* in the `DataLoader` init to improve performance.*",
            )
            warnings.filterwarnings("ignore", "Checkpoint directory .* exists and is not empty.")
            trainer.fit(
                task,
                datamodule=train_dm,
                ckpt_path=ckpt_path if resume else None,  # this is to resume training that was broken accidentally
            )

        # 25. execute call bakcs at training finish
        if trainer.global_rank == 0:
            # We do not perform averaging checkpoint in the case of hpo for each trial
            # We only averaging the checkpoint of the best trial in the end in the master process
            if not hpo_mode:
                self._top_k_average(
                    model=model,
                    save_path=save_path,
                    minmax_mode=minmax_mode,
                    is_distill=is_distill,
                    top_k_average_method=config.optimization.top_k_average_method,
                    val_df=val_df,
                    validation_metric_name=validation_metric_name,
                    strategy=strategy,
                    strict_loading=not trainable_param_names,
                    # Not strict loading if using parameter-efficient finetuning
                    standalone=standalone,
                    clean_ckpts=clean_ckpts,
                )
            self._best_score = trainer.callback_metrics[f"val_{self._validation_metric_name}"].item()
        else:
            sys.exit(f"Training finished, exit the process with global_rank={trainer.global_rank}...")

    def _top_k_average(
        self,
        model,
        save_path,
        minmax_mode,
        is_distill,
        top_k_average_method,
        val_df,
        validation_metric_name,
        strategy=None,
        last_ckpt_path=None,
        strict_loading=True,
        standalone=True,
        clean_ckpts=True,
    ):
        # FIXME: we need to change validation_metric to evaluation_metric for model choosing
        # since we called self.evaluate. Below is a temporal fix for NER.
        if self._problem_type is not None and self._problem_type == NER:
            validation_metric_name = OVERALL_F1  # seqeval only support overall_f1

        best_k_models_yaml_path = os.path.join(save_path, BEST_K_MODELS_FILE)
        if os.path.exists(best_k_models_yaml_path):
            with open(best_k_models_yaml_path, "r") as f:
                best_k_models = yaml.safe_load(f)

        else:
            # In some cases, the training ends up too early (e.g., due to time_limit) so that there is
            # no saved best_k model checkpoints. In that scenario, we won't perform any model averaging.
            best_k_models = None
        if last_ckpt_path is None:
            last_ckpt_path = os.path.join(save_path, LAST_CHECKPOINT)

        if is_distill:
            prefix = "student_model."
        else:
            prefix = "model."

        if best_k_models:
            if top_k_average_method == UNIFORM_SOUP:
                logger.info(f"Start to fuse {len(best_k_models)} checkpoints via the uniform soup algorithm.")
                ingredients = top_k_model_paths = list(best_k_models.keys())
            else:
                top_k_model_paths = [
                    v[0]
                    for v in sorted(
                        list(best_k_models.items()),
                        key=lambda ele: ele[1],
                        reverse=(minmax_mode == MAX),
                    )
                ]
                if top_k_average_method == GREEDY_SOUP:
                    # Select the ingredients based on the methods proposed in paper
                    #  "Model soups: averaging weights of multiple fine-tuned models improves accuracy without
                    #  increasing inference time", https://arxiv.org/pdf/2203.05482.pdf
                    monitor_op = {MIN: operator.le, MAX: operator.ge}[minmax_mode]
                    ingredients = [top_k_model_paths[0]]
                    if len(top_k_model_paths) > 1:
                        logger.info(
                            f"Start to fuse {len(top_k_model_paths)} checkpoints via the greedy soup algorithm."
                        )

                        self._model = self._load_state_dict(
                            model=model,
                            path=top_k_model_paths[0],
                            prefix=prefix,
                            strict=strict_loading,
                        )
                        best_score = self.evaluate(val_df, metrics=[validation_metric_name])[validation_metric_name]
                        for i in range(1, len(top_k_model_paths)):
                            cand_avg_state_dict = average_checkpoints(
                                checkpoint_paths=ingredients + [top_k_model_paths[i]],
                            )
                            self._model = self._load_state_dict(
                                model=self._model,
                                state_dict=cand_avg_state_dict,
                                prefix=prefix,
                                strict=strict_loading,
                            )
                            cand_score = self.evaluate(val_df, metrics=[validation_metric_name])[
                                validation_metric_name
                            ]
                            if monitor_op(cand_score, best_score):
                                # Add new ingredient
                                ingredients.append(top_k_model_paths[i])
                                best_score = cand_score
                elif top_k_average_method == BEST:
                    ingredients = [top_k_model_paths[0]]
                else:
                    raise ValueError(
                        f"The key for 'optimization.top_k_average_method' is not supported. "
                        f"We only support '{GREEDY_SOUP}', '{UNIFORM_SOUP}' and '{BEST}'. "
                        f"The provided value is '{top_k_average_method}'."
                    )
        else:
            # best_k_models is empty so we will manually save a checkpoint from the trainer
            # and use it as the main ingredients
            ingredients = [last_ckpt_path]
            top_k_model_paths = []
            # no checkpoints are available, do nothing
            if not os.path.isfile(last_ckpt_path):
                return

        # Average all the ingredients
        avg_state_dict = average_checkpoints(
            checkpoint_paths=ingredients,
        )
        self._model = self._load_state_dict(
            model=model,
            state_dict=avg_state_dict,
            prefix=prefix,
            strict=strict_loading,
        )

        if is_distill:
            avg_state_dict = self._replace_model_name_prefix(
                state_dict=avg_state_dict,
                old_prefix="student_model",
                new_prefix="model",
            )

        if not standalone:
            checkpoint = {"state_dict": avg_state_dict}
        else:
            if strategy and hasattr(strategy, "strategy_name") and strategy.strategy_name == DEEPSPEED_STRATEGY:
                checkpoint = {
                    "state_dict": {
                        name.partition("module.")[2]: param
                        for name, param in strategy.model._zero3_consolidated_16bit_state_dict().items()
                    }
                }
            else:
                checkpoint = {
                    "state_dict": {"model." + name: param for name, param in self._model.state_dict().items()}
                }

        torch.save(checkpoint, os.path.join(save_path, MODEL_CHECKPOINT))

        if clean_ckpts:
            # clean old checkpoints + the intermediate files stored
            for per_path in top_k_model_paths:
                if os.path.isfile(per_path):
                    os.remove(per_path)
            # remove the yaml file after cleaning the checkpoints
            if os.path.isfile(best_k_models_yaml_path):
                os.remove(best_k_models_yaml_path)
            # clean the last checkpoint
            if os.path.isfile(last_ckpt_path):
                os.remove(last_ckpt_path)

    def _default_predict(
        self,
        data: pd.DataFrame,
        df_preprocessor: MultiModalFeaturePreprocessor,
        data_processors: Dict,
        num_gpus: int,
        precision: Union[int, str],
        batch_size: int,
        strategy: str,
    ) -> List[Dict]:
        if self._config.env.strategy == DEEPSPEED_OFFLOADING and DEEPSPEED_MODULE not in sys.modules:
            # Need to initialize DeepSpeed and optimizer as currently required in Pytorch-Lighting integration of deepspeed.
            # TODO: Using optimiation_kwargs for inference is confusing and bad design. Remove as soon as fixed in pytorch-lighting.
            from .optimization.deepspeed import CustomDeepSpeedStrategy

            strategy = CustomDeepSpeedStrategy(
                stage=3,
                offload_optimizer=True,
                offload_parameters=False,
                allgather_bucket_size=self._config.env.deepspeed_allgather_size,
                reduce_bucket_size=self._config.env.deepspeed_allreduce_size,
            )
            norm_param_names = get_norm_layer_param_names(self._model)
            trainable_param_names = get_trainable_params_efficient_finetune(
                norm_param_names,
                efficient_finetune=OmegaConf.select(self._config, "optimization.efficient_finetune"),
            )

            optimization_kwargs = dict(
                optim_type=self._config.optimization.optim_type,
                lr_choice=self._config.optimization.lr_choice,
                lr_schedule=self._config.optimization.lr_schedule,
                lr=self._config.optimization.learning_rate,
                lr_decay=self._config.optimization.lr_decay,
                end_lr=self._config.optimization.end_lr,
                lr_mult=self._config.optimization.lr_mult,
                weight_decay=self._config.optimization.weight_decay,
                warmup_steps=self._config.optimization.warmup_steps,
            )
        else:
            optimization_kwargs = {}
            trainable_param_names = []

        predict_dm = BaseDataModule(
            df_preprocessor=df_preprocessor,
            data_processors=data_processors,
            per_gpu_batch_size=batch_size,
            num_workers=self._config.env.num_workers_evaluation,
            predict_data=data,
        )

        callbacks = []
        if strategy == "ddp":
            if self._problem_type != OBJECT_DETECTION:
                raise NotImplementedError(f"inference using ddp is only implemented for {OBJECT_DETECTION}")
            else:
                pred_writer = DDPCacheWriter(pipeline=self._problem_type, write_interval="epoch")
                callbacks = [pred_writer]

        if self._problem_type == NER:
            task = NerLitModule(
                model=self._model,
                model_postprocess_fn=self._model_postprocess_fn,
                efficient_finetune=OmegaConf.select(self._config, "optimization.efficient_finetune"),
                trainable_param_names=trainable_param_names,
                **optimization_kwargs,
            )
        elif self._problem_type == OBJECT_DETECTION:
            task = MMDetLitModule(
                model=self._model,
                **optimization_kwargs,
            )
        else:
            task = LitModule(
                model=self._model,
                model_postprocess_fn=self._model_postprocess_fn,
                efficient_finetune=OmegaConf.select(self._config, "optimization.efficient_finetune"),
                trainable_param_names=trainable_param_names,
                **optimization_kwargs,
            )

        blacklist_msgs = []
        if self._verbosity <= 3:  # turn off logging in prediction
            blacklist_msgs.append("Automatic Mixed Precision")
            blacklist_msgs.append("GPU available")
            blacklist_msgs.append("TPU available")
            blacklist_msgs.append("IPU available")
            blacklist_msgs.append("HPU available")
            blacklist_msgs.append("select gpus")
            blacklist_msgs.append("LOCAL_RANK")
        log_filter = LogFilter(blacklist_msgs)

        with apply_log_filter(log_filter):
            evaluator = pl.Trainer(
                accelerator="gpu" if num_gpus > 0 else None,
                devices=get_available_devices(num_gpus=num_gpus, auto_select_gpus=self._config.env.auto_select_gpus),
                num_nodes=self._config.env.num_nodes,
                precision=precision,
                strategy=strategy,
                benchmark=False,
                enable_progress_bar=self._enable_progress_bar,
                deterministic=self._config.env.deterministic,
                max_epochs=-1,  # Add max_epochs to disable warning
                logger=False,
                callbacks=callbacks,
            )

            with warnings.catch_warnings():
                warnings.filterwarnings(
                    "ignore",
                    ".*does not have many workers which may be a bottleneck. "
                    "Consider increasing the value of the `num_workers` argument` "
                    ".* in the `DataLoader` init to improve performance.*",
                )

                outputs = evaluator.predict(
                    task,
                    datamodule=predict_dm,
                    return_predictions=not callbacks,
                )

                if strategy == "ddp":
                    if evaluator.global_rank != 0:
                        sys.exit(f"Prediction finished, exit the process with global_rank={evaluator.global_rank}...")
                    else:
                        outputs = pred_writer.collect_all_gpu_results(num_gpus=num_gpus)
                elif self._problem_type == OBJECT_DETECTION:
                    # reformat single gpu output for object detection
                    # outputs shape: num_batch, 1(["bbox"]), batch_size, 80, n, 5
                    # output LABEL if exists for evaluations
                    outputs = [
                        {BBOX: bbox, LABEL: ele[LABEL][i]} if LABEL in ele else {BBOX: bbox}
                        for ele in outputs
                        for i, bbox in enumerate(ele[BBOX])
                    ]

        return outputs

    def _on_predict_start(
        self,
        data: Union[pd.DataFrame, dict, list],
        requires_label: bool,
    ):
        if self._column_types is None:
            data = data_to_df(data=data)
            allowable_dtypes, fallback_dtype = infer_dtypes_by_model_names(model_config=self._config.model)
            column_types = infer_column_types(
                data=data,
                label_columns=self._label_column,
                problem_type=self._problem_type,
                allowable_column_types=allowable_dtypes,
                fallback_column_type=fallback_dtype,
            )
            if self._problem_type == OBJECT_DETECTION:
                column_types = infer_rois_column_type(
                    column_types=column_types,
                    data=data,
                )
        else:  # called .fit() or .load()
            column_names = list(self._column_types.keys())
            # remove label column since it's not required in inference.
            column_names.remove(self._label_column)
            data = data_to_df(
                data=data,
                required_columns=self._df_preprocessor.required_feature_names,
                all_columns=column_names,
            )
            column_types = self._column_types
            column_types_copy = copy.deepcopy(column_types)
            for col_name, col_type in column_types.items():
                if col_type in [IMAGE_BYTEARRAY, IMAGE_PATH]:
                    if is_image_column(data=data[col_name], col_name=col_name, image_type=IMAGE_PATH):
                        image_type = IMAGE_PATH
                    elif is_image_column(
                        data=data[col_name],
                        col_name=col_name,
                        image_type=IMAGE_BYTEARRAY,
                    ):
                        image_type = IMAGE_BYTEARRAY
                    else:
                        image_type = col_type
                    if col_type != image_type:
                        column_types_copy[col_name] = image_type
            self._df_preprocessor._column_types = column_types_copy

        if self._df_preprocessor is None:
            df_preprocessor = init_df_preprocessor(
                config=self._config,
                column_types=column_types,
                label_column=self._label_column,
                train_df_x=data,  # TODO: drop label like in line 884?
                train_df_y=data[self._label_column] if self._label_column else None,
            )
        else:  # called .fit() or .load()
            df_preprocessor = self._df_preprocessor

        data_processors = copy.copy(self._data_processors)
        # For prediction data with no labels provided.
        if not requires_label:
            data_processors.pop(LABEL, None)

        return data, df_preprocessor, data_processors

    def set_num_workers(self, num_workers: int, num_workers_evaluation: Optional[int] = None):
        if self._learner:
            self._learner.set_num_workers(num_workers=num_workers, num_workers_evaluation=num_workers_evaluation)

    def set_num_gpus(self, num_gpus):
        assert isinstance(num_gpus, int)
        if self._learner:
            self._learner.set_num_gpus(num_gpus)
        elif self._matcher:
            self._matcher.set_num_gpus(num_gpus)
        else:
            self._config.env.num_gpus = num_gpus

    def get_num_gpus(self):
        try:
            return self._config.env.num_gpus
        except:
            return None

    def evaluate(
        self,
        data: Union[pd.DataFrame, dict, list, str],
        query_data: Optional[list] = None,
        response_data: Optional[list] = None,
        id_mappings: Optional[Union[Dict[str, Dict], Dict[str, pd.Series]]] = None,
        metrics: Optional[Union[str, List[str]]] = None,
        chunk_size: Optional[int] = 1024,
        similarity_type: Optional[str] = "cosine",
        cutoffs: Optional[List[int]] = [1, 5, 10],
        label: Optional[str] = None,
        return_pred: Optional[bool] = False,
        realtime: Optional[bool] = None,
        eval_tool: Optional[str] = None,
    ):
        """
        Evaluate model on a test dataset.

        Parameters
        ----------
        data
            A dataframe, containing the same columns as the training data.
            Or a str, that is a path of the annotation file for detection.
        query_data
            Query data used for ranking.
        response_data
            Response data used for ranking.
        id_mappings
             Id-to-content mappings. The contents can be text, image, etc.
             This is used when data/query_data/response_data contain the query/response identifiers instead of their contents.
        metrics
            A list of metric names to report.
            If None, we only return the score for the stored `_eval_metric_name`.
        chunk_size
            Scan the response data by chunk_size each time. Increasing the value increases the speed, but requires more memory.
        similarity_type
            Use what function (cosine/dot_prod) to score the similarity (default: cosine).
        cutoffs
            A list of cutoff values to evaluate ranking.
        label
            The label column name in data. Some tasks, e.g., image<-->text matching, have no label column in training data,
            but the label column may be still required in evaluation.
        return_pred
            Whether to return the prediction result of each row.
        realtime
            Whether to do realtime inference, which is efficient for small data (default None).
            If not specified, we would infer it on based on the data modalities
            and sample number.
        eval_tool
            The eval_tool for object detection. Could be "pycocotools" or "torchmetrics".

        Returns
        -------
        A dictionary with the metric names and their corresponding scores.
        Optionally return a dataframe of prediction results.
        """
        if self._learner:
            results = self._learner.evaluate(
                data=data,
                query_data=query_data,
                response_data=response_data,
                id_mappings=id_mappings,
                metrics=metrics,
                chunk_size=chunk_size,
                similarity_type=similarity_type,
                cutoffs=cutoffs,
                label=label,
                return_pred=return_pred,
                realtime=realtime,
                eval_tool=eval_tool,
            )
            return results

        self._verify_inference_ready()
        if self._matcher:
            return self._matcher.evaluate(
                data=data,
                query_data=query_data,
                response_data=response_data,
                id_mappings=id_mappings,
                chunk_size=chunk_size,
                similarity_type=similarity_type,
                cutoffs=cutoffs,
                label=label,
                metrics=metrics,
                return_pred=return_pred,
                realtime=realtime,
            )
        if self._problem_type == OBJECT_DETECTION:
            if realtime:
                return NotImplementedError(
                    f"Current problem type {self._problem_type} does not support realtime predict."
                )
            if isinstance(data, str):
                return evaluate_coco(
                    predictor=self,
                    anno_file_or_df=data,
                    metrics=metrics,
                    return_pred=return_pred,
                    eval_tool=eval_tool,
                )
            else:
                data = object_detection_data_to_df(data)
                return evaluate_coco(
                    predictor=self,
                    anno_file_or_df=data,
                    metrics=metrics,
                    return_pred=return_pred,
                    eval_tool="torchmetrics",
                )

        if self._problem_type == NER:
            ret_type = NER_RET
        elif self._problem_type == OPEN_VOCABULARY_OBJECT_DETECTION:
            ret_type = OVD_RET
        else:
            ret_type = LOGITS

        outputs = predict(
            predictor=self,
            data=data,
            requires_label=True,
            realtime=realtime,
        )
        logits = extract_from_output(ret_type=ret_type, outputs=outputs)

        metric_data = {}
        if self._problem_type in [BINARY, MULTICLASS]:
            y_pred_prob = logits_to_prob(logits)
            metric_data[Y_PRED_PROB] = y_pred_prob

        y_pred = self._df_preprocessor.transform_prediction(
            y_pred=logits,
            inverse_categorical=False,
        )
        y_pred_inv = self._df_preprocessor.transform_prediction(
            y_pred=logits,
            inverse_categorical=True,
        )

        if self._problem_type == NER:
            y_true = self._df_preprocessor.transform_label_for_metric(df=data, tokenizer=self._model.tokenizer)
        else:
            y_true = self._df_preprocessor.transform_label_for_metric(df=data)

        metric_data.update(
            {
                Y_PRED: y_pred,
                Y_TRUE: y_true,
            }
        )

        metrics_is_none = False

        if metrics is None:
            metrics_is_none = True
            metrics = [self._eval_metric_name]
        if isinstance(metrics, str):
            metrics = [metrics]

        results = {}
        if self._problem_type == NER:
            score = compute_score(
                metric_data=metric_data,
                metric_name=self._eval_metric_name.lower(),
            )
            score = {k.lower(): v for k, v in score.items()}
            if metrics_is_none:
                results = score
            else:
                for per_metric in metrics:
                    if per_metric.lower() in score:
                        results.update({per_metric: score[per_metric.lower()]})
                    else:
                        logger.warning(f"Warning: {per_metric} is not a supported evaluation metric!")
                if not results:
                    results = score  # If the results dict is empty, return all scores.
        else:
            for per_metric in metrics:
                score = compute_score(
                    metric_data=metric_data,
                    metric_name=per_metric.lower(),
                )
                results[per_metric] = score

        if return_pred:
            return results, self._as_pandas(data=data, to_be_converted=y_pred_inv)
        else:
            return results

    def _match_queries_and_candidates(
        self,
        query_data: Union[pd.DataFrame, dict, list],
        candidate_data: Union[pd.DataFrame, dict, list],
        return_prob: Optional[bool] = False,
    ):
        query_embeddings = self.extract_embedding(query_data, as_tensor=True)
        assert (
            len(query_embeddings) == 1
        ), f"Multiple embedding types `{query_embeddings.keys()}` exist in query data. Please reduce them to one type."
        query_embeddings = list(query_embeddings.values())[0]

        candidate_embeddings = self.extract_embedding(candidate_data, as_tensor=True)
        assert (
            len(candidate_embeddings) == 1
        ), f"Multiple embedding types `{candidate_embeddings.keys()}` exist in candidate data. Please reduce them to one type."
        candidate_embeddings = list(candidate_embeddings.values())[0]

        if return_prob:
            ret = (100.0 * query_embeddings @ candidate_embeddings.T).float().softmax(dim=-1)
        else:
            ret = (query_embeddings @ candidate_embeddings.T).argmax(dim=-1)

        ret = tensor_to_ndarray(ret)

        return ret

    def get_predictor_classes(self):
        """
        returns the classes of the detection (only works for detection)
        Parameters
        ----------
        Returns
        -------
            List of class names
        """
        return self._model.model.CLASSES

    def predict(
        self,
        data: Union[pd.DataFrame, dict, list, str],
        candidate_data: Optional[Union[pd.DataFrame, dict, list]] = None,
        id_mappings: Optional[Union[Dict[str, Dict], Dict[str, pd.Series]]] = None,
        as_pandas: Optional[bool] = None,
        realtime: Optional[bool] = None,
        save_results: Optional[bool] = None,
    ):
        """
        Predict values for the label column of new data.

        Parameters
        ----------
        data
            The data to make predictions for. Should contain same column names as training data and
            follow same format (except for the `label` column).
        candidate_data
            The candidate data from which to search the query data's matches.
        id_mappings
             Id-to-content mappings. The contents can be text, image, etc.
             This is used when data contain the query/response identifiers instead of their contents.
        as_pandas
            Whether to return the output as a pandas DataFrame(Series) (True) or numpy array (False).
        realtime
            Whether to do realtime inference, which is efficient for small data (default None).
            If not specified, we would infer it on based on the data modalities
            and sample number.
        save_results
            Whether to save the prediction results (only works for detection now)

        Returns
        -------
        Array of predictions, one corresponding to each row in given dataset.
        """
        if self._learner:
            pred = self._learner.predict(
                data=data,
                candidate_data=candidate_data,
                id_mappings=id_mappings,
                as_pandas=as_pandas,
                realtime=realtime,
                save_results=save_results,
            )
            return pred

        self._verify_inference_ready()

        if self._matcher:
            return self._matcher.predict(
                data=data,
                id_mappings=id_mappings,
                as_pandas=as_pandas,
                realtime=realtime,
            )
        if self._problem_type == OBJECT_DETECTION:
            data = object_detection_data_to_df(data)

            if self._label_column not in data:
                self._label_column = None

        if self._problem_type in [OBJECT_DETECTION, OCR_TEXT_DETECTION]:
            ret_type = BBOX
        elif self._problem_type == OCR_TEXT_RECOGNITION:
            ret_type = [TEXT, SCORE]
        else:
            ret_type = LOGITS

        if self._problem_type == NER:
            ret_type = NER_RET

        if self._problem_type == OPEN_VOCABULARY_OBJECT_DETECTION:
            ret_type = OVD_RET

        if candidate_data:
            pred = self._match_queries_and_candidates(
                query_data=data,
                candidate_data=candidate_data,
                return_prob=False,
            )
        else:
            outputs = predict(
                predictor=self,
                data=data,
                requires_label=False,
                realtime=realtime,
            )

            if self._problem_type == OCR_TEXT_RECOGNITION:
                logits = []
                for r_type in ret_type:
                    logits.append(extract_from_output(outputs=outputs, ret_type=r_type))
            else:
                logits = extract_from_output(outputs=outputs, ret_type=ret_type)

            if self._df_preprocessor:
                if ret_type == BBOX:
                    pred = logits
                else:
                    pred = self._df_preprocessor.transform_prediction(
                        y_pred=logits,
                    )
            else:
                if isinstance(logits, (torch.Tensor, np.ndarray)) and logits.ndim == 2:
                    pred = logits.argmax(axis=1)
                else:
                    pred = logits

            if self._problem_type == NER:
                pred = merge_bio_format(data[self._df_preprocessor.ner_feature_names[0]], pred)

            if self._problem_type == OBJECT_DETECTION:
                if self._model.output_bbox_format == XYWH:
                    pred = convert_pred_to_xywh(pred)

        if save_results:
            ## Dumping Result for detection only now
            assert (
                self._problem_type == OBJECT_DETECTION
            ), "Aborting: save results only works for object detection now."

            self._save_path = setup_save_path(
                old_save_path=self._save_path,
                warn_if_exist=False,
            )

            result_path = os.path.join(self._save_path, "result.txt")

            save_result_df(
                pred=pred,
                data=data,
                detection_classes=self._model.model.CLASSES,
                result_path=result_path,
            )

        if (as_pandas is None and isinstance(data, pd.DataFrame)) or as_pandas is True:
            if self._problem_type == OBJECT_DETECTION:
                pred = save_result_df(
                    pred=pred,
                    data=data,
                    detection_classes=self._model.model.CLASSES,
                    result_path=None,
                )
            elif (
                self._problem_type == OPEN_VOCABULARY_OBJECT_DETECTION
            ):  # TODO: refactor and merge with OBJECT DETECTION
                pred = save_ovd_result_df(
                    pred=pred,
                    data=data,
                    result_path=None,
                )
            else:
                pred = self._as_pandas(data=data, to_be_converted=pred)

        return pred

    def predict_proba(
        self,
        data: Union[pd.DataFrame, dict, list],
        candidate_data: Optional[Union[pd.DataFrame, dict, list]] = None,
        id_mappings: Optional[Union[Dict[str, Dict], Dict[str, pd.Series]]] = None,
        as_pandas: Optional[bool] = None,
        as_multiclass: Optional[bool] = True,
        realtime: Optional[bool] = None,
    ):
        """
        Predict probabilities class probabilities rather than class labels.
        This is only for the classification tasks. Calling it for a regression task will throw an exception.

        Parameters
        ----------
        data
            The data to make predictions for. Should contain same column names as training data and
              follow same format (except for the `label` column).
        candidate_data
            The candidate data from which to search the query data's matches.
        id_mappings
             Id-to-content mappings. The contents can be text, image, etc.
             This is used when data contain the query/response identifiers instead of their contents.
        as_pandas
            Whether to return the output as a pandas DataFrame(Series) (True) or numpy array (False).
        as_multiclass
            Whether to return the probability of all labels or
            just return the probability of the positive class for binary classification problems.
        realtime
            Whether to do realtime inference, which is efficient for small data (default None).
            If not specified, we would infer it on based on the data modalities
            and sample number.

        Returns
        -------
        Array of predicted class-probabilities, corresponding to each row in the given data.
        When as_multiclass is True, the output will always have shape (#samples, #classes).
        Otherwise, the output will have shape (#samples,)
        """
        if self._learner:
            pred = self._learner.predict_proba(
                data=data,
                candidate_data=candidate_data,
                id_mappings=id_mappings,
                as_pandas=as_pandas,
                as_multiclass=as_multiclass,
                realtime=realtime,
            )
            return pred

        self._verify_inference_ready()
        if self._matcher:
            return self._matcher.predict_proba(
                data=data,
                id_mappings=id_mappings,
                as_pandas=as_pandas,
                as_multiclass=as_multiclass,
                realtime=realtime,
            )

        assert self._problem_type not in [
            REGRESSION,
        ], f"Problem {self._problem_type} has no probability output."

        if candidate_data:
            prob = self._match_queries_and_candidates(
                query_data=data,
                candidate_data=candidate_data,
                return_prob=True,
            )
        else:
            outputs = predict(
                predictor=self,
                data=data,
                requires_label=False,
                realtime=realtime,
            )
            print(f"{'realtime' if realtime else 'normal'}: {outputs}")

            if self._problem_type == NER:
                ner_outputs = extract_from_output(outputs=outputs, ret_type=NER_RET)
                prob = self._df_preprocessor.transform_prediction(
                    y_pred=ner_outputs,
                    return_proba=True,
                )
            else:
                logits = extract_from_output(outputs=outputs, ret_type=LOGITS)
                prob = logits_to_prob(logits)

        if not as_multiclass:
            if self._problem_type == BINARY:
                prob = prob[:, 1]

        if (as_pandas is None and isinstance(data, pd.DataFrame)) or as_pandas is True:
            prob = self._as_pandas(data=data, to_be_converted=prob)

        return prob

    def extract_embedding(
        self,
        data: Union[pd.DataFrame, dict, list],
        id_mappings: Optional[Union[Dict[str, Dict], Dict[str, pd.Series]]] = None,
        return_masks: Optional[bool] = False,
        as_tensor: Optional[bool] = False,
        as_pandas: Optional[bool] = False,
        realtime: Optional[bool] = None,
        signature: Optional[str] = None,
    ):
        """
        Extract features for each sample, i.e., one row in the provided dataframe `data`.

        Parameters
        ----------
        data
            The data to extract embeddings for. Should contain same column names as training dataset and
            follow same format (except for the `label` column).
        id_mappings
             Id-to-content mappings. The contents can be text, image, etc.
             This is used when data contain the query/response identifiers instead of their contents.
        return_masks
            If true, returns a mask dictionary, whose keys are the same as those in the features dictionary.
            If a sample has empty input in feature column `image_0`, the sample will has mask 0 under key `image_0`.
        as_tensor
            Whether to return a Pytorch tensor.
        as_pandas
            Whether to return the output as a pandas DataFrame (True) or numpy array (False).
        realtime
            Whether to do realtime inference, which is efficient for small data (default None).
            If not specified, we would infer it on based on the data modalities
            and sample number.
        signature
            When using matcher, it can be query or response.

        Returns
        -------
        Array of embeddings, corresponding to each row in the given data.
        It will have shape (#samples, D) where the embedding dimension D is determined
        by the neural network's architecture.
        """
        if self._learner:
            return self._learner.extract_embedding(
                data=data,
                id_mappings=id_mappings,
                return_masks=return_masks,
                as_tensor=as_tensor,
                as_pandas=as_pandas,
                realtime=realtime,
                signature=signature,
            )
        self._verify_inference_ready()
        if self._matcher:
            return self._matcher.extract_embedding(
                data=data,
                signature=signature,
                id_mappings=id_mappings,
                as_tensor=as_tensor,
                as_pandas=as_pandas,
                realtime=realtime,
            )

        turn_on_off_feature_column_info(
            data_processors=self._data_processors,
            flag=True,
        )
        outputs = predict(
            predictor=self,
            data=data,
            requires_label=False,
            realtime=realtime,
        )
        if self._problem_type in [FEATURE_EXTRACTION, ZERO_SHOT_IMAGE_CLASSIFICATION]:
            features = extract_from_output(outputs=outputs, ret_type=COLUMN_FEATURES, as_ndarray=as_tensor is False)
            if return_masks:
                masks = extract_from_output(outputs=outputs, ret_type=MASKS, as_ndarray=as_tensor is False)
        else:
            features = extract_from_output(outputs=outputs, ret_type=FEATURES, as_ndarray=as_tensor is False)

        if as_pandas:
            features = pd.DataFrame(features, index=data.index)
            if return_masks:
                masks = pd.DataFrame(masks, index=data.index)

        if return_masks:
            return features, masks
        else:
            return features

    def _as_pandas(
        self,
        data: Union[pd.DataFrame, dict, list],
        to_be_converted: Union[np.ndarray, dict],
    ):
        if isinstance(data, pd.DataFrame):
            index = data.index
        else:
            index = None
        if isinstance(to_be_converted, list) or (
            isinstance(to_be_converted, np.ndarray) and to_be_converted.ndim == 1
        ):
            return pd.Series(to_be_converted, index=index, name=self._label_column)
        else:
            return pd.DataFrame(to_be_converted, index=index, columns=self.class_labels)

    @staticmethod
    def _load_state_dict(
        model: nn.Module,
        state_dict: dict = None,
        path: str = None,
        prefix: str = "model.",
        strict: bool = True,
    ):
        if state_dict is None:
            if os.path.isdir(path + "-dir"):  # deepspeed save checkpoints into a directory
                from pytorch_lightning.utilities.deepspeed import convert_zero_checkpoint_to_fp32_state_dict

                convert_zero_checkpoint_to_fp32_state_dict(path + "-dir", path)
                shutil.rmtree(path + "-dir")
                state_dict = torch.load(path, map_location=torch.device("cpu"))["state_dict"]
            else:
                state_dict = torch.load(path, map_location=torch.device("cpu"))["state_dict"]
        state_dict = {k.partition(prefix)[2]: v for k, v in state_dict.items() if k.startswith(prefix)}
        load_result = model.load_state_dict(state_dict, strict=strict)
        assert (
            len(load_result.unexpected_keys) == 0
        ), f"Load model failed, unexpected keys {load_result.unexpected_keys.__str__()}"
        return model

    @staticmethod
    def _replace_model_name_prefix(
        state_dict: dict,
        old_prefix: str,
        new_prefix: str,
    ):
        start_idx = len(old_prefix)
        state_dict_processed = {
            new_prefix + k[start_idx:]: v for k, v in state_dict.items() if k.startswith(old_prefix)
        }
        return state_dict_processed

    def save(self, path: str, standalone: Optional[bool] = True):
        """
        Save this predictor to file in directory specified by `path`.

        Parameters
        ----------
        path
            The directory to save this predictor.
        standalone
            Whether to save the downloaded model for offline deployment.
            When standalone = True, save the transformers.CLIPModel and transformers.AutoModel to os.path.join(path,model_name),
            and reset the associate model.model_name.checkpoint_name start with `local://` in config.yaml.
            When standalone = False, the saved artifact may require an online environment to process in load().
        """

        if self._learner:
            self._learner.save(path=path, standalone=standalone)
            return

        if self._matcher:
            self._matcher.save(path=path, standalone=standalone)
            return

        # TODO: Remove and learner will handle the following
        config = copy.deepcopy(self._config)
        if standalone and (
            not OmegaConf.select(config, "optimization.efficient_finetune")
            or OmegaConf.select(config, "optimization.efficient_finetune") == "None"
        ):
            config = save_pretrained_model_configs(model=self._model, config=config, path=path)

        os.makedirs(path, exist_ok=True)
        OmegaConf.save(config=config, f=os.path.join(path, "config.yaml"))

        with open(os.path.join(path, "df_preprocessor.pkl"), "wb") as fp:
            pickle.dump(self._df_preprocessor, fp)

        # Save text tokenizers before saving data processors
        data_processors = copy.deepcopy(self._data_processors)

        for modality in [TEXT, TEXT_NER, NER, DOCUMENT]:
            if modality in data_processors:
                data_processors[modality] = save_text_tokenizers(
                    text_processors=data_processors[modality],
                    path=path,
                )

        # Clear the documents cache dictionary before saving.
        for modality in [DOCUMENT]:
            if modality in data_processors:
                for p in data_processors[modality]:
                    p.documents.clear()

        with open(os.path.join(path, "data_processors.pkl"), "wb") as fp:
            pickle.dump(data_processors, fp)

        with open(os.path.join(path, f"assets.json"), "w") as fp:
            json.dump(
                {
                    "class_name": self.__class__.__name__,
                    "column_types": self._column_types,
                    "label_column": self._label_column,
                    "problem_type": self._problem_type,
                    "presets": self._presets,
                    "eval_metric_name": self._eval_metric_name,
                    "validation_metric_name": self._validation_metric_name,
                    "output_shape": self._output_shape,
                    "classes": self._classes,
                    "save_path": self._save_path,
                    "pretrained_path": self._pretrained_path,
                    "fit_called": self._fit_called,
                    "best_score": self._best_score,
                    "total_train_time": self._total_train_time,
                    "version": ag_version.__version__,
                },
                fp,
                ensure_ascii=True,
            )

        # In case that users save to a path, which is not the original save_path.
        if os.path.abspath(path) != os.path.abspath(self._save_path):
            model_path = os.path.join(self._save_path, "model.ckpt")
            if os.path.isfile(model_path):
                shutil.copy(model_path, path)
            else:
                # FIXME(?) Fix the saving logic
                RuntimeError(
                    f"Cannot find the model checkpoint in '{model_path}'. Have you removed the folder that "
                    f"is created in .fit()? Currently, .save() won't function appropriately if that folder is "
                    f"removed."
                )

    @staticmethod
    def _load_metadata(
        predictor: MultiModalPredictor,
        path: str,
        resume: Optional[bool] = False,
        verbosity: Optional[int] = 3,
    ):
        path = os.path.abspath(os.path.expanduser(path))
        assert os.path.isdir(path), f"'{path}' must be an existing directory."
        config = OmegaConf.load(os.path.join(path, "config.yaml"))

        config = get_local_pretrained_config_paths(
            config=config, path=path
        )  # check the config to load offline pretrained model configs

        with open(os.path.join(path, "assets.json"), "r") as fp:
            assets = json.load(fp)
        config = upgrade_config(config, assets["version"])

        with open(os.path.join(path, "df_preprocessor.pkl"), "rb") as fp:
            df_preprocessor = CustomUnpickler(fp).load()
            if (
                not hasattr(df_preprocessor, "_rois_feature_names")
                and hasattr(df_preprocessor, "_image_feature_names")
                and ROIS in df_preprocessor._image_feature_names
            ):  # backward compatibility for mmlab models
                df_preprocessor._image_feature_names = [
                    name for name in df_preprocessor._image_feature_names if name != ROIS
                ]
                df_preprocessor._rois_feature_names = [ROIS]

        try:
            with open(os.path.join(path, "data_processors.pkl"), "rb") as fp:
                data_processors = CustomUnpickler(fp).load()
            # Load text tokenizers after loading data processors.
            for modality in [
                TEXT,
                TEXT_NER,
                NER,
            ]:  # NER is included for backward compatibility
                if modality in data_processors:
                    data_processors[modality] = load_text_tokenizers(
                        text_processors=data_processors[modality],
                        path=path,
                    )

            # backward compatibility. Add feature column names in each data processor.
            data_processors = assign_feature_column_names(
                data_processors=data_processors,
                df_preprocessor=df_preprocessor,
            )

            # Only keep the modalities with non-empty processors.
            data_processors = {k: v for k, v in data_processors.items() if len(v) > 0}
        except:  # backward compatibility. reconstruct the data processor in case something went wrong.
            data_processors = None

        # backward compatibility. Use ROISProcessor for old mmdet/mmocr models.
        if assets["problem_type"] == OBJECT_DETECTION or (
            "pipeline" in assets and assets["pipeline"] == OBJECT_DETECTION
        ):
            data_processors = None

        predictor._label_column = assets["label_column"]
        predictor._problem_type = assets["problem_type"]
        if "pipeline" in assets:  # backward compatibility
            predictor._problem_type = assets["pipeline"]
        if "presets" in assets:
            predictor._presets = assets["presets"]
        if "best_score" in assets:  # backward compatibility
            predictor._best_score = assets["best_score"]
        if "total_train_time" in assets:  # backward compatibility
            predictor._total_train_time = assets["total_train_time"]
        predictor._eval_metric_name = assets["eval_metric_name"]
        predictor._verbosity = verbosity
        predictor._resume = resume
        predictor._save_path = path  # in case the original exp dir is copied to somewhere else
        predictor._pretrain_path = path  # TODO: Remove as this is only defined but not used.
        if "fit_called" in assets:
            predictor._fit_called = assets["fit_called"]
        else:
            predictor._fit_called = True  # backward compatible
        predictor._config = config
        predictor._output_shape = assets["output_shape"]
        if "classes" in assets:
            predictor._classes = assets["classes"]
        predictor._column_types = assets["column_types"]
        predictor._validation_metric_name = assets["validation_metric_name"]
        predictor._df_preprocessor = df_preprocessor
        predictor._data_processors = data_processors

        return predictor

    @classmethod
    def load(
        cls,
        path: str,
        resume: Optional[bool] = False,
        verbosity: Optional[int] = 3,
        use_learner: Optional[bool] = True,  # TODO: Remove this argument. Temporary for test purpose.
    ):
        """
        Load a predictor object from a directory specified by `path`. The to-be-loaded predictor
        can be completely or partially trained by .fit(). If a previous training has completed,
        it will load the checkpoint `model.ckpt`. Otherwise if a previous training accidentally
        collapses in the middle, it can load the `last.ckpt` checkpoint by setting `resume=True`.

        Parameters
        ----------
        path
            The directory to load the predictor object.
        resume
            Whether to resume training from `last.ckpt`. This is useful when a training was accidentally
            broken during the middle and we want to resume the training from the last saved checkpoint.
        verbosity
            Verbosity levels range from 0 to 4 and control how much information is printed.
            Higher levels correspond to more detailed print statements (you can set verbosity = 0 to suppress warnings).

        Returns
        -------
        The loaded predictor object.
        """
        path = os.path.abspath(os.path.expanduser(path))
        assert os.path.isdir(path), f"'{path}' must be an existing directory."
        with open(os.path.join(path, "assets.json"), "r") as fp:
            assets = json.load(fp)

        # import ipdb

        # ipdb.set_trace()
        problem_type = assets["problem_type"] if "problem_type" in assets else None
        pipeline = assets["pipeline"] if "pipeline" in assets else None
        predictor = cls()
        predictor._learner = None
        predictor._matcher = None
        if "class_name" in assets and assets["class_name"] == "MultiModalMatcher":
            predictor._matcher = MultiModalMatcher.load(
                path=path,
                resume=resume,
                verbosity=verbosity,
            )
            return predictor

        else:
            if problem_type == OBJECT_DETECTION:
                learner = ObjectDetectionLearner.load(path=path, resume=resume, verbosity=verbosity)
            elif problem_type == NER:
                learner = NERLearner.load(path=path, resume=resume, verbosity=verbosity)
            else:
                learner = BaseLearner.load(path=path, resume=resume, verbosity=verbosity)
            # learner = BaseLearner.load(path=path, resume=resume, verbosity=verbosity)

            predictor._learner = learner
            return predictor

        predictor = cls(label="dummy_label", use_learner=False)

        # if "class_name" in assets and assets["class_name"] == "MultiModalMatcher":
        #     predictor._matcher = MultiModalMatcher.load(
        #         path=path,
        #         resume=resume,
        #         verbosity=verbosity,
        #     )
        #     return predictor

        predictor = cls._load_metadata(predictor=predictor, path=path, resume=resume, verbosity=verbosity)

        efficient_finetune = OmegaConf.select(predictor._config, "optimization.efficient_finetune")

        model = create_fusion_model(
            config=predictor._config,
            num_classes=predictor._output_shape,
            classes=predictor._classes,
            num_numerical_columns=len(predictor._df_preprocessor.numerical_feature_names),
            num_categories=predictor._df_preprocessor.categorical_num_categories,
            pretrained=False
            if not efficient_finetune or efficient_finetune == "None"
            else True,  # set "pretrain=False" to prevent downloading online models
        )

        if predictor._data_processors is None:
            predictor._data_processors = create_fusion_data_processors(
                config=predictor._config,
                model=model,
            )

        resume_ckpt_path = os.path.join(path, LAST_CHECKPOINT)
        final_ckpt_path = os.path.join(path, MODEL_CHECKPOINT)
        if resume:  # resume training which crashed before
            if not os.path.isfile(resume_ckpt_path):
                if os.path.isfile(final_ckpt_path):
                    raise ValueError(
                        f"Resuming checkpoint '{resume_ckpt_path}' doesn't exist, but "
                        f"final checkpoint '{final_ckpt_path}' exists, which means training "
                        f"is already completed."
                    )
                else:
                    raise ValueError(
                        f"Resuming checkpoint '{resume_ckpt_path}' and "
                        f"final checkpoint '{final_ckpt_path}' both don't exist. "
                        f"Consider starting training from scratch."
                    )
            load_path = resume_ckpt_path
            logger.info(f"Resume training from checkpoint: '{resume_ckpt_path}'")
            ckpt_path = resume_ckpt_path
        else:  # load a model checkpoint for prediction, evaluation, or continuing training on new data
            if not os.path.isfile(final_ckpt_path):
                if os.path.isfile(resume_ckpt_path):
                    raise ValueError(
                        f"Final checkpoint '{final_ckpt_path}' doesn't exist, but "
                        f"resuming checkpoint '{resume_ckpt_path}' exists, which means training "
                        f"is not done yet. Consider resume training from '{resume_ckpt_path}'."
                    )
                else:
                    raise ValueError(
                        f"Resuming checkpoint '{resume_ckpt_path}' and "
                        f"final checkpoint '{final_ckpt_path}' both don't exist. "
                        f"Consider starting training from scratch."
                    )
            load_path = final_ckpt_path
            logger.info(f"Load pretrained checkpoint: {os.path.join(path, MODEL_CHECKPOINT)}")
            ckpt_path = None  # must set None since we do not resume training

        model = cls._load_state_dict(
            model=model,
            path=load_path,
            strict=not efficient_finetune or efficient_finetune == "None",
        )

        predictor._ckpt_path = ckpt_path
        predictor._model = model

        loss_func = get_loss_func(
            problem_type=predictor._problem_type,
            mixup_active=False,
            loss_func_name=OmegaConf.select(predictor._config, "optimization.loss_function"),
            config=predictor._config.optimization,
        )

        model_postprocess_fn = get_model_postprocess_fn(
            problem_type=predictor._problem_type,
            loss_func=loss_func,
        )
        predictor._model_postprocess_fn = model_postprocess_fn

        return predictor

    @property
    def class_labels(self):
        """
        The original name of the class labels.
        For example, the tabular data may contain classes equal to
        "entailment", "contradiction", "neutral". Internally, these will be converted to
        0, 1, 2, ...
        This function returns the original names of these raw labels.

        Returns
        -------
        List that contain the class names. It will be None if it's not a classification problem.
        """
        if self._problem_type == MULTICLASS or self._problem_type == BINARY:
            return self._df_preprocessor.label_generator.classes_
        else:
            warnings.warn("Accessing class names for a non-classification problem. Return None.")
            return None

    @property
    def positive_class(self):
        """
        Name of the class label that will be mapped to 1.
        This is only meaningful for binary classification problems.

        It is useful for computing metrics such as F1 which require a positive and negative class.
        You may refer to https://en.wikipedia.org/wiki/F-score for more details.
        In binary classification, :class:`MultiModalPredictor.predict_proba(as_multiclass=False)`
        returns the estimated probability that each row belongs to the positive class.
        Will print a warning and return None if called when `predictor.problem_type != 'binary'`.

        Returns
        -------
        The positive class name in binary classification or None if the problem is not binary classification.
        """
        if self._problem_type != BINARY:
            logger.warning(
                f"Warning: Attempted to retrieve positive class label in a non-binary problem. "
                f"Positive class labels only exist in binary classification. "
                f"Returning None instead. The problem type is '{self._problem_type}'"
                f" but positive_class only exists for '{BINARY}'."
            )
            return None
        else:
            return self.class_labels[1]

    def fit_summary(self, verbosity=0, show_plot=False):
        """
        Output summary of information about models produced during `fit()`.

        Parameters
        ----------
        verbosity : int, default = 2
            Verbosity levels range from 0 to 4 and control how much information is printed.
            verbosity = 0 for no output printing.
            TODO: Higher levels correspond to more detailed print statements
        show_plot : bool, default = False
            If True, shows the model summary plot in browser when verbosity > 1.

        Returns
        -------
        Dict containing various detailed information.
        We do not recommend directly printing this dict as it may be very large.
        """
        if self._learner:
            return self._learner.fit_summary(verbosity=verbosity, show_plot=show_plot)

        if self._total_train_time is None:
            logging.info("There is no `best_score` or `total_train_time`. Have you called `predictor.fit()`?")
        else:
            logging.info(
                f"Here's the model summary:"
                f""
                f"The model achieved score '{self._best_score}' on the validation metric"
                f" '{self._validation_metric_name}'. "
                f"The total training time is {timedelta(seconds=self._total_train_time)}"
            )
        results = {
            f"val_{self._validation_metric_name}": self._best_score,
            "training_time": self._total_train_time,
        }
        return results

    def list_supported_models(self, pretrained=True):
        """
        List supported models for each problem_type to let users know
        options of checkpoint name to choose during fit().

        Parameters
        ----------
        pretrained : bool, default = True
            If True, only return the models with pretrained weights.
            If False, return all the models as long as there is model definition.

        Returns
        -------
        a list of model names
        """
        if self.problem_property and self.problem_property.is_classification:
            # FIXME (Need to list the supported models for each modality)
            return list_timm_models(pretrained=pretrained)
        else:
            raise ValueError(f"list_supported_models() is not available for problem type: {self._problem_type}")


class AutoMMPredictor(MultiModalPredictor):
    def __init__(self, **kwargs):
        warnings.warn(
            "AutoMMPredictor has been renamed as 'MultiModalPredictor'. "
            "Consider to use MultiModalPredictor instead. Using AutoMMPredictor will "
            "raise an exception starting in v0.7."
        )
        super(AutoMMPredictor, self).__init__(**kwargs)<|MERGE_RESOLUTION|>--- conflicted
+++ resolved
@@ -885,24 +885,7 @@
             warn_if_exist=False,
             fit_called=fit_called,
         )
-<<<<<<< HEAD
-        # 7. setup problem types
-        self._problem_type = self._infer_problem_type(train_data=train_data, column_types=column_types)
-        # 8. infor column types
-        column_types = self._infer_column_types(
-            train_data=train_data, tuning_data=tuning_data, column_types=column_types
-        )
-
-        # 9. infer output shape
-        # FIXME: separate infer problem_type with output_shape, should be logically distinct
-        _, output_shape = infer_problem_type_output_shape(
-=======
-
-        if tuning_data is None:
-            train_data, tuning_data = self._split_train_tuning(
-                data=train_data, holdout_frac=holdout_frac, random_state=seed
-            )
-
+        # 7. setup problem types        # 8. infor column types
         if self._label_column:
             self._problem_type = infer_problem_type(
                 y_train_data=train_data[self._label_column],
@@ -918,7 +901,6 @@
         )
 
         output_shape = infer_output_shape(
->>>>>>> 1349d01f
             label_column=self._label_column,
             data=train_data,
             problem_type=self._problem_type,
