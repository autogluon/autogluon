from __future__ import annotations

import copy
import json
import logging
import math
import operator
import os
import pickle
import shutil
import sys
import warnings
from datetime import timedelta
from typing import Callable, Dict, List, Optional, Union

import numpy as np
import pandas as pd
import pytorch_lightning as pl
import torch
import yaml
from omegaconf import DictConfig, OmegaConf
from packaging import version
from sklearn.model_selection import train_test_split
from torch import nn

from autogluon.common.utils.log_utils import set_logger_verbosity
from autogluon.common.utils.utils import setup_outputdir
from autogluon.core.utils.try_import import try_import_ray_lightning
from autogluon.core.utils.utils import default_holdout_frac

from . import version as ag_version
from .constants import (
    AUTOMM,
    AUTOMM_TUTORIAL_MODE,
    BBOX,
    BEST,
    BEST_K_MODELS_FILE,
    BINARY,
    CLASSIFICATION,
    COLUMN_FEATURES,
    DATA,
    DEEPSPEED_MIN_PL_VERSION,
    DEEPSPEED_MODULE,
    DEEPSPEED_OFFLOADING,
    DEEPSPEED_STRATEGY,
    DEPRECATED_ZERO_SHOT,
    FEATURE_EXTRACTION,
    FEATURES,
    FEW_SHOT,
    GREEDY_SOUP,
    LABEL,
    LAST_CHECKPOINT,
    LOGITS,
    MASKS,
    MAX,
    MIN,
    MODEL,
    MODEL_CHECKPOINT,
    MULTICLASS,
    OBJECT_DETECTION,
    OCR_TEXT_DETECTION,
    OCR_TEXT_RECOGNITION,
    PROBABILITY,
    RAY_TUNE_CHECKPOINT,
    REGRESSION,
    SCORE,
    TEXT,
    UNIFORM_SOUP,
    Y_PRED,
    Y_PRED_PROB,
    Y_TRUE,
    ZERO_SHOT_IMAGE_CLASSIFICATION,
)
from .data.datamodule import BaseDataModule
from .data.infer_types import (
    infer_column_types,
    infer_label_column_type_by_problem_type,
    infer_problem_type_output_shape,
)
from .data.preprocess_dataframe import MultiModalFeaturePreprocessor
from .data.utils import apply_data_processor, apply_df_preprocessor, get_collate_fn, get_per_sample_features
from .models.utils import get_model_postprocess_fn
from .optimization.lit_distiller import DistillerLitModule
from .optimization.lit_module import LitModule
from .optimization.losses import RKDLoss
from .optimization.utils import (
    get_loss_func,
    get_metric,
    get_norm_layer_param_names,
    get_trainable_params_efficient_finetune,
)
from .utils import (
    AutoMMModelCheckpoint,
    AutoMMModelCheckpointIO,
    CustomUnpickler,
    LogFilter,
    apply_log_filter,
    assign_feature_column_names,
    average_checkpoints,
    bbox_xyxy_to_xywh,
    compute_inference_batch_size,
    compute_num_gpus,
    compute_score,
    create_fusion_data_processors,
    create_fusion_model,
    data_to_df,
    extract_from_output,
    filter_search_space,
    from_coco,
    get_config,
    get_local_pretrained_config_paths,
    get_minmax_mode,
    get_mixup,
    get_onnx_input,
    getCOCOCatIDs,
    infer_batch,
    infer_dtypes_by_model_names,
    infer_metrics,
    infer_precision,
    infer_scarcity_mode_by_data_size,
    init_df_preprocessor,
    init_pretrained,
    load_text_tokenizers,
    logits_to_prob,
    modify_duplicate_model_names,
    process_save_path,
    save_pretrained_model_configs,
    save_text_tokenizers,
    select_model,
    tensor_to_ndarray,
    try_to_infer_pos_label,
    turn_on_off_feature_column_info,
    update_config_by_rules,
    use_realtime,
)

logger = logging.getLogger(AUTOMM)


class MultiModalPredictor:
    """
    MultiModalPredictor is a deep learning "model zoo" of model zoos. It can automatically build deep learning models that
    are suitable for multimodal datasets. You will only need to preprocess the data in the multimodal dataframe format
    and the MultiModalPredictor can predict the values of one column conditioned on the features from the other columns.

    The prediction can be either classification or regression. The feature columns can contain
    image paths, text, numerical, and categorical values.

    """

    def __init__(
        self,
        label: Optional[str] = None,
        problem_type: Optional[str] = None,
        pipeline: Optional[str] = None,
        eval_metric: Optional[str] = None,
        hyperparameters: Optional[dict] = None,
        path: Optional[str] = None,
        verbosity: Optional[int] = 3,
        warn_if_exist: Optional[bool] = True,
        enable_progress_bar: Optional[bool] = None,
    ):
        """
        Parameters
        ----------
        label
            Name of the column that contains the target variable to predict.
        problem_type
            Type of prediction problem, i.e. is this a binary/multiclass classification or regression problem
            (options: 'binary', 'multiclass', 'regression').
            If `problem_type = None`, the prediction problem type is inferred
            based on the label-values in provided dataset.
        pipeline
            This defines inference tasks like FeatureExtraction, ZeroShotClassification, etc.
            TODO: add more pipelines (ref: https://huggingface.co/docs/transformers/main_classes/pipelines)
        eval_metric
            Evaluation metric name. If `eval_metric = None`, it is automatically chosen based on `problem_type`.
            Defaults to 'accuracy' for binary and multiclass classification, 'root_mean_squared_error' for regression.
        hyperparameters
            This is to override some default configurations.
            For example, changing the text and image backbones can be done by formatting:

            a string
            hyperparameters = "model.hf_text.checkpoint_name=google/electra-small-discriminator model.timm_image.checkpoint_name=swin_small_patch4_window7_224"

            or a list of strings
            hyperparameters = ["model.hf_text.checkpoint_name=google/electra-small-discriminator", "model.timm_image.checkpoint_name=swin_small_patch4_window7_224"]

            or a dictionary
            hyperparameters = {
                            "model.hf_text.checkpoint_name": "google/electra-small-discriminator",
                            "model.timm_image.checkpoint_name": "swin_small_patch4_window7_224",
                        }
        path
            Path to directory where models and intermediate outputs should be saved.
            If unspecified, a time-stamped folder called "AutogluonAutoMM/ag-[TIMESTAMP]"
            will be created in the working directory to store all models.
            Note: To call `fit()` twice and save all results of each fit,
            you must specify different `path` locations or don't specify `path` at all.
            Otherwise files from first `fit()` will be overwritten by second `fit()`.
        verbosity
            Verbosity levels range from 0 to 4 and control how much information is printed.
            Higher levels correspond to more detailed print statements (you can set verbosity = 0 to suppress warnings).
            If using logging, you can alternatively control amount of information printed via `logger.setLevel(L)`,
            where `L` ranges from 0 to 50
            (Note: higher values of `L` correspond to fewer print statements, opposite of verbosity levels)
        warn_if_exist
            Whether to raise warning if the specified path already exists.
        enable_progress_bar
            Whether to show progress bar. It will be True by default and will also be
            disabled if the environment variable os.environ["AUTOMM_DISABLE_PROGRESS_BAR"] is set.
        """
        if eval_metric is not None and not isinstance(eval_metric, str):
            eval_metric = eval_metric.name

        if eval_metric is not None and eval_metric.lower() in [
            "rmse",
            "r2",
            "pearsonr",
            "spearmanr",
        ]:
            problem_type = REGRESSION

        if os.environ.get(AUTOMM_TUTORIAL_MODE):
            verbosity = 1  # don't use 3, which doesn't suppress logger.info() in .load().
            enable_progress_bar = False

        if verbosity is not None:
            set_logger_verbosity(verbosity, logger=logger)

        if path is not None:
            path = process_save_path(path=path)

        self._label_column = label
        self._problem_type = problem_type.lower() if problem_type is not None else None
        self._pipeline = pipeline.lower() if pipeline is not None else None
        self._eval_metric_name = eval_metric
        self._validation_metric_name = None
        self._output_shape = None
        self._save_path = path
        self._ckpt_path = None
        self._pretrained_path = None
        self._config = None
        self._df_preprocessor = None
        self._column_types = None
        self._data_processors = None
        self._model_postprocess_fn = None
        self._model = None
        self._resume = False
        self._continuous_training = False
        self._verbosity = verbosity
        self._warn_if_exist = warn_if_exist
        self._enable_progress_bar = enable_progress_bar if enable_progress_bar is not None else True

        if problem_type is not None and problem_type.lower() == DEPRECATED_ZERO_SHOT:
            warnings.warn(
                f'problem_type="{problem_type}" is deprecated. For inference with CLIP model, '
                f'use pipeline="zero_shot_image_classification" instead.',
                DeprecationWarning,
            )
            self._problem_type = None
            self._pipeline = ZERO_SHOT_IMAGE_CLASSIFICATION

        if self._pipeline is not None:
            self._config, self._model, self._data_processors = init_pretrained(
                pipeline=self._pipeline, hyperparameters=hyperparameters
            )

    @property
    def path(self):
        return self._save_path

    @property
    def label(self):
        return self._label_column

    @property
    def problem_type(self):
        return self._problem_type

    @property
    def column_types(self):
        return self._column_types

    # This func is required by the abstract trainer of TabularPredictor.
    def set_verbosity(self, verbosity: int):
        """Set the verbosity level of the log.

        Parameters
        ----------
        verbosity
            The verbosity level

        """
        self._verbosity = verbosity
        set_logger_verbosity(verbosity, logger=logger)

    def fit(
        self,
        train_data: pd.DataFrame,
        presets: Optional[str] = None,
        config: Optional[dict] = None,
        tuning_data: Optional[pd.DataFrame] = None,
        time_limit: Optional[int] = None,
        save_path: Optional[str] = None,
        hyperparameters: Optional[Union[str, Dict, List[str]]] = None,
        column_types: Optional[dict] = None,
        holdout_frac: Optional[float] = None,
        teacher_predictor: Union[str, MultiModalPredictor] = None,
        seed: Optional[int] = 123,
        standalone: Optional[bool] = True,
        hyperparameter_tune_kwargs: Optional[dict] = None,
    ):
        """
        Fit MultiModalPredictor predict label column of a dataframe based on the other columns,
        which may contain image path, text, numeric, or categorical features.

        Parameters
        ----------
        train_data
            A dataframe containing training data.
        presets
            Name of the presets. See the available presets in `presets.py`.
        config
            A dictionary with four keys "model", "data", "optimization", and "environment".
            Each key's value can be a string, yaml file path, or OmegaConf's DictConfig.
            Strings should be the file names (DO NOT include the postfix ".yaml") in
            automm/configs/model, automm/configs/data, automm/configs/optimization, and automm/configs/environment.
            For example, you can configure a late-fusion model for the image, text, and tabular data as follows:
            config = {
                        "model": "fusion_mlp_image_text_tabular",
                        "data": "default",
                        "optimization": "adamw",
                        "environment": "default",
                    }
            or
            config = {
                        "model": "/path/to/model/config.yaml",
                        "data": "/path/to/data/config.yaml",
                        "optimization": "/path/to/optimization/config.yaml",
                        "environment": "/path/to/environment/config.yaml",
                    }
            or
            config = {
                        "model": OmegaConf.load("/path/to/model/config.yaml"),
                        "data": OmegaConf.load("/path/to/data/config.yaml"),
                        "optimization": OmegaConf.load("/path/to/optimization/config.yaml"),
                        "environment": OmegaConf.load("/path/to/environment/config.yaml"),
                    }
        tuning_data
            A dataframe containing validation data, which should have the same columns as the train_data.
            If `tuning_data = None`, `fit()` will automatically
            hold out some random validation examples from `train_data`.
        time_limit
            How long `fit()` should run for (wall clock time in seconds).
            If not specified, `fit()` will run until the model has completed training.
        save_path
            Path to directory where models and intermediate outputs should be saved.
        hyperparameters
            This is to override some default configurations.
            For example, changing the text and image backbones can be done by formatting:

            a string
            hyperparameters = "model.hf_text.checkpoint_name=google/electra-small-discriminator model.timm_image.checkpoint_name=swin_small_patch4_window7_224"

            or a list of strings
            hyperparameters = ["model.hf_text.checkpoint_name=google/electra-small-discriminator", "model.timm_image.checkpoint_name=swin_small_patch4_window7_224"]

            or a dictionary
            hyperparameters = {
                            "model.hf_text.checkpoint_name": "google/electra-small-discriminator",
                            "model.timm_image.checkpoint_name": "swin_small_patch4_window7_224",
                        }
        column_types
            A dictionary that maps column names to their data types.
            For example: `column_types = {"item_name": "text", "image": "image_path",
            "product_description": "text", "height": "numerical"}`
            may be used for a table with columns: "item_name", "brand", "product_description", and "height".
            If None, column_types will be automatically inferred from the data.
            The current supported types are:
                - "image_path": each row in this column is one image path.
                - "text": each row in this column contains text (sentence, paragraph, etc.).
                - "numerical": each row in this column contains a number.
                - "categorical": each row in this column belongs to one of K categories.
        holdout_frac
            Fraction of train_data to holdout as tuning_data for optimizing hyper-parameters or
            early stopping (ignored unless `tuning_data = None`).
            Default value (if None) is selected based on the number of rows in the training data
            and whether hyper-parameter-tuning is utilized.
        teacher_predictor
            The pre-trained teacher predictor or its saved path. If provided, `fit()` can distill its
            knowledge to a student predictor, i.e., the current predictor.
        seed
            The random seed to use for this training run.
        standalone
            Whether to save the enire model for offline deployment or only trained parameters of parameter-efficient fine-tuning strategy.
        hyperparameter_tune_kwargs
                Hyperparameter tuning strategy and kwargs (for example, how many HPO trials to run).
                If None, then hyperparameter tuning will not be performed.
                    num_trials: int
                        How many HPO trials to run. Either `num_trials` or `time_limit` to `fit` needs to be specified.
                    scheduler: Union[str, ray.tune.schedulers.TrialScheduler]
                        If str is passed, AutoGluon will create the scheduler for you with some default parameters.
                        If ray.tune.schedulers.TrialScheduler object is passed, you are responsible for initializing the object.
                    scheduler_init_args: Optional[dict] = None
                        If provided str to `scheduler`, you can optionally provide custom init_args to the scheduler
                    searcher: Union[str, ray.tune.search.SearchAlgorithm, ray.tune.search.Searcher]
                        If str is passed, AutoGluon will create the searcher for you with some default parameters.
                        If ray.tune.schedulers.TrialScheduler object is passed, you are responsible for initializing the object.
                        You don't need to worry about `metric` and `mode` of the searcher object. AutoGluon will figure it out by itself.
                    scheduler_init_args: Optional[dict] = None
                        If provided str to `searcher`, you can optionally provide custom init_args to the searcher
                        You don't need to worry about `metric` and `mode`. AutoGluon will figure it out by itself.

        Returns
        -------
        An "MultiModalPredictor" object (itself).
        """
        if hyperparameter_tune_kwargs is not None:
            # TODO: can we support hyperparameters being the same format as regular training?
            # currently the string format would make it very hard to get search space, which is an object
            assert isinstance(
                hyperparameters, dict
            ), "Please provide hyperparameters as a dictionary if you want to do HPO"
            if teacher_predictor is not None:
                assert isinstance(
                    teacher_predictor, str
                ), "HPO with distillation only supports passing a path to the predictor"
            if self._continuous_training:
                warnings.warn(
                    "HPO while continuous training."
                    "Hyperparameters related to Model and Data will NOT take effect."
                    "We will filter them out from the search space."
                )
                hyperparameters = filter_search_space(hyperparameters, [MODEL, DATA])

        pl.seed_everything(seed, workers=True)

        if self._resume:
            assert hyperparameter_tune_kwargs is None, "You can not resume training with HPO"
            save_path = process_save_path(path=self._save_path, resume=True)
        elif save_path is not None:
            save_path = process_save_path(path=save_path)
        elif self._save_path is not None:
            save_path = process_save_path(path=self._save_path, raise_if_exist=False)

        if not self._resume:
            save_path = setup_outputdir(
                path=save_path,
                warn_if_exist=self._warn_if_exist,
            )

        save_path = os.path.abspath(os.path.expanduser(save_path))
        self._save_path = save_path
        logger.debug(f"save path: {save_path}")

        # Generate general info that's not config specific
        if tuning_data is None:
            if self._problem_type in [BINARY, MULTICLASS, CLASSIFICATION]:
                stratify = train_data[self._label_column]
            else:
                stratify = None
            if holdout_frac is None:
                val_frac = default_holdout_frac(len(train_data), hyperparameter_tune=False)
            else:
                val_frac = holdout_frac
            train_data, tuning_data = train_test_split(
                train_data,
                test_size=val_frac,
                stratify=stratify,
                random_state=np.random.RandomState(seed),
            )

        column_types = infer_column_types(
            data=train_data,
            valid_data=tuning_data,
            label_columns=self._label_column,
            provided_column_types=column_types,
        )
        column_types = infer_label_column_type_by_problem_type(
            column_types=column_types,
            label_columns=self._label_column,
            problem_type=self._problem_type,
            data=train_data,
            valid_data=tuning_data,
        )
        problem_type, output_shape = infer_problem_type_output_shape(
            label_column=self._label_column,
            column_types=column_types,
            data=train_data,
            provided_problem_type=self._problem_type,
        )

        # Determine data scarcity mode, i.e. a few-shot scenario
        scarcity_mode = infer_scarcity_mode_by_data_size(
            df_train=train_data, scarcity_threshold=50
        )  # Add as separate hyperparameter somewhere?
        if scarcity_mode == FEW_SHOT and (not presets or FEW_SHOT not in presets):  # TODO: check for data  type
            logger.info(
                f"Detected data scarcity. Consider running using the preset 'few_shot_text_classification' for better performance."
            )

        logger.debug(f"column_types: {column_types}")
        logger.debug(f"image columns: {[k for k, v in column_types.items() if v == 'image_path']}")

        if self._column_types is not None and self._column_types != column_types:
            warnings.warn(
                f"Inferred column types {column_types} are inconsistent with "
                f"the previous {self._column_types}. "
                f"New columns will not be used in the current training."
            )
            # use previous column types to avoid inconsistency with previous numerical mlp and categorical mlp
            column_types = self._column_types

        if self._problem_type is not None:
            if self._problem_type == CLASSIFICATION:
                # Set the problem type to be inferred problem type
                self._problem_type = problem_type
            assert self._problem_type == problem_type, (
                f"Inferred problem type {problem_type} is different from " f"the previous {self._problem_type}"
            )

        if self._output_shape is not None:
            assert self._output_shape == output_shape, (
                f"Inferred output shape {output_shape} is different from " f"the previous {self._output_shape}"
            )

        if self._validation_metric_name is None or self._eval_metric_name is None:
            validation_metric_name, eval_metric_name = infer_metrics(
                problem_type=problem_type,
                eval_metric_name=self._eval_metric_name,
            )
        else:
            validation_metric_name = self._validation_metric_name
            eval_metric_name = self._eval_metric_name
        minmax_mode = get_minmax_mode(validation_metric_name)

        if time_limit is not None:
            time_limit = timedelta(seconds=time_limit)

        # set attributes for saving and prediction
        self._problem_type = problem_type  # In case problem type isn't provided in __init__().
        self._eval_metric_name = eval_metric_name  # In case eval_metric isn't provided in __init__().
        self._validation_metric_name = validation_metric_name
        self._save_path = save_path
        self._output_shape = output_shape
        self._column_types = column_types

        _fit_args = dict(
            train_df=train_data,
            val_df=tuning_data,
            validation_metric_name=validation_metric_name,
            minmax_mode=minmax_mode,
            max_time=time_limit,
            save_path=save_path,
            ckpt_path=None if hyperparameter_tune_kwargs is not None else self._ckpt_path,
            resume=False if hyperparameter_tune_kwargs is not None else self._resume,
            enable_progress_bar=False if hyperparameter_tune_kwargs is not None else self._enable_progress_bar,
            presets=presets,
            config=config,
            hyperparameters=hyperparameters,
            teacher_predictor=teacher_predictor,
            standalone=standalone,
            hpo_mode=(hyperparameter_tune_kwargs is not None),  # skip average checkpoint if in hpo mode
        )

        if hyperparameter_tune_kwargs is not None:
            # TODO: allow custom gpu
            resources = dict(num_gpus=torch.cuda.device_count())
            if _fit_args["max_time"] is not None:
                _fit_args["max_time"] *= 0.95  # give some buffer time to ray lightning trainer
            predictor = self._hyperparameter_tune(
                hyperparameter_tune_kwargs=hyperparameter_tune_kwargs,
                resources=resources,
                **_fit_args,
            )
            return predictor

        self._fit(**_fit_args)
        return self

    def _hyperparameter_tune(self, hyperparameter_tune_kwargs, resources, **_fit_args):
        from autogluon.core.hpo.ray_hpo import (
            AutommRayTuneAdapter,
            AutommRayTuneLightningAdapter,
            EmptySearchSpace,
            cleanup_checkpoints,
            cleanup_trials,
            run,
        )

        ray_tune_adapter = AutommRayTuneAdapter()
        if try_import_ray_lightning():
            ray_tune_adapter = AutommRayTuneLightningAdapter()
        search_space = _fit_args.get("hyperparameters", dict())
        metric = "val_" + _fit_args.get("validation_metric_name")
        mode = _fit_args.get("minmax_mode")
        save_path = _fit_args.get("save_path")
        time_budget_s = _fit_args.get("max_time")
        is_distill = False
        if _fit_args.get("teacher_predictor", None) is not None:
            is_distill = True
        try:
            analysis = run(
                trainable=self._hpo_fit_wrapper,
                trainable_args=_fit_args,
                search_space=search_space,
                hyperparameter_tune_kwargs=hyperparameter_tune_kwargs,
                metric=metric,
                mode=mode,
                save_dir=save_path,
                ray_tune_adapter=ray_tune_adapter,
                total_resources=resources,
                minimum_gpu_per_trial=1.0 if resources["num_gpus"] > 0 else 0.0,
                time_budget_s=time_budget_s,
                keep_checkpoints_num=3,  # TODO: find a way to extract this from config. Might need to separate generate config and trial specific config
                checkpoint_score_attr=metric,
                verbose=2,
            )
        except EmptySearchSpace:
            raise ValueError(
                "Please provide a search space using `hyperparameters` in order to do hyperparameter tune"
            )
        except Exception as e:
            raise e
        else:
            # find the best trial
            best_trial = analysis.get_best_trial(
                metric=metric,
                mode=mode,
            )
            if best_trial is None:
                raise ValueError(
                    "MultiModalPredictor wasn't able to find the best trial."
                    "Either all trials failed or"
                    "it's likely that the time is not enough to train a single epoch for trials."
                )
            # clean up other trials
            logger.info("Removing non-optimal trials and only keep the best one.")
            cleanup_trials(save_path, best_trial.trial_id)
            best_trial_path = os.path.join(save_path, best_trial.trial_id)
            # reload the predictor metadata
            predictor = MultiModalPredictor._load_metadata(predictor=self, path=best_trial_path)
            # construct the model
            model = create_fusion_model(
                config=predictor._config,
                num_classes=predictor._output_shape,
                num_numerical_columns=len(predictor._df_preprocessor.numerical_feature_names),
                num_categories=predictor._df_preprocessor.categorical_num_categories,
                pretrained=False,  # set "pretrain=False" to prevent downloading online models
            )
            predictor._model = model
            # average checkpoint
            checkpoints_paths_and_scores = dict(
                (os.path.join(checkpoint, RAY_TUNE_CHECKPOINT), score)
                for checkpoint, score in analysis.get_trial_checkpoints_paths(best_trial, metric=metric)
            )
            # write checkpoint paths and scores to yaml file so that top_k_average could read it
            best_k_model_path = os.path.join(best_trial_path, BEST_K_MODELS_FILE)
            with open(best_k_model_path, "w") as yaml_file:
                yaml.dump(checkpoints_paths_and_scores, yaml_file, default_flow_style=False)

            last_ckpt_path = analysis.get_last_checkpoint(best_trial)
            predictor._top_k_average(
                model=predictor._model,
                save_path=best_trial_path,
                last_ckpt_path=last_ckpt_path,
                minmax_mode=mode,
                is_distill=is_distill,
                top_k_average_method=predictor._config.optimization.top_k_average_method,
                val_df=_fit_args["val_df"],
                validation_metric_name=predictor._validation_metric_name,
            )
            cleanup_checkpoints(best_trial_path)
            # move trial predictor one level up
            contents = os.listdir(best_trial_path)
            for content in contents:
                shutil.move(
                    os.path.join(best_trial_path, content),
                    os.path.join(save_path, content),
                )
            shutil.rmtree(best_trial_path)
            predictor._save_path = save_path

            return predictor

    def _hpo_fit_wrapper(self, sampled_hyperparameters, checkpoint_dir=None, **_fit_args):
        from ray import tune

        _fit_args[
            "hyperparameters"
        ] = sampled_hyperparameters  # The original hyperparameters is the search space, replace it with the hyperparameters sampled
        _fit_args["save_path"] = tune.get_trial_dir()  # We want to save each trial to a separate directory
        logger.debug(f"hpo trial save_path: {_fit_args['save_path']}")
        if checkpoint_dir is not None:
            _fit_args["resume"] = True
            _fit_args["ckpt_path"] = os.path.join(checkpoint_dir, RAY_TUNE_CHECKPOINT)
        self._fit(**_fit_args)

    def _setup_distillation(
        self,
        teacher_predictor: Union[str, MultiModalPredictor],
    ):
        """
        Prepare for distillation. It verifies whether the student and teacher predictors have consistent
        configurations. If teacher and student have duplicate model names, it modifies teacher's model names.

        Parameters
        ----------
        teacher_predictor
            The teacher predictor in knowledge distillation.

        Returns
        -------
        teacher_model
            The teacher predictor's model.
        critics
            The critics used in computing mutual information loss.
        baseline_funcs
            The baseline functions used in computing mutual information loss.
        soft_label_loss_func
            The loss function using teacher's logits as labels.
        output_feature_adaptor
            The adaptor used to adapt student output feature to the shape of teacher's.
        output_feature_loss_func
            The loss function using minimize distance between output_feature of teacher and student.
        rkd_loss_func
            The loss function using rkd distance and angle loss between output_feature of teacher and student.
        df_preprocessor
            The teacher predictor's dataframe preprocessor.
        data_processors
            The teacher predictor's data processors.
        """
        logger.debug("setting up distillation...")
        if isinstance(teacher_predictor, str):
            teacher_predictor = MultiModalPredictor.load(teacher_predictor)

        # verify that student and teacher configs are consistent.
        assert self._problem_type == teacher_predictor._problem_type
        assert self._label_column == teacher_predictor._label_column
        assert self._eval_metric_name == teacher_predictor._eval_metric_name
        assert self._output_shape == teacher_predictor._output_shape
        assert self._validation_metric_name == teacher_predictor._validation_metric_name

        # if teacher and student have duplicate model names, change teacher's model names
        # we don't change student's model names to avoid changing the names back when saving the model.
        teacher_predictor = modify_duplicate_model_names(
            predictor=teacher_predictor,
            postfix="teacher",
            blacklist=self._config.model.names,
        )

        critics, baseline_funcs = None, None
        if not self._config.distiller.soft_label_loss_type:
            # automatically infer loss func based on problem type if not specified
            if self._problem_type == "regression":
                soft_label_loss_func = nn.MSELoss()
            else:
                assert self._output_shape > 1
                soft_label_loss_func = nn.CrossEntropyLoss()
        elif self._config.distiller.soft_label_loss_type == "mse":
            soft_label_loss_func = nn.MSELoss()
        elif self._config.distiller.soft_label_loss_type == "cross_entropy":
            soft_label_loss_func = nn.CrossEntropyLoss()
        else:
            raise ValueError(f"Unknown soft_label_loss_type: {self._config.distiller.soft_label_loss_type}")

        if not self._config.distiller.softmax_regression_loss_type:
            # automatically infer loss func based on problem type if not specified
            if self._problem_type == "regression":
                softmax_regression_loss_func = nn.MSELoss()
            else:
                assert self._output_shape > 1
                softmax_regression_loss_func = nn.CrossEntropyLoss()
        elif self._config.distiller.softmax_regression_loss_type == "mse":
            softmax_regression_loss_func = nn.MSELoss()
        elif self._config.distiller.softmax_regression_loss_type == "cross_entropy":
            softmax_regression_loss_func = nn.CrossEntropyLoss()
        else:
            raise ValueError(f"Unknown soft_label_loss_type: {self._config.distiller.softmax_regression_loss_type}")

        output_feature_loss_type = OmegaConf.select(self._config, "distiller.output_feature_loss_type", default="mse")
        if output_feature_loss_type == "cosine":
            output_feature_loss_func = nn.CosineEmbeddingLoss()
        elif output_feature_loss_type == "mse":
            output_feature_loss_func = nn.MSELoss()
        else:
            raise ValueError(f"Unknown output_feature_loss_type: {output_feature_loss_type}")

        # Adapt student's output_feature feature to teacher's
        # Refer to FitNet: https://arxiv.org/abs/1412.6550
        teacher_model_dim = teacher_predictor._model.out_features
        student_model_dim = self._model.out_features
        output_feature_adaptor = (
            nn.Linear(student_model_dim, teacher_model_dim)
            if teacher_model_dim != student_model_dim
            else nn.Identity()
        )

        rkd_distance_loss_weight = OmegaConf.select(self._config, "distiller.rkd_distance_loss_weight", default=0.0)
        rkd_angle_loss_weight = OmegaConf.select(self._config, "distiller.rkd_angle_loss_weight", default=0.0)
        rkd_loss_func = RKDLoss(rkd_distance_loss_weight, rkd_angle_loss_weight)

        # turn on returning column information in data processors
        turn_on_off_feature_column_info(
            data_processors=self._data_processors,
            flag=True,
        )
        turn_on_off_feature_column_info(
            data_processors=teacher_predictor._data_processors,
            flag=True,
        )

        return (
            teacher_predictor._model,
            critics,
            baseline_funcs,
            soft_label_loss_func,
            softmax_regression_loss_func,
            output_feature_adaptor,
            output_feature_loss_func,
            rkd_loss_func,
            teacher_predictor._df_preprocessor,
            teacher_predictor._data_processors,
        )

    def _fit(
        self,
        train_df: pd.DataFrame,
        val_df: pd.DataFrame,
        validation_metric_name: str,
        minmax_mode: str,
        max_time: timedelta,
        save_path: str,
        ckpt_path: str,
        resume: bool,
        enable_progress_bar: bool,
        presets: Optional[str] = None,
        config: Optional[dict] = None,
        hyperparameters: Optional[Union[str, Dict, List[str]]] = None,
        teacher_predictor: Union[str, MultiModalPredictor] = None,
        hpo_mode: bool = False,
        standalone: bool = True,
        **hpo_kwargs,
    ):
        if self._config is not None:  # continuous training
            config = self._config

        config = get_config(
            presets=presets,
            config=config,
            overrides=hyperparameters,
            extra=["distiller"] if teacher_predictor is not None else None,
        )

        config = update_config_by_rules(
            problem_type=self._problem_type,
            config=config,
        )

        if self._df_preprocessor is None:
            df_preprocessor = init_df_preprocessor(
                config=config.data,
                column_types=self._column_types,
                label_column=self._label_column,
                train_df_x=train_df.drop(columns=self._label_column),
                train_df_y=train_df[self._label_column],
            )
        else:  # continuing training
            df_preprocessor = self._df_preprocessor

        config = select_model(config=config, df_preprocessor=df_preprocessor)

        if self._model is None:
            model = create_fusion_model(
                config=config,
                num_classes=self._output_shape,
                num_numerical_columns=len(df_preprocessor.numerical_feature_names),
                num_categories=df_preprocessor.categorical_num_categories,
            )
        else:  # continuing training
            model = self._model

        norm_param_names = get_norm_layer_param_names(model)

        trainable_param_names = get_trainable_params_efficient_finetune(
            norm_param_names, efficient_finetune=OmegaConf.select(config, "optimization.efficient_finetune")
        )

        if self._data_processors is None:
            data_processors = create_fusion_data_processors(
                config=config,
                model=model,
            )
        else:  # continuing training
            data_processors = self._data_processors

        data_processors_count = {k: len(v) for k, v in data_processors.items()}
        logger.debug(f"data_processors_count: {data_processors_count}")

        pos_label = try_to_infer_pos_label(
            data_config=config.data,
            label_encoder=df_preprocessor.label_generator,
            problem_type=self._problem_type,
        )
        validation_metric, custom_metric_func = get_metric(
            metric_name=validation_metric_name,
            num_classes=self._output_shape,
            pos_label=pos_label,
        )

        mixup_active, mixup_fn = get_mixup(
            model_config=OmegaConf.select(config, "model"),
            mixup_config=OmegaConf.select(config, "data.mixup"),
            num_classes=self._output_shape,
        )
        if mixup_active and (config.env.per_gpu_batch_size == 1 or config.env.per_gpu_batch_size % 2 == 1):
            warnings.warn(
                "The mixup is done on the batch."
                "The per_gpu_batch_size should be >1 and even for reasonable operation",
                UserWarning,
            )

        loss_func = get_loss_func(
            problem_type=self._problem_type,
            mixup_active=mixup_active,
            loss_func_name=OmegaConf.select(config, "optimization.loss_function"),
        )

        model_postprocess_fn = get_model_postprocess_fn(
            problem_type=self._problem_type,
            loss_func=loss_func,
        )

        self._config = config
        self._df_preprocessor = df_preprocessor
        self._data_processors = data_processors
        self._model = model
        self._model_postprocess_fn = model_postprocess_fn

        if max_time == timedelta(seconds=0):
            self._top_k_average(
                model=model,
                save_path=save_path,
                minmax_mode=minmax_mode,
                is_distill=False,
                top_k_average_method=config.optimization.top_k_average_method,
                val_df=val_df,
                validation_metric_name=validation_metric_name,
                strict_loading=not trainable_param_names,
                standalone=standalone,
            )

            return self

        # need to assign the above attributes before setting up distillation
        if teacher_predictor is not None:
            (
                teacher_model,
                critics,
                baseline_funcs,
                soft_label_loss_func,
                softmax_regression_loss_func,
                output_feature_adaptor,
                output_feature_loss_func,
                rkd_loss_func,
                teacher_df_preprocessor,
                teacher_data_processors,
            ) = self._setup_distillation(
                teacher_predictor=teacher_predictor,
            )
        else:
            (
                teacher_model,
                critics,
                baseline_funcs,
                soft_label_loss_func,
                softmax_regression_loss_func,
                output_feature_adaptor,
                output_feature_loss_func,
                rkd_loss_func,
                teacher_df_preprocessor,
                teacher_data_processors,
            ) = (None, None, None, None, None, None, None, None, None, None)

        if teacher_df_preprocessor is not None:
            df_preprocessor = [df_preprocessor, teacher_df_preprocessor]
        if teacher_data_processors is not None:
            data_processors = [data_processors, teacher_data_processors]

        train_dm = BaseDataModule(
            df_preprocessor=df_preprocessor,
            data_processors=data_processors,
            per_gpu_batch_size=config.env.per_gpu_batch_size,
            num_workers=config.env.num_workers,
            train_data=train_df,
            val_data=val_df,
        )
        optimization_kwargs = dict(
            optim_type=config.optimization.optim_type,
            lr_choice=config.optimization.lr_choice,
            lr_schedule=config.optimization.lr_schedule,
            lr=config.optimization.learning_rate,
            lr_decay=config.optimization.lr_decay,
            end_lr=config.optimization.end_lr,
            lr_mult=config.optimization.lr_mult,
            weight_decay=config.optimization.weight_decay,
            warmup_steps=config.optimization.warmup_steps,
        )
        metrics_kwargs = dict(
            validation_metric=validation_metric,
            validation_metric_name=validation_metric_name,
            custom_metric_func=custom_metric_func,
        )
        is_distill = teacher_model is not None
        if is_distill:
            output_feature_loss_weight = OmegaConf.select(
                self._config, "distiller.output_feature_loss_weight", default=0.0
            )
            softmax_regression_weight = OmegaConf.select(
                self._config, "distiller.softmax_regression_weight", default=0.0
            )
            use_raw_features = OmegaConf.select(self._config, "distiller.use_raw_features", default=False)
            task = DistillerLitModule(
                student_model=model,
                teacher_model=teacher_model,
                matches=config.distiller.matches,
                critics=critics,
                baseline_funcs=baseline_funcs,
                hard_label_weight=config.distiller.hard_label_weight,
                soft_label_weight=config.distiller.soft_label_weight,
                softmax_regression_weight=softmax_regression_weight,
                temperature=config.distiller.temperature,
                output_feature_loss_weight=output_feature_loss_weight,
                hard_label_loss_func=loss_func,
                soft_label_loss_func=soft_label_loss_func,
                softmax_regression_loss_func=softmax_regression_loss_func,
                output_feature_adaptor=output_feature_adaptor,
                output_feature_loss_func=output_feature_loss_func,
                rkd_loss_func=rkd_loss_func,
                **metrics_kwargs,
                **optimization_kwargs,
            )
        else:
            task = LitModule(
                model=model,
                loss_func=loss_func,
                efficient_finetune=OmegaConf.select(config, "optimization.efficient_finetune"),
                mixup_fn=mixup_fn,
                mixup_off_epoch=OmegaConf.select(config, "data.mixup.turn_off_epoch"),
                model_postprocess_fn=model_postprocess_fn,
                trainable_param_names=trainable_param_names,
                **metrics_kwargs,
                **optimization_kwargs,
            )

        logger.debug(f"validation_metric_name: {task.validation_metric_name}")
        logger.debug(f"minmax_mode: {minmax_mode}")

        checkpoint_callback = AutoMMModelCheckpoint(
            dirpath=save_path,
            save_top_k=config.optimization.top_k,
            verbose=True,
            monitor=task.validation_metric_name,
            mode=minmax_mode,
            save_last=True,
        )
        early_stopping_callback = pl.callbacks.EarlyStopping(
            monitor=task.validation_metric_name,
            patience=config.optimization.patience,
            mode=minmax_mode,
        )
        lr_callback = pl.callbacks.LearningRateMonitor(logging_interval="step")
        model_summary = pl.callbacks.ModelSummary(max_depth=1)
        callbacks = [
            checkpoint_callback,
            early_stopping_callback,
            lr_callback,
            model_summary,
        ]

        use_ray_lightning = "_ray_lightning_plugin" in hpo_kwargs
        if hpo_mode:
            if use_ray_lightning:
                from ray_lightning.tune import TuneReportCheckpointCallback
            else:
                from ray.tune.integration.pytorch_lightning import TuneReportCheckpointCallback
            tune_report_callback = TuneReportCheckpointCallback(
                {f"{task.validation_metric_name}": f"{task.validation_metric_name}"},
                filename=RAY_TUNE_CHECKPOINT,
            )
            callbacks = [
                tune_report_callback,
                early_stopping_callback,
                lr_callback,
                model_summary,
            ]

        custom_checkpoint_plugin = AutoMMModelCheckpointIO(
            trainable_param_names=trainable_param_names, model_name_to_id=model.name_to_id
        )

        tb_logger = pl.loggers.TensorBoardLogger(
            save_dir=save_path,
            name="",
            version="",
        )

        num_gpus = compute_num_gpus(config_num_gpus=config.env.num_gpus, strategy=config.env.strategy)

        precision = infer_precision(num_gpus=num_gpus, precision=config.env.precision)

        if num_gpus == 0:  # CPU only training
            grad_steps = max(
                config.env.batch_size // (config.env.per_gpu_batch_size * config.env.num_nodes),
                1,
            )
        else:
            grad_steps = max(
                config.env.batch_size // (config.env.per_gpu_batch_size * num_gpus * config.env.num_nodes),
                1,
            )

        if not hpo_mode:
            if num_gpus <= 1:
                if config.env.strategy == DEEPSPEED_OFFLOADING:  # Offloading currently only tested for single GPU
                    assert version.parse(pl.__version__) >= version.parse(
                        DEEPSPEED_MIN_PL_VERSION
                    ), f"For DeepSpeed Offloading to work reliably you need at least pytorch-lightning version {DEEPSPEED_MIN_PL_VERSION}, however, found {pl.__version__}. Please update your pytorch-lightning version."
                    from .optimization.deepspeed import CustomDeepSpeedStrategy

                    strategy = CustomDeepSpeedStrategy(
                        stage=3,
                        offload_optimizer=True,
                        offload_parameters=False,
                        allgather_bucket_size=config.env.deepspeed_allgather_size,
                        reduce_bucket_size=config.env.deepspeed_allreduce_size,
                    )
                else:
                    strategy = None
            else:
                strategy = config.env.strategy
        else:
            # we don't support running each trial in parallel without ray lightning
            if use_ray_lightning:
                strategy = hpo_kwargs.get("_ray_lightning_plugin")
            else:
                strategy = None
                num_gpus = min(num_gpus, 1)

        config.env.num_gpus = num_gpus
        config.env.precision = precision
        config.env.strategy = strategy if not config.env.strategy == DEEPSPEED_OFFLOADING else DEEPSPEED_OFFLOADING
        self._config = config
        # save artifacts for the current running, except for model checkpoint, which will be saved in trainer
        self.save(save_path, standalone=standalone)

        blacklist_msgs = ["already configured with model summary"]
        log_filter = LogFilter(blacklist_msgs)
        with apply_log_filter(log_filter):
            trainer = pl.Trainer(
                gpus=num_gpus if not use_ray_lightning else None,  # ray lightning requires not specifying gpus
                auto_select_gpus=config.env.auto_select_gpus if num_gpus != 0 else False,
                num_nodes=config.env.num_nodes,
                precision=precision,
                strategy=strategy,
                benchmark=False,
                deterministic=config.env.deterministic,
                max_epochs=config.optimization.max_epochs,
                max_steps=config.optimization.max_steps,
                max_time=max_time,
                callbacks=callbacks,
                logger=tb_logger,
                gradient_clip_val=OmegaConf.select(config, "optimization.gradient_clip_val", default=1),
                gradient_clip_algorithm=OmegaConf.select(
                    config, "optimization.gradient_clip_algorithm", default="norm"
                ),
                accumulate_grad_batches=grad_steps,
                log_every_n_steps=OmegaConf.select(config, "optimization.log_every_n_steps", default=10),
                enable_progress_bar=enable_progress_bar,
                fast_dev_run=config.env.fast_dev_run,
                track_grad_norm=OmegaConf.select(config, "optimization.track_grad_norm", default=-1),
                val_check_interval=config.optimization.val_check_interval,
                check_val_every_n_epoch=config.optimization.check_val_every_n_epoch
                if hasattr(config.optimization, "check_val_every_n_epoch")
                else 1,
                reload_dataloaders_every_n_epochs=1,
                plugins=[custom_checkpoint_plugin],
            )

        with warnings.catch_warnings():
            warnings.filterwarnings(
                "ignore",
                ".*does not have many workers which may be a bottleneck. "
                "Consider increasing the value of the `num_workers` argument` "
                ".* in the `DataLoader` init to improve performance.*",
            )
            warnings.filterwarnings("ignore", "Checkpoint directory .* exists and is not empty.")
            trainer.fit(
                task,
                datamodule=train_dm,
                ckpt_path=ckpt_path if resume else None,  # this is to resume training that was broken accidentally
            )

        if trainer.global_rank == 0:
            # We do not perform averaging checkpoint in the case of hpo for each trial
            # We only averaging the checkpoint of the best trial in the end in the master process
            if not hpo_mode:
                self._top_k_average(
                    model=model,
                    save_path=save_path,
                    minmax_mode=minmax_mode,
                    is_distill=is_distill,
                    top_k_average_method=config.optimization.top_k_average_method,
                    val_df=val_df,
                    validation_metric_name=validation_metric_name,
                    strategy=strategy,
                    strict_loading=not trainable_param_names,  # Not strict loading if using parameter-efficient finetuning
                    standalone=standalone,
                )
        else:
            sys.exit(f"Training finished, exit the process with global_rank={trainer.global_rank}...")

    def _top_k_average(
        self,
        model,
        save_path,
        minmax_mode,
        is_distill,
        top_k_average_method,
        val_df,
        validation_metric_name,
        strategy=None,
        last_ckpt_path=None,
        strict_loading=True,
        standalone=True,
    ):
        best_k_models_yaml_path = os.path.join(save_path, BEST_K_MODELS_FILE)
        if os.path.exists(best_k_models_yaml_path):
            with open(best_k_models_yaml_path, "r") as f:
                best_k_models = yaml.safe_load(f)

        else:
            # In some cases, the training ends up too early (e.g., due to time_limit) so that there is
            # no saved best_k model checkpoints. In that scenario, we won't perform any model averaging.
            best_k_models = None
        if last_ckpt_path is None:
            last_ckpt_path = os.path.join(save_path, LAST_CHECKPOINT)

        if is_distill:
            prefix = "student_model."
        else:
            prefix = "model."

        if best_k_models:
            if top_k_average_method == UNIFORM_SOUP:
                logger.info(f"Start to fuse {len(best_k_models)} checkpoints via the uniform soup algorithm.")
                ingredients = top_k_model_paths = list(best_k_models.keys())
            else:
                top_k_model_paths = [
                    v[0]
                    for v in sorted(
                        list(best_k_models.items()),
                        key=lambda ele: ele[1],
                        reverse=(minmax_mode == MAX),
                    )
                ]
                if top_k_average_method == GREEDY_SOUP:
                    # Select the ingredients based on the methods proposed in paper
                    #  "Model soups: averaging weights of multiple fine-tuned models improves accuracy without
                    #  increasing inference time", https://arxiv.org/pdf/2203.05482.pdf
                    monitor_op = {MIN: operator.le, MAX: operator.ge}[minmax_mode]
                    ingredients = [top_k_model_paths[0]]
                    if len(top_k_model_paths) > 1:
                        logger.info(
                            f"Start to fuse {len(top_k_model_paths)} checkpoints via the greedy soup algorithm."
                        )

                        self._model = self._load_state_dict(
                            model=model,
                            path=top_k_model_paths[0],
                            prefix=prefix,
                            strict=strict_loading,
                        )
                        best_score = self.evaluate(val_df, [validation_metric_name])[validation_metric_name]
                        for i in range(1, len(top_k_model_paths)):
                            cand_avg_state_dict = average_checkpoints(
                                checkpoint_paths=ingredients + [top_k_model_paths[i]],
                            )
                            self._model = self._load_state_dict(
                                model=self._model,
                                state_dict=cand_avg_state_dict,
                                prefix=prefix,
                                strict=strict_loading,
                            )
                            cand_score = self.evaluate(val_df, [validation_metric_name])[validation_metric_name]
                            if monitor_op(cand_score, best_score):
                                # Add new ingredient
                                ingredients.append(top_k_model_paths[i])
                                best_score = cand_score
                elif top_k_average_method == BEST:
                    ingredients = [top_k_model_paths[0]]
                else:
                    raise ValueError(
                        f"The key for 'optimization.top_k_average_method' is not supported. "
                        f"We only support '{GREEDY_SOUP}', '{UNIFORM_SOUP}' and '{BEST}'. "
                        f"The provided value is '{top_k_average_method}'."
                    )
        else:
            # best_k_models is empty so we will manually save a checkpoint from the trainer
            # and use it as the main ingredients
            ingredients = [last_ckpt_path]
            top_k_model_paths = []
            # no checkpoints are available, do nothing
            if not os.path.isfile(last_ckpt_path):
                return

        # Average all the ingredients
        avg_state_dict = average_checkpoints(
            checkpoint_paths=ingredients,
        )
        self._model = self._load_state_dict(
            model=model,
            state_dict=avg_state_dict,
            prefix=prefix,
            strict=strict_loading,
        )

        if is_distill:
            avg_state_dict = self._replace_model_name_prefix(
                state_dict=avg_state_dict,
                old_prefix="student_model",
                new_prefix="model",
            )

        if not standalone:
            checkpoint = {"state_dict": avg_state_dict}
        else:
            if strategy and hasattr(strategy, "strategy_name") and strategy.strategy_name == DEEPSPEED_STRATEGY:
                checkpoint = {
                    "state_dict": {
                        name.partition("module.")[2]: param
                        for name, param in strategy.model._zero3_consolidated_16bit_state_dict().items()
                    }
                }
            else:
                checkpoint = {
                    "state_dict": {"model." + name: param for name, param in self._model.state_dict().items()}
                }

        torch.save(checkpoint, os.path.join(save_path, MODEL_CHECKPOINT))

        # clean old checkpoints + the intermediate files stored
        for per_path in top_k_model_paths:
            if os.path.isfile(per_path):
                os.remove(per_path)
        # remove the yaml file after cleaning the checkpoints
        if os.path.isfile(best_k_models_yaml_path):
            os.remove(best_k_models_yaml_path)
        # clean the last checkpoint
        if os.path.isfile(last_ckpt_path):
            os.remove(last_ckpt_path)

    def _default_predict(
        self,
        data: pd.DataFrame,
        df_preprocessor: MultiModalFeaturePreprocessor,
        data_processors: Dict,
        num_gpus: int,
        precision: Union[int, str],
        batch_size: int,
        strategy: str,
    ) -> List[Dict]:

<<<<<<< HEAD
        if self._config.env.strategy == DEEPSPEED_OFFLOADING and DEEPSPEED_MODULE not in sys.modules:
            # Need to initialize DeepSpeed and optimizer as currently required in Pytorch-Lighting integration of deepspeed.
            # TODO: Using optimiation_kwargs for inference is confusing and bad design. Remove as soon as fixed in pytorch-lighting.
            from .optimization.deepspeed import CustomDeepSpeedStrategy

            strategy = CustomDeepSpeedStrategy(
                stage=3,
                offload_optimizer=True,
                offload_parameters=False,
                allgather_bucket_size=self._config.env.deepspeed_allgather_size,
                reduce_bucket_size=self._config.env.deepspeed_allreduce_size,
            )
            norm_param_names = get_norm_layer_param_names(self._model)
            trainable_param_names = get_trainable_params_efficient_finetune(
                norm_param_names, efficient_finetune=OmegaConf.select(self._config, "optimization.efficient_finetune")
            )

            optimization_kwargs = dict(
                optim_type=self._config.optimization.optim_type,
                lr_choice=self._config.optimization.lr_choice,
                lr_schedule=self._config.optimization.lr_schedule,
                lr=self._config.optimization.learning_rate,
                lr_decay=self._config.optimization.lr_decay,
                end_lr=self._config.optimization.end_lr,
                lr_mult=self._config.optimization.lr_mult,
                weight_decay=self._config.optimization.weight_decay,
                warmup_steps=self._config.optimization.warmup_steps,
            )
        else:
            optimization_kwargs = {}
            trainable_param_names = []

        if hasattr(self._config, MATCHER):
            turn_on_off_feature_column_info(
                data_processors=data_processors,
                flag=True,
            )
=======
>>>>>>> 070a57c6
        predict_dm = BaseDataModule(
            df_preprocessor=df_preprocessor,
            data_processors=data_processors,
            per_gpu_batch_size=batch_size,
            num_workers=self._config.env.num_workers_evaluation,
            predict_data=data,
        )
<<<<<<< HEAD
        if hasattr(self._config, MATCHER):
            match_label = self._df_preprocessor.label_generator.transform([self._config.matcher.match_label]).item()
            task = MatcherLitModule(
                model=self._model,
                matches=self._config.matcher.matches,
                match_label=match_label,
            )
        else:
            task = LitModule(
                model=self._model,
                model_postprocess_fn=self._model_postprocess_fn,
                efficient_finetune=OmegaConf.select(self._config, "optimization.efficient_finetune"),
                trainable_param_names=trainable_param_names,
                **optimization_kwargs,
            )
=======

        task = LitModule(
            model=self._model,
            model_postprocess_fn=self._model_postprocess_fn,
        )
>>>>>>> 070a57c6

        blacklist_msgs = []
        if self._verbosity <= 3:  # turn off logging in prediction
            blacklist_msgs.append("Automatic Mixed Precision")
            blacklist_msgs.append("GPU available")
            blacklist_msgs.append("TPU available")
            blacklist_msgs.append("IPU available")
            blacklist_msgs.append("HPU available")
            blacklist_msgs.append("select gpus")
            blacklist_msgs.append("LOCAL_RANK")
        log_filter = LogFilter(blacklist_msgs)

        with apply_log_filter(log_filter):
            evaluator = pl.Trainer(
                gpus=num_gpus,
                auto_select_gpus=self._config.env.auto_select_gpus if num_gpus != 0 else False,
                num_nodes=self._config.env.num_nodes,
                precision=precision,
                strategy=strategy,
                benchmark=False,
                enable_progress_bar=self._enable_progress_bar,
                deterministic=self._config.env.deterministic,
                max_epochs=-1,  # Add max_epochs to disable warning
                logger=False,
            )

            with warnings.catch_warnings():
                warnings.filterwarnings(
                    "ignore",
                    ".*does not have many workers which may be a bottleneck. "
                    "Consider increasing the value of the `num_workers` argument` "
                    ".* in the `DataLoader` init to improve performance.*",
                )

                outputs = evaluator.predict(
                    task,
                    datamodule=predict_dm,
                )

        return outputs

    def _on_predict_start(
        self,
        config: DictConfig,
        data: Union[pd.DataFrame, dict, list],
        requires_label: bool,
    ):
        data = data_to_df(data=data)

        if self._column_types is None:
            allowable_dtypes, fallback_dtype = infer_dtypes_by_model_names(model_config=self._config.model)
            column_types = infer_column_types(
                data=data, allowable_column_types=allowable_dtypes, fallback_column_type=fallback_dtype
            )
        else:  # called .fit() or .load()
            column_types = self._column_types

        if self._df_preprocessor is None:
            df_preprocessor = init_df_preprocessor(
                config=config.data,
                column_types=column_types,
                label_column=self._label_column,
                train_df_x=data,
                train_df_y=data[self._label_column] if self._label_column else None,
            )
        else:  # called .fit() or .load()
            df_preprocessor = self._df_preprocessor

        data_processors = copy.deepcopy(self._data_processors)
        # For prediction data with no labels provided.
        if not requires_label:
            data_processors.pop(LABEL, None)

        return data, df_preprocessor, data_processors

    def evaluate_coco(
        self,
        anno_file: str,
    ):
        """
        Evaluate object detection model on a test dataset in COCO format.

        Parameters
        ----------
        anno_file
            The annotation file in COCO format
        """
        data = from_coco(anno_file)[["image", "rois"]]

        outputs = self._predict(
            data=data,
            requires_label=False,
        )
        ret = extract_from_output(ret_type=BBOX, outputs=outputs)

        from pycocotools.coco import COCO
        from pycocotools.cocoeval import COCOeval

        catIDs = getCOCOCatIDs()

        # Cache prediction results as COCO format
        if not self._save_path:
            self._save_path = setup_outputdir(
                path=None,
                warn_if_exist=self._warn_if_exist,
            )
        self._save_path = os.path.abspath(os.path.expanduser(self._save_path))
        dt_file = os.path.join(self._save_path, "object_detection_result_cache.json")
        coco_format_result = []
        for i, row in data.iterrows():
            image_id = int(row["image"][-16:-4])
            for j, res in enumerate(ret[i]):
                category_id = catIDs[j]
                for bbox in res:
                    coco_format_result.append(
                        {
                            "image_id": image_id,
                            "category_id": category_id,
                            "bbox": bbox_xyxy_to_xywh(bbox[:4].astype(float).tolist()),
                            "score": float(bbox[4]),
                        }
                    )
        with open(dt_file, "w") as f:
            print(f"saving file at {dt_file}")
            json.dump(coco_format_result, f)

        cocoGt = COCO(anno_file)
        cocoDt = cocoGt.loadRes(dt_file)
        annType = "bbox"

        cocoEval = COCOeval(cocoGt, cocoDt, annType)
        cocoEval.evaluate()
        cocoEval.accumulate()
        cocoEval.summarize()

    def _process_batch(
        self,
        data: Union[pd.DataFrame, dict, list],
        df_preprocessor: MultiModalFeaturePreprocessor,
        data_processors: Dict,
    ):

        modality_features, modality_types, sample_num = apply_df_preprocessor(
            data=data,
            df_preprocessor=df_preprocessor,
            modalities=data_processors.keys(),
        )

        processed_features = []
        for i in range(sample_num):
            per_sample_features = get_per_sample_features(
                modality_features=modality_features,
                modality_types=modality_types,
                idx=i,
            )
            per_sample_features = apply_data_processor(
                per_sample_features=per_sample_features,
                data_processors=data_processors,
                is_training=False,
            )
            processed_features.append(per_sample_features)

        collate_fn = get_collate_fn(
            df_preprocessor=df_preprocessor, data_processors=data_processors, per_gpu_batch_size=sample_num
        )
        batch = collate_fn(processed_features)

        return batch

    def _realtime_predict(
        self,
        data: pd.DataFrame,
        df_preprocessor: MultiModalFeaturePreprocessor,
        data_processors: Dict,
        num_gpus: int,
        precision: Union[int, str],
    ) -> List[Dict]:
        batch = self._process_batch(
            data=data,
            df_preprocessor=df_preprocessor,
            data_processors=data_processors,
        )
        output = infer_batch(
            batch=batch,
            model=self._model,
            precision=precision,
            num_gpus=num_gpus,
            model_postprocess_fn=self._model_postprocess_fn,
        )
        return [output]

    def _predict(
        self,
        data: Union[pd.DataFrame, dict, list],
        requires_label: bool,
        realtime: Optional[bool] = None,
        seed: Optional[int] = 123,
    ) -> List[Dict]:

        pl.seed_everything(seed, workers=True)

        data, df_preprocessor, data_processors = self._on_predict_start(
            config=self._config,
            data=data,
            requires_label=requires_label,
        )

        strategy = "dp"  # default used in inference.

        num_gpus = compute_num_gpus(config_num_gpus=self._config.env.num_gpus, strategy=strategy)
        if num_gpus == 1:
            strategy = None

        precision = infer_precision(num_gpus=num_gpus, precision=self._config.env.precision)

        if not realtime:
            batch_size = compute_inference_batch_size(
                per_gpu_batch_size=self._config.env.per_gpu_batch_size,
                eval_batch_size_ratio=OmegaConf.select(self._config, "env.eval_batch_size_ratio"),
                per_gpu_batch_size_evaluation=self._config.env.per_gpu_batch_size_evaluation,  # backward compatibility.
                num_gpus=num_gpus,
                strategy=strategy,
            )

        if realtime is None:
            realtime = use_realtime(data=data, data_processors=data_processors, batch_size=batch_size)

        if realtime:
            outputs = self._realtime_predict(
                data=data,
                df_preprocessor=df_preprocessor,
                data_processors=data_processors,
                num_gpus=num_gpus,
                precision=precision,
            )
        else:
            outputs = self._default_predict(
                data=data,
                df_preprocessor=df_preprocessor,
                data_processors=data_processors,
                num_gpus=num_gpus,
                precision=precision,
                batch_size=batch_size,
                strategy=strategy,
            )

        return outputs

    def evaluate(
        self,
        data: Union[pd.DataFrame, dict, list, str],
        metrics: Optional[Union[str, List[str]]] = None,
        return_pred: Optional[bool] = False,
        realtime: Optional[bool] = None,
        seed: Optional[int] = 123,
    ):
        """
        Evaluate model on a test dataset.

        Parameters
        ----------
        data
            A dataframe, containing the same columns as the training data.
            Or a str, that is a path of the annotation file for detection.
        metrics
            A list of metric names to report.
            If None, we only return the score for the stored `_eval_metric_name`.
        return_pred
            Whether to return the prediction result of each row.
        realtime
            Whether to do realtime inference, which is efficient for small data (default None).
            If not specified, we would infer it on based on the data modalities
            and sample number.

        Returns
        -------
        A dictionary with the metric names and their corresponding scores.
        Optionally return a dataframe of prediction results.
        """
        if self._pipeline == OBJECT_DETECTION:
            return self.evaluate_coco(data)

        outputs = self._predict(
            data=data,
            requires_label=True,
            realtime=realtime,
            seed=seed,
        )
        logits = extract_from_output(ret_type=LOGITS, outputs=outputs)

        metric_data = {}
        if self._problem_type in [BINARY, MULTICLASS]:
            y_pred_prob = logits_to_prob(logits)
            metric_data[Y_PRED_PROB] = y_pred_prob

        y_pred = self._df_preprocessor.transform_prediction(
            y_pred=logits,
            inverse_categorical=False,
        )
        y_pred_inv = self._df_preprocessor.transform_prediction(
            y_pred=logits,
            inverse_categorical=True,
        )
        y_true = self._df_preprocessor.transform_label_for_metric(df=data)

        metric_data.update(
            {
                Y_PRED: y_pred,
                Y_TRUE: y_true,
            }
        )

        if metrics is None:
            metrics = [self._eval_metric_name]
        if isinstance(metrics, str):
            metrics = [metrics]

        results = {}
        for per_metric in metrics:
            pos_label = try_to_infer_pos_label(
                data_config=self._config.data,
                label_encoder=self._df_preprocessor.label_generator,
                problem_type=self._problem_type,
            )
            score = compute_score(
                metric_data=metric_data,
                metric_name=per_metric.lower(),
                pos_label=pos_label,
            )
            results[per_metric] = score

        if return_pred:
            return results, self._as_pandas(data=data, to_be_converted=y_pred_inv)
        else:
            return results

    def _match_queries_and_candidates(
        self,
        query_data: Union[pd.DataFrame, dict, list],
        candidate_data: Union[pd.DataFrame, dict, list],
        return_prob: Optional[bool] = False,
    ):
        query_embeddings = self.extract_embedding(query_data, as_tensor=True)
        assert (
            len(query_embeddings) == 1
        ), f"Multiple embedding types `{query_embeddings.keys()}` exist in query data. Please reduce them to one type."
        query_embeddings = list(query_embeddings.values())[0]

        candidate_embeddings = self.extract_embedding(candidate_data, as_tensor=True)
        assert (
            len(candidate_embeddings) == 1
        ), f"Multiple embedding types `{candidate_embeddings.keys()}` exist in candidate data. Please reduce them to one type."
        candidate_embeddings = list(candidate_embeddings.values())[0]

        if return_prob:
            ret = (100.0 * query_embeddings @ candidate_embeddings.T).float().softmax(dim=-1)
        else:
            ret = (query_embeddings @ candidate_embeddings.T).argmax(dim=-1)

        ret = tensor_to_ndarray(ret)

        return ret

    def predict(
        self,
        data: Union[pd.DataFrame, dict, list],
        candidate_data: Optional[Union[pd.DataFrame, dict, list]] = None,
        as_pandas: Optional[bool] = None,
        realtime: Optional[bool] = None,
        seed: Optional[int] = 123,
    ):
        """
        Predict values for the label column of new data.

        Parameters
        ----------
        data
             The data to make predictions for. Should contain same column names as training data and
              follow same format (except for the `label` column).
        candidate_data
            The candidate data from which to search the query data's matches.
        as_pandas
            Whether to return the output as a pandas DataFrame(Series) (True) or numpy array (False).
        realtime
            Whether to do realtime inference, which is efficient for small data (default None).
            If not specified, we would infer it on based on the data modalities
            and sample number.

        Returns
        -------
        Array of predictions, one corresponding to each row in given dataset.
        """
        if self._pipeline == OBJECT_DETECTION:
            ret_type = BBOX
        else:
            ret_type = LOGITS

        if self._pipeline == OBJECT_DETECTION or self._pipeline == OCR_TEXT_DETECTION:
            ret_type = BBOX

        elif self._pipeline == OCR_TEXT_RECOGNITION:
            ret_type = [TEXT, SCORE]

        if candidate_data:
            pred = self._match_queries_and_candidates(
                query_data=data,
                candidate_data=candidate_data,
                return_prob=False,
            )
        else:
            outputs = self._predict(
                data=data,
                requires_label=False,
                realtime=realtime,
                seed=seed,
            )

            if self._pipeline == OCR_TEXT_RECOGNITION:
                logits = []
                for r_type in ret_type:
                    logits.append(extract_from_output(outputs=outputs, ret_type=r_type))
            else:
                logits = extract_from_output(outputs=outputs, ret_type=ret_type)

            if self._df_preprocessor:
                pred = self._df_preprocessor.transform_prediction(
                    y_pred=logits,
                )
            else:
                if isinstance(logits, (torch.Tensor, np.ndarray)) and logits.ndim == 2:
                    pred = logits.argmax(axis=1)
                else:
                    pred = logits

        if (as_pandas is None and isinstance(data, pd.DataFrame)) or as_pandas is True:
            pred = self._as_pandas(data=data, to_be_converted=pred)

        return pred

    def predict_proba(
        self,
        data: Union[pd.DataFrame, dict, list],
        candidate_data: Optional[Union[pd.DataFrame, dict, list]] = None,
        as_pandas: Optional[bool] = None,
        as_multiclass: Optional[bool] = True,
        realtime: Optional[bool] = None,
        seed: Optional[int] = 123,
    ):
        """
        Predict probabilities class probabilities rather than class labels.
        This is only for the classification tasks. Calling it for a regression task will throw an exception.

        Parameters
        ----------
        data
            The data to make predictions for. Should contain same column names as training data and
              follow same format (except for the `label` column).
        candidate_data
            The candidate data from which to search the query data's matches.
        as_pandas
            Whether to return the output as a pandas DataFrame(Series) (True) or numpy array (False).
        as_multiclass
            Whether to return the probability of all labels or
            just return the probability of the positive class for binary classification problems.
        realtime
            Whether to do realtime inference, which is efficient for small data (default None).
            If not specified, we would infer it on based on the data modalities
            and sample number.

        Returns
        -------
        Array of predicted class-probabilities, corresponding to each row in the given data.
        When as_multiclass is True, the output will always have shape (#samples, #classes).
        Otherwise, the output will have shape (#samples,)
        """
        assert self._problem_type not in [
            REGRESSION,
        ], f"Problem {self._problem_type} has no probability output."

        if candidate_data:
            prob = self._match_queries_and_candidates(
                query_data=data,
                candidate_data=candidate_data,
                return_prob=True,
            )
        else:
            outputs = self._predict(
                data=data,
                requires_label=False,
                realtime=realtime,
                seed=seed,
            )
            logits = extract_from_output(outputs=outputs, ret_type=LOGITS)

            prob = logits_to_prob(logits)

        if not as_multiclass:
            if self._problem_type == BINARY:
                pos_label = try_to_infer_pos_label(
                    data_config=self._config.data,
                    label_encoder=self._df_preprocessor.label_generator,
                    problem_type=self._problem_type,
                )
                prob = prob[:, pos_label]

        if (as_pandas is None and isinstance(data, pd.DataFrame)) or as_pandas is True:
            prob = self._as_pandas(data=data, to_be_converted=prob)

        return prob

    def extract_embedding(
        self,
        data: Union[pd.DataFrame, dict, list],
        return_masks: Optional[bool] = False,
        as_tensor: Optional[bool] = False,
        as_pandas: Optional[bool] = False,
        realtime: Optional[bool] = None,
    ):
        """
        Extract features for each sample, i.e., one row in the provided dataframe `data`.

        Parameters
        ----------
        data
            The data to extract embeddings for. Should contain same column names as training dataset and
            follow same format (except for the `label` column).
        return_masks
            If true, returns a mask dictionary, whose keys are the same as those in the features dictionary.
            If a sample has empty input in feature column `image_0`, the sample will has mask 0 under key `image_0`.
        as_tensor
            Whether to return a Pytorch tensor.
        as_pandas
            Whether to return the output as a pandas DataFrame (True) or numpy array (False).
        realtime
            Whether to do realtime inference, which is efficient for small data (default None).
            If not specified, we would infer it on based on the data modalities
            and sample number.

        Returns
        -------
        Array of embeddings, corresponding to each row in the given data.
        It will have shape (#samples, D) where the embedding dimension D is determined
        by the neural network's architecture.
        """
        turn_on_off_feature_column_info(
            data_processors=self._data_processors,
            flag=True,
        )
        outputs = self._predict(
            data=data,
            requires_label=False,
            realtime=realtime,
        )
        if self._pipeline in [FEATURE_EXTRACTION, ZERO_SHOT_IMAGE_CLASSIFICATION]:
            features = extract_from_output(outputs=outputs, ret_type=COLUMN_FEATURES, as_ndarray=as_tensor is False)
            if return_masks:
                masks = extract_from_output(outputs=outputs, ret_type=MASKS, as_ndarray=as_tensor is False)
        else:
            features = extract_from_output(outputs=outputs, ret_type=FEATURES, as_ndarray=as_tensor is False)

        if as_pandas:
            features = pd.DataFrame(features, index=data.index)
            if return_masks:
                masks = pd.DataFrame(masks, index=data.index)

        if return_masks:
            return features, masks
        else:
            return features

    def _as_pandas(
        self,
        data: Union[pd.DataFrame, dict, list],
        to_be_converted: np.ndarray,
    ):
        if isinstance(data, pd.DataFrame):
            index = data.index
        else:
            index = None
        if to_be_converted.ndim == 1:
            return pd.Series(to_be_converted, index=index, name=self._label_column)
        else:
            return pd.DataFrame(to_be_converted, index=index, columns=self.class_labels)

    @staticmethod
    def _load_state_dict(
        model: nn.Module,
        state_dict: dict = None,
        path: str = None,
        prefix: str = "model.",
        strict: bool = True,
    ):
        if state_dict is None:
            state_dict = torch.load(path, map_location=torch.device("cpu"))["state_dict"]
        state_dict = {k.partition(prefix)[2]: v for k, v in state_dict.items() if k.startswith(prefix)}
        load_result = model.load_state_dict(state_dict, strict=strict)
        assert (
            len(load_result.unexpected_keys) == 0
        ), f"Load model failed, unexpected keys {load_result.unexpected_keys.__str__()}"
        return model

    @staticmethod
    def _replace_model_name_prefix(
        state_dict: dict,
        old_prefix: str,
        new_prefix: str,
    ):
        start_idx = len(old_prefix)
        state_dict_processed = {
            new_prefix + k[start_idx:]: v for k, v in state_dict.items() if k.startswith(old_prefix)
        }
        return state_dict_processed

    def save(self, path: str, standalone: Optional[bool] = True):
        """
        Save this predictor to file in directory specified by `path`.

        Parameters
        ----------
        path
            The directory to save this predictor.
        standalone
            Whether to save the downloaded model for offline deployment.
            When standalone = True, save the transformers.CLIPModel and transformers.AutoModel to os.path.join(path,model_name),
            and reset the associate model.model_name.checkpoint_name start with `local://` in config.yaml.
            When standalone = False, the saved artifact may require an online environment to process in load().
        """

        config = copy.deepcopy(self._config)
        if standalone and (
            not OmegaConf.select(config, "optimization.efficient_finetune")
            or OmegaConf.select(config, "optimization.efficient_finetune") == "None"
        ):
            config = save_pretrained_model_configs(model=self._model, config=config, path=path)

        os.makedirs(path, exist_ok=True)
        OmegaConf.save(config=config, f=os.path.join(path, "config.yaml"))

        with open(os.path.join(path, "df_preprocessor.pkl"), "wb") as fp:
            pickle.dump(self._df_preprocessor, fp)

        # Save text tokenizers before saving data processors
        data_processors = copy.deepcopy(self._data_processors)
        if TEXT in data_processors:
            data_processors[TEXT] = save_text_tokenizers(
                text_processors=data_processors[TEXT],
                path=path,
            )

        with open(os.path.join(path, "data_processors.pkl"), "wb") as fp:
            pickle.dump(data_processors, fp)

        with open(os.path.join(path, f"assets.json"), "w") as fp:
            json.dump(
                {
                    "column_types": self._column_types,
                    "label_column": self._label_column,
                    "problem_type": self._problem_type,
                    "eval_metric_name": self._eval_metric_name,
                    "validation_metric_name": self._validation_metric_name,
                    "output_shape": self._output_shape,
                    "save_path": self._save_path,
                    "pretrained_path": self._pretrained_path,
                    "version": ag_version.__version__,
                },
                fp,
                ensure_ascii=True,
            )

        # In case that users save to a path, which is not the original save_path.
        if os.path.abspath(path) != os.path.abspath(self._save_path):
            model_path = os.path.join(self._save_path, "model.ckpt")
            if os.path.isfile(model_path):
                shutil.copy(model_path, path)
            else:
                # FIXME(?) Fix the saving logic
                RuntimeError(
                    f"Cannot find the model checkpoint in '{model_path}'. Have you removed the folder that "
                    f"is created in .fit()? Currently, .save() won't function appropriately if that folder is "
                    f"removed."
                )

    def export_onnx(
        self,
        onnx_path: Optional[str] = None,
        data: Optional[pd.DataFrame] = None,
        batch_size: Optional[int] = None,
        verbose: Optional[bool] = False,
        opset_version: Optional[int] = 13,
    ):
        """
        Export this predictor's model to ONNX file.

        Parameters
        ----------
        onnx_path
            The export path of onnx model.
        data
            Raw data used to trace and export the model.
            If this is None, will check if a processed batch is provided.
        batch_size
            The batch_size of export model's input.
            Normally the batch_size is a dynamic axis, so we could use a small value for faster export.
        verbose
            verbose flag in torch.onnx.export.
        opset_version
            opset_version flag in torch.onnx.export.
        """
        # TODO: Support CLIP
        # TODO: Add test

        valid_input, dynamic_axes, default_onnx_path, batch = get_onnx_input(
            pipeline=self._pipeline, config=self._config
        )

        if not batch_size:
            batch_size = 2  # batch_size should be a dynamic_axis, so we could use a small value for faster export
        if data is not None:
            batch = self.get_processed_batch_for_deployment(
                data=data, valid_input=valid_input, onnx_tracing=True, batch_size=batch_size
            )

        if not onnx_path:
            onnx_path = default_onnx_path

        torch.onnx.export(
            self._model.eval(),
            batch,
            onnx_path,
            opset_version=opset_version,
            verbose=verbose,
            input_names=valid_input,
            dynamic_axes=dynamic_axes,
        )

    def get_processed_batch_for_deployment(
        self,
        data: pd.DataFrame,
        valid_input: Optional[List] = None,
        onnx_tracing: bool = False,
        batch_size: int = None,
        to_numpy: bool = True,
        requires_label: bool = False,
    ):
        """
        Get the processed batch of raw data given.

        Parameters
        ----------
        data
            The raw data to process
        valid_input
            Used to filter valid data. No filter happens if it is empty.
        onnx_tracing
            If the output is used for onnx tracing.
        batch_size
            The batch_size of output batch.
            If onnx_tracing, it will only output one mini-batch, and all int tensor values will be converted to long.
        to_numpy
            Output numpy array if True. Only valid if not onnx_tracing.

        Returns
        -------
        Tensor or numpy array.
        The output processed batch could be used for export/evaluate deployed model.
        """
        # TODO: add support for data = dict or list
        if onnx_tracing:
            if batch_size:
                data = data[:batch_size]
            else:
                data = data[:2]

        data, df_preprocessor, data_processors = self._on_predict_start(
            config=self._config,
            data=data,
            requires_label=requires_label,
        )

        batch = self._process_batch(
            data=data,
            df_preprocessor=df_preprocessor,
            data_processors=data_processors,
        )

        ret = {}
        for k in batch:
            if valid_input and k not in valid_input:
                continue
            if onnx_tracing:
                ret[k] = batch[k].long() if isinstance(batch[k], torch.IntTensor) else batch[k]
            elif to_numpy:
                ret[k] = batch[k].cpu().detach().numpy().astype(int)
            else:
                ret[k] = batch[k]
        if not onnx_tracing:
            if batch_size:
                raise NotImplementedError("We should split the batch here.")  # TODO
        return ret

    @staticmethod
    def _load_metadata(
        predictor: MultiModalPredictor,
        path: str,
        resume: Optional[bool] = False,
        verbosity: Optional[int] = 3,
    ):
        path = os.path.abspath(os.path.expanduser(path))
        assert os.path.isdir(path), f"'{path}' must be an existing directory."
        config = OmegaConf.load(os.path.join(path, "config.yaml"))

        config = get_local_pretrained_config_paths(
            config=config, path=path
        )  # check the config to load offline pretrained model configs

        with open(os.path.join(path, "assets.json"), "r") as fp:
            assets = json.load(fp)

        with open(os.path.join(path, "df_preprocessor.pkl"), "rb") as fp:
            df_preprocessor = CustomUnpickler(fp).load()

        try:
            with open(os.path.join(path, "data_processors.pkl"), "rb") as fp:
                data_processors = CustomUnpickler(fp).load()
            # Load text tokenizers after loading data processors.
            if TEXT in data_processors:
                data_processors[TEXT] = load_text_tokenizers(
                    text_processors=data_processors[TEXT],
                    path=path,
                )
            # backward compatibility. Add feature column names in each data processor.
            data_processors = assign_feature_column_names(
                data_processors=data_processors,
                df_preprocessor=df_preprocessor,
            )

            # Only keep the modalities with non-empty processors.
            data_processors = {k: v for k, v in data_processors.items() if len(v) > 0}
        except:  # backward compatibility. reconstruct the data processor in case something went wrong.
            data_processors = None

        predictor._label_column = assets["label_column"]
        predictor._problem_type = assets["problem_type"]
        predictor._eval_metric_name = assets["eval_metric_name"]
        predictor._verbosity = verbosity
        predictor._resume = resume
        predictor._save_path = path  # in case the original exp dir is copied to somewhere else
        predictor._pretrain_path = path
        predictor._config = config
        predictor._output_shape = assets["output_shape"]
        predictor._column_types = assets["column_types"]
        predictor._validation_metric_name = assets["validation_metric_name"]
        predictor._df_preprocessor = df_preprocessor
        predictor._data_processors = data_processors

        return predictor

    @classmethod
    def load(
        cls,
        path: str,
        resume: Optional[bool] = False,
        verbosity: Optional[int] = 3,
    ):
        """
        Load a predictor object from a directory specified by `path`. The to-be-loaded predictor
        can be completely or partially trained by .fit(). If a previous training has completed,
        it will load the checkpoint `model.ckpt`. Otherwise if a previous training accidentally
        collapses in the middle, it can load the `last.ckpt` checkpoint by setting `resume=True`.

        Parameters
        ----------
        path
            The directory to load the predictor object.
        resume
            Whether to resume training from `last.ckpt`. This is useful when a training was accidentally
            broken during the middle and we want to resume the training from the last saved checkpoint.
        verbosity
            Verbosity levels range from 0 to 4 and control how much information is printed.
            Higher levels correspond to more detailed print statements (you can set verbosity = 0 to suppress warnings).

        Returns
        -------
        The loaded predictor object.
        """
        path = os.path.abspath(os.path.expanduser(path))
        assert os.path.isdir(path), f"'{path}' must be an existing directory."
        predictor = cls(label="dummy_label")
        predictor = cls._load_metadata(predictor=predictor, path=path, resume=resume, verbosity=verbosity)

        efficient_finetune = OmegaConf.select(predictor._config, "optimization.efficient_finetune")

        model = create_fusion_model(
            config=predictor._config,
            num_classes=predictor._output_shape,
            num_numerical_columns=len(predictor._df_preprocessor.numerical_feature_names),
            num_categories=predictor._df_preprocessor.categorical_num_categories,
            pretrained=False
            if not efficient_finetune or efficient_finetune == "None"
            else True,  # set "pretrain=False" to prevent downloading online models
        )

        if predictor._data_processors is None:
            predictor._data_processors = create_fusion_data_processors(
                config=predictor._config,
                model=model,
            )

        resume_ckpt_path = os.path.join(path, LAST_CHECKPOINT)
        final_ckpt_path = os.path.join(path, MODEL_CHECKPOINT)
        if resume:  # resume training which crashed before
            if not os.path.isfile(resume_ckpt_path):
                if os.path.isfile(final_ckpt_path):
                    raise ValueError(
                        f"Resuming checkpoint '{resume_ckpt_path}' doesn't exist, but "
                        f"final checkpoint '{final_ckpt_path}' exists, which means training "
                        f"is already completed."
                    )
                else:
                    raise ValueError(
                        f"Resuming checkpoint '{resume_ckpt_path}' and "
                        f"final checkpoint '{final_ckpt_path}' both don't exist. "
                        f"Consider starting training from scratch."
                    )
            load_path = resume_ckpt_path
            logger.info(f"Resume training from checkpoint: '{resume_ckpt_path}'")
            ckpt_path = resume_ckpt_path
        else:  # load a model checkpoint for prediction, evaluation, or continuing training on new data
            if not os.path.isfile(final_ckpt_path):
                if os.path.isfile(resume_ckpt_path):
                    raise ValueError(
                        f"Final checkpoint '{final_ckpt_path}' doesn't exist, but "
                        f"resuming checkpoint '{resume_ckpt_path}' exists, which means training "
                        f"is not done yet. Consider resume training from '{resume_ckpt_path}'."
                    )
                else:
                    raise ValueError(
                        f"Resuming checkpoint '{resume_ckpt_path}' and "
                        f"final checkpoint '{final_ckpt_path}' both don't exist. "
                        f"Consider starting training from scratch."
                    )
            load_path = final_ckpt_path
            logger.info(f"Load pretrained checkpoint: {os.path.join(path, MODEL_CHECKPOINT)}")
            ckpt_path = None  # must set None since we do not resume training

        model = cls._load_state_dict(
            model=model,
            path=load_path,
            strict=not efficient_finetune or efficient_finetune == "None",
        )

        predictor._ckpt_path = ckpt_path
        predictor._model = model
        if not resume:
            predictor._continuous_training = True

        loss_func = get_loss_func(
            problem_type=predictor._problem_type,
            mixup_active=False,
            loss_func_name=OmegaConf.select(predictor._config, "optimization.loss_function"),
        )

        model_postprocess_fn = get_model_postprocess_fn(
            problem_type=predictor._problem_type,
            loss_func=loss_func,
        )
        predictor._model_postprocess_fn = model_postprocess_fn

        return predictor

    @property
    def class_labels(self):
        """
        The original name of the class labels.
        For example, the tabular data may contain classes equal to
        "entailment", "contradiction", "neutral". Internally, these will be converted to
        0, 1, 2, ...
        This function returns the original names of these raw labels.

        Returns
        -------
        List that contain the class names. It will be None if it's not a classification problem.
        """
        if self._problem_type == MULTICLASS or self._problem_type == BINARY:
            return self._df_preprocessor.label_generator.classes_
        else:
            warnings.warn("Accessing class names for a non-classification problem. Return None.")
            return None

    @property
    def positive_class(self):
        """
        Name of the class label that will be mapped to 1.
        This is only meaningful for binary classification problems.

        It is useful for computing metrics such as F1 which require a positive and negative class.
        You may refer to https://en.wikipedia.org/wiki/F-score for more details.
        In binary classification, :class:`TextPredictor.predict_proba(as_multiclass=False)`
        returns the estimated probability that each row belongs to the positive class.
        Will print a warning and return None if called when `predictor.problem_type != 'binary'`.

        Returns
        -------
        The positive class name in binary classification or None if the problem is not binary classification.
        """
        if self.problem_type != BINARY:
            logger.warning(
                f"Warning: Attempted to retrieve positive class label in a non-binary problem. "
                f"Positive class labels only exist in binary classification. "
                f"Returning None instead. self.problem_type is '{self.problem_type}'"
                f" but positive_class only exists for '{BINARY}'."
            )
            return None
        else:
            return self.class_labels[1]


class AutoMMPredictor(MultiModalPredictor):
    def __init__(self, **kwargs):
        warnings.warn(
            "AutoMMPredictor has been renamed as 'MultiModalPredictor'. "
            "Consider to use MultiModalPredictor instead. Using AutoMMPredictor will "
            "raise an exception starting in v0.7."
        )
        super(AutoMMPredictor, self).__init__(**kwargs)<|MERGE_RESOLUTION|>--- conflicted
+++ resolved
@@ -1372,7 +1372,6 @@
         strategy: str,
     ) -> List[Dict]:
 
-<<<<<<< HEAD
         if self._config.env.strategy == DEEPSPEED_OFFLOADING and DEEPSPEED_MODULE not in sys.modules:
             # Need to initialize DeepSpeed and optimizer as currently required in Pytorch-Lighting integration of deepspeed.
             # TODO: Using optimiation_kwargs for inference is confusing and bad design. Remove as soon as fixed in pytorch-lighting.
@@ -1405,13 +1404,6 @@
             optimization_kwargs = {}
             trainable_param_names = []
 
-        if hasattr(self._config, MATCHER):
-            turn_on_off_feature_column_info(
-                data_processors=data_processors,
-                flag=True,
-            )
-=======
->>>>>>> 070a57c6
         predict_dm = BaseDataModule(
             df_preprocessor=df_preprocessor,
             data_processors=data_processors,
@@ -1419,29 +1411,14 @@
             num_workers=self._config.env.num_workers_evaluation,
             predict_data=data,
         )
-<<<<<<< HEAD
-        if hasattr(self._config, MATCHER):
-            match_label = self._df_preprocessor.label_generator.transform([self._config.matcher.match_label]).item()
-            task = MatcherLitModule(
-                model=self._model,
-                matches=self._config.matcher.matches,
-                match_label=match_label,
-            )
-        else:
-            task = LitModule(
-                model=self._model,
-                model_postprocess_fn=self._model_postprocess_fn,
-                efficient_finetune=OmegaConf.select(self._config, "optimization.efficient_finetune"),
-                trainable_param_names=trainable_param_names,
-                **optimization_kwargs,
-            )
-=======
 
         task = LitModule(
             model=self._model,
             model_postprocess_fn=self._model_postprocess_fn,
-        )
->>>>>>> 070a57c6
+            efficient_finetune=OmegaConf.select(self._config, "optimization.efficient_finetune"),
+            trainable_param_names=trainable_param_names,
+            **optimization_kwargs,
+        )
 
         blacklist_msgs = []
         if self._verbosity <= 3:  # turn off logging in prediction
