--- conflicted
+++ resolved
@@ -319,11 +319,8 @@
         self._init_scratch = init_scratch
         self._sample_data_path = sample_data_path
         self._fit_called = False  # While using ddp, after fit called, we can only use single gpu.
-<<<<<<< HEAD
+        self._matcher = None
         self._hyperparameters = hyperparameters
-=======
-        self._matcher = None
->>>>>>> d456d03d
 
         if problem_type is not None and problem_type.lower() == DEPRECATED_ZERO_SHOT:
             warnings.warn(
@@ -2156,29 +2153,24 @@
             Whether to do realtime inference, which is efficient for small data (default None).
             If not specified, we would infer it on based on the data modalities
             and sample number.
-<<<<<<< HEAD
+        seed
+            The random seed to use for this prediction run.
+        save_results
+            whether to save the prediction results (only works for detection now)
         result_path
             Where to save the result. Currently only supported in object detection.
-=======
-        seed
-            The random seed to use for this prediction run.
->>>>>>> d456d03d
 
         Returns
         -------
         Array of predictions, one corresponding to each row in given dataset.
         """
-<<<<<<< HEAD
-        detection_data_path = None
-=======
         if self._matcher:
             return self._matcher.predict(
                 data=data,
                 id_mappings=id_mappings,
                 as_pandas=as_pandas,
             )
-
->>>>>>> d456d03d
+        detection_data_path = None
         if self._pipeline == OBJECT_DETECTION:
             if isinstance(data, str):
                 detection_data_path = data
