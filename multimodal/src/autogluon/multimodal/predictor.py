--- conflicted
+++ resolved
@@ -413,15 +413,13 @@
         else:
             self._save_path = None
 
-<<<<<<< HEAD
         if self.problem_property and self.problem_property.is_matching:
             self._matcher = MultiModalMatcher(
                 query=query,
                 response=response,
                 label=label,
                 match_label=match_label,
-                problem_type=None,  # Ensure that matcher will always infer problem type.
-                pipeline=self.problem_type,
+                problem_type=self.problem_type,  # Ensure that matcher will always infer problem type.
                 hyperparameters=hyperparameters,
                 eval_metric=eval_metric,
                 path=path,
@@ -430,30 +428,6 @@
                 enable_progress_bar=enable_progress_bar,
             )
             return
-=======
-        if self._problem_type == OBJECT_DETECTION:
-            warnings.warn(
-                "Running object detection. Make sure that you have installed mmdet and mmcv-full, "
-                "by running 'mim install mmcv-full' and 'pip install mmdet'"
-            )
-
-        if self._problem_type is not None:
-            if problem_property_dict.get(self._problem_type).is_matching:
-                self._matcher = MultiModalMatcher(
-                    query=query,
-                    response=response,
-                    label=label,
-                    match_label=match_label,
-                    problem_type=problem_type,
-                    hyperparameters=hyperparameters,
-                    eval_metric=eval_metric,
-                    path=path,
-                    verbosity=verbosity,
-                    warn_if_exist=warn_if_exist,
-                    enable_progress_bar=enable_progress_bar,
-                )
-                return
->>>>>>> 6d655cd8
 
         if self.problem_type == OBJECT_DETECTION:
             self._label_column = "label"
