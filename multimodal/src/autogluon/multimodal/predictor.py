--- conflicted
+++ resolved
@@ -59,12 +59,8 @@
     Y_PRED,
     Y_PRED_PROB,
     Y_TRUE,
-<<<<<<< HEAD
-    ZERO_SHOT,
     OBJECT_DETECTION,
-=======
     ZERO_SHOT_IMAGE_CLASSIFICATION,
->>>>>>> d7fb16fe
 )
 from .data.datamodule import BaseDataModule
 from .data.infer_types import (
@@ -229,10 +225,6 @@
         self._warn_if_exist = warn_if_exist
         self._enable_progress_bar = enable_progress_bar if enable_progress_bar is not None else True
 
-<<<<<<< HEAD
-        if problem_type is not None:
-            self._config, self._model, self._data_processors = init_zero_shot(pipeline=problem_type, hyperparameters=hyperparameters)
-=======
         if problem_type is not None and problem_type.lower() == DEPRECATED_ZERO_SHOT:
             warnings.warn(
                 f'problem_type="{problem_type}" is deprecated. For inference with CLIP model, '
@@ -246,7 +238,6 @@
             self._config, self._model, self._data_processors = init_pretrained(
                 pipeline=self._pipeline, hyperparameters=hyperparameters
             )
->>>>>>> d7fb16fe
 
     @property
     def path(self):
