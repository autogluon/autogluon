--- conflicted
+++ resolved
@@ -1938,135 +1938,6 @@
         else:
             return eval_results
 
-<<<<<<< HEAD
-=======
-    def _process_batch(
-        self,
-        data: Union[pd.DataFrame, dict, list],
-        df_preprocessor: MultiModalFeaturePreprocessor,
-        data_processors: Dict,
-    ):
-
-        modality_features, modality_types, sample_num = apply_df_preprocessor(
-            data=data,
-            df_preprocessor=df_preprocessor,
-            modalities=data_processors.keys(),
-        )
-
-        processed_features = []
-        for i in range(sample_num):
-            per_sample_features = get_per_sample_features(
-                modality_features=modality_features,
-                modality_types=modality_types,
-                idx=i,
-            )
-            per_sample_features = apply_data_processor(
-                per_sample_features=per_sample_features,
-                data_processors=data_processors,
-                feature_modalities=modality_types,
-                is_training=False,
-            )
-            processed_features.append(per_sample_features)
-
-        collate_fn = get_collate_fn(
-            df_preprocessor=df_preprocessor, data_processors=data_processors, per_gpu_batch_size=sample_num
-        )
-        batch = collate_fn(processed_features)
-
-        return batch
-
-    def _realtime_predict(
-        self,
-        data: pd.DataFrame,
-        df_preprocessor: MultiModalFeaturePreprocessor,
-        data_processors: Dict,
-        num_gpus: int,
-        precision: Union[int, str],
-    ) -> List[Dict]:
-        batch = self._process_batch(
-            data=data,
-            df_preprocessor=df_preprocessor,
-            data_processors=data_processors,
-        )
-        output = infer_batch(
-            batch=batch,
-            model=self._model,
-            precision=precision,
-            num_gpus=num_gpus,
-            model_postprocess_fn=self._model_postprocess_fn,
-        )
-        return [output]
-
-    def _predict(
-        self,
-        data: Union[pd.DataFrame, dict, list],
-        requires_label: bool,
-        realtime: Optional[bool] = None,
-        seed: Optional[int] = 123,
-    ) -> List[Dict]:
-
-        with apply_log_filter(LogFilter("Global seed set to")):  # Ignore the log "Global seed set to"
-            pl.seed_everything(seed, workers=True)
-
-        data, df_preprocessor, data_processors = self._on_predict_start(
-            config=self._config,
-            data=data,
-            requires_label=requires_label,
-        )
-
-        strategy = "dp"  # default used in inference.
-
-        num_gpus = compute_num_gpus(config_num_gpus=self._config.env.num_gpus, strategy=strategy)
-
-        if self._problem_type == OBJECT_DETECTION:
-            strategy = "ddp"
-
-        if strategy == "ddp" and self._fit_called:
-            num_gpus = 1  # While using DDP, we can only use single gpu after fit is called
-
-        if num_gpus <= 1:
-            # Force set strategy to be None if it's cpu-only or we have only one GPU.
-            strategy = None
-
-        precision = infer_precision(num_gpus=num_gpus, precision=self._config.env.precision, cpu_only_warning=False)
-
-        if not realtime:
-            batch_size = compute_inference_batch_size(
-                per_gpu_batch_size=self._config.env.per_gpu_batch_size,
-                eval_batch_size_ratio=OmegaConf.select(self._config, "env.eval_batch_size_ratio"),
-                per_gpu_batch_size_evaluation=self._config.env.per_gpu_batch_size_evaluation,  # backward compatibility.
-                num_gpus=num_gpus,
-                strategy=strategy,
-            )
-
-        if realtime is None:
-            realtime = use_realtime(data=data, data_processors=data_processors, batch_size=batch_size)
-
-        if self._problem_type == OBJECT_DETECTION:
-            realtime = False
-
-        if realtime:
-            outputs = self._realtime_predict(
-                data=data,
-                df_preprocessor=df_preprocessor,
-                data_processors=data_processors,
-                num_gpus=num_gpus,
-                precision=precision,
-            )
-        else:
-            outputs = self._default_predict(
-                data=data,
-                df_preprocessor=df_preprocessor,
-                data_processors=data_processors,
-                num_gpus=num_gpus,
-                precision=precision,
-                batch_size=batch_size,
-                strategy=strategy,
-            )
-
-        return outputs
-
->>>>>>> a34972f0
     def set_num_gpus(self, num_gpus):
         assert isinstance(num_gpus, int)
         self._config.env.num_gpus = num_gpus
