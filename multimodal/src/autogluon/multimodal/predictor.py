--- conflicted
+++ resolved
@@ -1717,9 +1717,7 @@
     ):
         data = data_to_df(data=data)
         if self._column_types is None:
-<<<<<<< HEAD
-            column_types = self._infer_prediction_column_types(data)
-=======
+            # column_types = self._infer_prediction_column_types(data)
             allowable_dtypes, fallback_dtype = infer_dtypes_by_model_names(model_config=self._config.model)
             column_types = infer_column_types(
                 data=data,
@@ -1738,13 +1736,11 @@
                     column_types=column_types,
                     data=data,
                 )
->>>>>>> fb6c7ef3
         else:  # called .fit() or .load()
             column_types = self._column_types
             column_types_copy = copy.deepcopy(column_types)
             for col_name, col_type in column_types.items():
                 if col_type in [IMAGE_BYTEARRAY, IMAGE_PATH]:
-<<<<<<< HEAD
                     if col_name not in list(data.columns):
                         # For tasks related to images ONLY!!!
                         # Found a column name mismatch after .fit() or .load() is called
@@ -1754,10 +1750,8 @@
                         )
                         data_column_names = self._infer_data_column_names(data)
                         data.columns = data_column_names
-                    if is_imagepath_column(data=data[col_name], col_name=col_name, sample_n=1):
-=======
+                    # if is_imagepath_column(data=data[col_name], col_name=col_name, sample_n=1):
                     if is_image_column(data=data[col_name], col_name=col_name, image_type=IMAGE_PATH):
->>>>>>> fb6c7ef3
                         image_type = IMAGE_PATH
                     elif is_image_column(
                         data=data[col_name],
@@ -1788,7 +1782,6 @@
 
         return data, df_preprocessor, data_processors
 
-<<<<<<< HEAD
     def _infer_prediction_column_types(self, data):
         allowable_dtypes, fallback_dtype = infer_dtypes_by_model_names(model_config=self._config.model)
         column_types = infer_column_types(
@@ -1818,75 +1811,6 @@
             column_names.append(adj_col_name)
         return column_names
 
-    def evaluate_coco(
-        self,
-        anno_file_or_df: str,
-        metrics: str,
-        return_pred: Optional[bool] = False,
-        seed: Optional[int] = 123,
-        eval_tool: Optional[str] = None,
-    ):
-        """
-        Evaluate object detection model on a test dataset in COCO format.
-
-        Parameters
-        ----------
-        anno_file
-            The annotation file in COCO format
-        return_pred
-            Whether to return the prediction result of each row.
-        eval_tool
-            The eval_tool for object detection. Could be "pycocotools" or "torchmetrics".
-        """
-        # TODO: support saving results to file
-        self._verify_inference_ready()
-        assert self._problem_type == OBJECT_DETECTION, (
-            f"predictor.evaluate_coco() is only supported when problem_type is {OBJECT_DETECTION}. "
-            f"Received problem_type={self._problem_type}."
-        )
-        # TODO: refactor this into evaluate()
-        if isinstance(anno_file_or_df, str):
-            anno_file = anno_file_or_df
-            data = from_coco_or_voc(
-                anno_file, "test"
-            )  # TODO: maybe remove default splits hardcoding (only used in VOC)
-            if os.path.isdir(anno_file):
-                eval_tool = "torchmetrics"  # we can only use torchmetrics for VOC format evaluation.
-        else:
-            # during validation, it will call evaluate with df as input
-            anno_file = self._detection_anno_train
-            data = anno_file_or_df
-
-        outputs = predict(
-            predictor=self,
-            data=data,
-            requires_label=True,
-            seed=seed,
-        )  # outputs shape: num_batch, 1(["bbox"]), batch_size, 2(if using mask_rcnn)/na, 80, n, 5
-
-        # Cache prediction results as COCO format # TODO: refactor this
-        self._save_path = setup_save_path(
-            old_save_path=self._save_path,
-            warn_if_exist=False,
-        )
-        cocoeval_cache_path = os.path.join(self._save_path, "object_detection_result_cache.json")
-
-        eval_results = cocoeval(
-            outputs=outputs,
-            data=data,
-            anno_file=anno_file,
-            cache_path=cocoeval_cache_path,
-            metrics=metrics,
-            tool=eval_tool,
-        )
-
-        if return_pred:
-            return eval_results, outputs
-        else:
-            return eval_results
-
-=======
->>>>>>> fb6c7ef3
     def set_num_gpus(self, num_gpus):
         assert isinstance(num_gpus, int)
         self._config.env.num_gpus = num_gpus
