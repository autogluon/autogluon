--- conflicted
+++ resolved
@@ -2490,18 +2490,6 @@
         ):
             data_processors = None
 
-<<<<<<< HEAD
-=======
-        # backward compatibility for variable image size.
-        if version.parse(assets["version"]) <= version.parse("0.6.2"):
-            if OmegaConf.select(config, "model.timm_image") is not None:
-                logger.warn(
-                    "Loading a model that has been trained via AutoGluon Multimodal<=0.6.2. "
-                    "Try to update the timm image size."
-                )
-                config.model.timm_image.image_size = None
-
->>>>>>> e6458bdb
         predictor._label_column = assets["label_column"]
         predictor._problem_type = assets["problem_type"]
         if "pipeline" in assets:  # backward compatibility
