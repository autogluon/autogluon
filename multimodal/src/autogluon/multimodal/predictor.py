from __future__ import annotations

import copy
import json
import logging
import math
import operator
import os
import pickle
import shutil
import sys
import warnings
from datetime import timedelta
from typing import Callable, Dict, List, Optional, Union

import numpy as np
import pandas as pd
import pytorch_lightning as pl
import torch
import yaml
from omegaconf import DictConfig, OmegaConf
from sklearn.model_selection import train_test_split
from torch import nn

from autogluon.common.utils.log_utils import set_logger_verbosity
from autogluon.common.utils.utils import setup_outputdir
from autogluon.core.utils.try_import import try_import_ray_lightning
from autogluon.core.utils.utils import default_holdout_frac

from . import version as ag_version
from .constants import (
    AUTOMM,
    AUTOMM_TUTORIAL_MODE,
    BBOX,
    BEST,
    BEST_K_MODELS_FILE,
    BINARY,
    CLASSIFICATION,
    COLUMN_FEATURES,
    DATA,
    DEPRECATED_ZERO_SHOT,
    FEATURE_EXTRACTION,
    FEATURES,
    FEW_SHOT,
    GREEDY_SOUP,
    LABEL,
    LAST_CHECKPOINT,
    LOGITS,
    MASKS,
    MAX,
    MIN,
    MODEL,
    MODEL_CHECKPOINT,
    MULTICLASS,
    NER,
    NER_RET,
    OBJECT_DETECTION,
    OCR_TEXT_DETECTION,
    OCR_TEXT_RECOGNITION,
    PROBABILITY,
    RAY_TUNE_CHECKPOINT,
    REGRESSION,
    SCORE,
    TEXT,
    UNIFORM_SOUP,
    Y_PRED,
    Y_PRED_PROB,
    Y_TRUE,
    ZERO_SHOT_IMAGE_CLASSIFICATION,
)
from .data.datamodule import BaseDataModule
from .data.infer_types import (
    infer_column_types,
    infer_label_column_type_by_problem_type,
    infer_problem_type_output_shape,
)
from .data.preprocess_dataframe import MultiModalFeaturePreprocessor
from .data.utils import apply_data_processor, apply_df_preprocessor, get_collate_fn, get_per_sample_features
from .models.utils import get_model_postprocess_fn
from .optimization.lit_distiller import DistillerLitModule
from .optimization.lit_module import LitModule
from .optimization.lit_ner import NerLitModule
from .optimization.losses import RKDLoss
from .optimization.utils import get_loss_func, get_metric
from .utils import (
    AutoMMModelCheckpoint,
    CustomUnpickler,
    LogFilter,
    apply_log_filter,
    assign_feature_column_names,
    average_checkpoints,
    bbox_xyxy_to_xywh,
    compute_inference_batch_size,
    compute_num_gpus,
    compute_score,
    create_fusion_data_processors,
    create_fusion_model,
    data_to_df,
    extract_from_output,
    filter_search_space,
    from_coco,
    get_config,
    get_local_pretrained_config_paths,
    get_minmax_mode,
    get_mixup,
    get_onnx_input,
    getCOCOCatIDs,
    infer_batch,
    infer_dtypes_by_model_names,
    infer_metrics,
    infer_precision,
    infer_scarcity_mode_by_data_size,
    init_df_preprocessor,
    init_pretrained,
    load_text_tokenizers,
    logits_to_prob,
    modify_duplicate_model_names,
    process_save_path,
    save_pretrained_model_configs,
    save_text_tokenizers,
    select_model,
    tensor_to_ndarray,
    try_to_infer_pos_label,
    turn_on_off_feature_column_info,
    update_config_by_rules,
    use_realtime,
)

logger = logging.getLogger(AUTOMM)


class MultiModalPredictor:
    """
    MultiModalPredictor is a deep learning "model zoo" of model zoos. It can automatically build deep learning models that
    are suitable for multimodal datasets. You will only need to preprocess the data in the multimodal dataframe format
    and the MultiModalPredictor can predict the values of one column conditioned on the features from the other columns.

    The prediction can be either classification or regression. The feature columns can contain
    image paths, text, numerical, and categorical values.

    """

    def __init__(
        self,
        label: Optional[str] = None,
        problem_type: Optional[str] = None,
        pipeline: Optional[str] = None,
        eval_metric: Optional[str] = None,
        hyperparameters: Optional[dict] = None,
        path: Optional[str] = None,
        verbosity: Optional[int] = 3,
        warn_if_exist: Optional[bool] = True,
        enable_progress_bar: Optional[bool] = None,
    ):
        """
        Parameters
        ----------
        label
            Name of the column that contains the target variable to predict.
        problem_type
            Type of prediction problem, i.e. is this a binary/multiclass classification or regression problem
            (options: 'binary', 'multiclass', 'regression').
            If `problem_type = None`, the prediction problem type is inferred
            based on the label-values in provided dataset.
        pipeline
            This defines inference tasks like FeatureExtraction, ZeroShotClassification, etc.
            TODO: add more pipelines (ref: https://huggingface.co/docs/transformers/main_classes/pipelines)
        eval_metric
            Evaluation metric name. If `eval_metric = None`, it is automatically chosen based on `problem_type`.
            Defaults to 'accuracy' for binary and multiclass classification, 'root_mean_squared_error' for regression.
        hyperparameters
            This is to override some default configurations.
            For example, changing the text and image backbones can be done by formatting:

            a string
            hyperparameters = "model.hf_text.checkpoint_name=google/electra-small-discriminator model.timm_image.checkpoint_name=swin_small_patch4_window7_224"

            or a list of strings
            hyperparameters = ["model.hf_text.checkpoint_name=google/electra-small-discriminator", "model.timm_image.checkpoint_name=swin_small_patch4_window7_224"]

            or a dictionary
            hyperparameters = {
                            "model.hf_text.checkpoint_name": "google/electra-small-discriminator",
                            "model.timm_image.checkpoint_name": "swin_small_patch4_window7_224",
                        }
        path
            Path to directory where models and intermediate outputs should be saved.
            If unspecified, a time-stamped folder called "AutogluonAutoMM/ag-[TIMESTAMP]"
            will be created in the working directory to store all models.
            Note: To call `fit()` twice and save all results of each fit,
            you must specify different `path` locations or don't specify `path` at all.
            Otherwise files from first `fit()` will be overwritten by second `fit()`.
        verbosity
            Verbosity levels range from 0 to 4 and control how much information is printed.
            Higher levels correspond to more detailed print statements (you can set verbosity = 0 to suppress warnings).
            If using logging, you can alternatively control amount of information printed via `logger.setLevel(L)`,
            where `L` ranges from 0 to 50
            (Note: higher values of `L` correspond to fewer print statements, opposite of verbosity levels)
        warn_if_exist
            Whether to raise warning if the specified path already exists.
        enable_progress_bar
            Whether to show progress bar. It will be True by default and will also be
            disabled if the environment variable os.environ["AUTOMM_DISABLE_PROGRESS_BAR"] is set.
        """
        if eval_metric is not None and not isinstance(eval_metric, str):
            eval_metric = eval_metric.name

        if eval_metric is not None and eval_metric.lower() in [
            "rmse",
            "r2",
            "pearsonr",
            "spearmanr",
        ]:
            problem_type = REGRESSION

        if os.environ.get(AUTOMM_TUTORIAL_MODE):
            verbosity = 1  # don't use 3, which doesn't suppress logger.info() in .load().
            enable_progress_bar = False

        if verbosity is not None:
            set_logger_verbosity(verbosity, logger=logger)

        if path is not None:
            path = process_save_path(path=path)

        self._label_column = label
        self._problem_type = problem_type.lower() if problem_type is not None else None
        self._pipeline = pipeline.lower() if pipeline is not None else None
        self._eval_metric_name = eval_metric
        self._validation_metric_name = None
        self._output_shape = None
        self._save_path = path
        self._ckpt_path = None
        self._pretrained_path = None
        self._config = None
        self._df_preprocessor = None
        self._column_types = None
        self._data_processors = None
        self._model_postprocess_fn = None
        self._model = None
        self._resume = False
        self._continuous_training = False
        self._verbosity = verbosity
        self._warn_if_exist = warn_if_exist
        self._enable_progress_bar = enable_progress_bar if enable_progress_bar is not None else True

        if problem_type is not None and problem_type.lower() == DEPRECATED_ZERO_SHOT:
            warnings.warn(
                f'problem_type="{problem_type}" is deprecated. For inference with CLIP model, '
                f'use pipeline="zero_shot_image_classification" instead.',
                DeprecationWarning,
            )
            self._problem_type = None
            self._pipeline = ZERO_SHOT_IMAGE_CLASSIFICATION

        if problem_type is not None and problem_type.lower() == NER:
            self._pipeline = None

        if self._pipeline is not None:
            self._config, self._model, self._data_processors = init_pretrained(
                pipeline=self._pipeline, hyperparameters=hyperparameters
            )

    @property
    def path(self):
        return self._save_path

    @property
    def label(self):
        return self._label_column

    @property
    def problem_type(self):
        return self._problem_type

    @property
    def column_types(self):
        return self._column_types

    # This func is required by the abstract trainer of TabularPredictor.
    def set_verbosity(self, verbosity: int):
        """Set the verbosity level of the log.

        Parameters
        ----------
        verbosity
            The verbosity level

        """
        self._verbosity = verbosity
        set_logger_verbosity(verbosity, logger=logger)

    def fit(
        self,
        train_data: pd.DataFrame,
        presets: Optional[str] = None,
        config: Optional[dict] = None,
        tuning_data: Optional[pd.DataFrame] = None,
        time_limit: Optional[int] = None,
        save_path: Optional[str] = None,
        hyperparameters: Optional[Union[str, Dict, List[str]]] = None,
        column_types: Optional[dict] = None,
        holdout_frac: Optional[float] = None,
        teacher_predictor: Union[str, MultiModalPredictor] = None,
        seed: Optional[int] = 123,
        hyperparameter_tune_kwargs: Optional[dict] = None,
    ):
        """
        Fit MultiModalPredictor predict label column of a dataframe based on the other columns,
        which may contain image path, text, numeric, or categorical features.

        Parameters
        ----------
        train_data
            A dataframe containing training data.
        presets
            Name of the presets. See the available presets in `presets.py`.
        config
            A dictionary with four keys "model", "data", "optimization", and "environment".
            Each key's value can be a string, yaml file path, or OmegaConf's DictConfig.
            Strings should be the file names (DO NOT include the postfix ".yaml") in
            automm/configs/model, automm/configs/data, automm/configs/optimization, and automm/configs/environment.
            For example, you can configure a late-fusion model for the image, text, and tabular data as follows:
            config = {
                        "model": "fusion_mlp_image_text_tabular",
                        "data": "default",
                        "optimization": "adamw",
                        "environment": "default",
                    }
            or
            config = {
                        "model": "/path/to/model/config.yaml",
                        "data": "/path/to/data/config.yaml",
                        "optimization": "/path/to/optimization/config.yaml",
                        "environment": "/path/to/environment/config.yaml",
                    }
            or
            config = {
                        "model": OmegaConf.load("/path/to/model/config.yaml"),
                        "data": OmegaConf.load("/path/to/data/config.yaml"),
                        "optimization": OmegaConf.load("/path/to/optimization/config.yaml"),
                        "environment": OmegaConf.load("/path/to/environment/config.yaml"),
                    }
        tuning_data
            A dataframe containing validation data, which should have the same columns as the train_data.
            If `tuning_data = None`, `fit()` will automatically
            hold out some random validation examples from `train_data`.
        time_limit
            How long `fit()` should run for (wall clock time in seconds).
            If not specified, `fit()` will run until the model has completed training.
        save_path
            Path to directory where models and intermediate outputs should be saved.
        hyperparameters
            This is to override some default configurations.
            For example, changing the text and image backbones can be done by formatting:

            a string
            hyperparameters = "model.hf_text.checkpoint_name=google/electra-small-discriminator model.timm_image.checkpoint_name=swin_small_patch4_window7_224"

            or a list of strings
            hyperparameters = ["model.hf_text.checkpoint_name=google/electra-small-discriminator", "model.timm_image.checkpoint_name=swin_small_patch4_window7_224"]

            or a dictionary
            hyperparameters = {
                            "model.hf_text.checkpoint_name": "google/electra-small-discriminator",
                            "model.timm_image.checkpoint_name": "swin_small_patch4_window7_224",
                        }
        column_types
            A dictionary that maps column names to their data types.
            For example: `column_types = {"item_name": "text", "image": "image_path",
            "product_description": "text", "height": "numerical"}`
            may be used for a table with columns: "item_name", "brand", "product_description", and "height".
            If None, column_types will be automatically inferred from the data.
            The current supported types are:
                - "image_path": each row in this column is one image path.
                - "text": each row in this column contains text (sentence, paragraph, etc.).
                - "numerical": each row in this column contains a number.
                - "categorical": each row in this column belongs to one of K categories.
        holdout_frac
            Fraction of train_data to holdout as tuning_data for optimizing hyper-parameters or
            early stopping (ignored unless `tuning_data = None`).
            Default value (if None) is selected based on the number of rows in the training data
            and whether hyper-parameter-tuning is utilized.
        teacher_predictor
            The pre-trained teacher predictor or its saved path. If provided, `fit()` can distill its
            knowledge to a student predictor, i.e., the current predictor.
        seed
            The random seed to use for this training run.
        hyperparameter_tune_kwargs
                Hyperparameter tuning strategy and kwargs (for example, how many HPO trials to run).
                If None, then hyperparameter tuning will not be performed.
                    num_trials: int
                        How many HPO trials to run. Either `num_trials` or `time_limit` to `fit` needs to be specified.
                    scheduler: Union[str, ray.tune.schedulers.TrialScheduler]
                        If str is passed, AutoGluon will create the scheduler for you with some default parameters.
                        If ray.tune.schedulers.TrialScheduler object is passed, you are responsible for initializing the object.
                    scheduler_init_args: Optional[dict] = None
                        If provided str to `scheduler`, you can optionally provide custom init_args to the scheduler
                    searcher: Union[str, ray.tune.search.SearchAlgorithm, ray.tune.search.Searcher]
                        If str is passed, AutoGluon will create the searcher for you with some default parameters.
                        If ray.tune.schedulers.TrialScheduler object is passed, you are responsible for initializing the object.
                        You don't need to worry about `metric` and `mode` of the searcher object. AutoGluon will figure it out by itself.
                    scheduler_init_args: Optional[dict] = None
                        If provided str to `searcher`, you can optionally provide custom init_args to the searcher
                        You don't need to worry about `metric` and `mode`. AutoGluon will figure it out by itself.

        Returns
        -------
        An "MultiModalPredictor" object (itself).
        """
        if hyperparameter_tune_kwargs is not None:
            # TODO: can we support hyperparameters being the same format as regular training?
            # currently the string format would make it very hard to get search space, which is an object
            assert isinstance(
                hyperparameters, dict
            ), "Please provide hyperparameters as a dictionary if you want to do HPO"
            if teacher_predictor is not None:
                assert isinstance(
                    teacher_predictor, str
                ), "HPO with distillation only supports passing a path to the predictor"
            if self._continuous_training:
                warnings.warn(
                    "HPO while continuous training."
                    "Hyperparameters related to Model and Data will NOT take effect."
                    "We will filter them out from the search space."
                )
                hyperparameters = filter_search_space(hyperparameters, [MODEL, DATA])

        pl.seed_everything(seed, workers=True)

        if self._resume:
            assert hyperparameter_tune_kwargs is None, "You can not resume training with HPO"
            save_path = process_save_path(path=self._save_path, resume=True)
        elif save_path is not None:
            save_path = process_save_path(path=save_path)
        elif self._save_path is not None:
            save_path = process_save_path(path=self._save_path, raise_if_exist=False)

        if not self._resume:
            save_path = setup_outputdir(
                path=save_path,
                warn_if_exist=self._warn_if_exist,
            )

        save_path = os.path.abspath(os.path.expanduser(save_path))
        self._save_path = save_path
        logger.debug(f"save path: {save_path}")

        # Generate general info that's not config specific
        if tuning_data is None:
            if self._problem_type in [BINARY, MULTICLASS, CLASSIFICATION]:
                stratify = train_data[self._label_column]
            else:
                stratify = None
            if holdout_frac is None:
                val_frac = default_holdout_frac(len(train_data), hyperparameter_tune=False)
            else:
                val_frac = holdout_frac
            train_data, tuning_data = train_test_split(
                train_data,
                test_size=val_frac,
                stratify=stratify,
                random_state=np.random.RandomState(seed),
            )

        column_types = infer_column_types(
            data=train_data,
            valid_data=tuning_data,
            label_columns=self._label_column,
            provided_column_types=column_types,
        )
        column_types = infer_label_column_type_by_problem_type(
            column_types=column_types,
            label_columns=self._label_column,
            problem_type=self._problem_type,
            data=train_data,
            valid_data=tuning_data,
        )
        problem_type, output_shape = infer_problem_type_output_shape(
            label_column=self._label_column,
            column_types=column_types,
            data=train_data,
            provided_problem_type=self._problem_type,
        )

        # Determine data scarcity mode, i.e. a few-shot scenario
        scarcity_mode = infer_scarcity_mode_by_data_size(
            df_train=train_data, scarcity_threshold=50
        )  # Add as separate hyperparameter somewhere?
        if scarcity_mode == FEW_SHOT and (not presets or FEW_SHOT not in presets):  # TODO: check for data  type
            logger.info(
                f"Detected data scarcity. Consider running using the preset 'few_shot_text_classification' for better performance."
            )

        logger.debug(f"column_types: {column_types}")
        logger.debug(f"image columns: {[k for k, v in column_types.items() if v == 'image_path']}")

        if self._column_types is not None and self._column_types != column_types:
            warnings.warn(
                f"Inferred column types {column_types} are inconsistent with "
                f"the previous {self._column_types}. "
                f"New columns will not be used in the current training."
            )
            # use previous column types to avoid inconsistency with previous numerical mlp and categorical mlp
            column_types = self._column_types

        if self._problem_type is not None:
            if self._problem_type == CLASSIFICATION:
                # Set the problem type to be inferred problem type
                self._problem_type = problem_type
            assert self._problem_type == problem_type, (
                f"Inferred problem type {problem_type} is different from " f"the previous {self._problem_type}"
            )

        if self._output_shape is not None:
            assert self._output_shape == output_shape, (
                f"Inferred output shape {output_shape} is different from " f"the previous {self._output_shape}"
            )

        if self._validation_metric_name is None or self._eval_metric_name is None:
            validation_metric_name, eval_metric_name = infer_metrics(
                problem_type=problem_type,
                eval_metric_name=self._eval_metric_name,
            )
        else:
            validation_metric_name = self._validation_metric_name
            eval_metric_name = self._eval_metric_name
        minmax_mode = get_minmax_mode(validation_metric_name)

        if time_limit is not None:
            time_limit = timedelta(seconds=time_limit)

        # set attributes for saving and prediction
        self._problem_type = problem_type  # In case problem type isn't provided in __init__().
        self._eval_metric_name = eval_metric_name  # In case eval_metric isn't provided in __init__().
        self._validation_metric_name = validation_metric_name
        self._save_path = save_path
        self._output_shape = output_shape
        self._column_types = column_types

        _fit_args = dict(
            train_df=train_data,
            val_df=tuning_data,
            validation_metric_name=validation_metric_name,
            minmax_mode=minmax_mode,
            max_time=time_limit,
            save_path=save_path,
            ckpt_path=None if hyperparameter_tune_kwargs is not None else self._ckpt_path,
            resume=False if hyperparameter_tune_kwargs is not None else self._resume,
            enable_progress_bar=False if hyperparameter_tune_kwargs is not None else self._enable_progress_bar,
            presets=presets,
            config=config,
            hyperparameters=hyperparameters,
            teacher_predictor=teacher_predictor,
            hpo_mode=(hyperparameter_tune_kwargs is not None),  # skip average checkpoint if in hpo mode
        )

        if hyperparameter_tune_kwargs is not None:
            # TODO: allow custom gpu
            resources = dict(num_gpus=torch.cuda.device_count())
            if _fit_args["max_time"] is not None:
                _fit_args["max_time"] *= 0.95  # give some buffer time to ray lightning trainer
            predictor = self._hyperparameter_tune(
                hyperparameter_tune_kwargs=hyperparameter_tune_kwargs,
                resources=resources,
                **_fit_args,
            )
            return predictor

        self._fit(**_fit_args)
        return self

    def _hyperparameter_tune(self, hyperparameter_tune_kwargs, resources, **_fit_args):
        from autogluon.core.hpo.ray_hpo import (
            AutommRayTuneAdapter,
            AutommRayTuneLightningAdapter,
            EmptySearchSpace,
            cleanup_checkpoints,
            cleanup_trials,
            run,
        )

        ray_tune_adapter = AutommRayTuneAdapter()
        if try_import_ray_lightning():
            ray_tune_adapter = AutommRayTuneLightningAdapter()
        search_space = _fit_args.get("hyperparameters", dict())
        metric = "val_" + _fit_args.get("validation_metric_name")
        mode = _fit_args.get("minmax_mode")
        save_path = _fit_args.get("save_path")
        time_budget_s = _fit_args.get("max_time")
        is_distill = False
        if _fit_args.get("teacher_predictor", None) is not None:
            is_distill = True
        try:
            analysis = run(
                trainable=self._hpo_fit_wrapper,
                trainable_args=_fit_args,
                search_space=search_space,
                hyperparameter_tune_kwargs=hyperparameter_tune_kwargs,
                metric=metric,
                mode=mode,
                save_dir=save_path,
                ray_tune_adapter=ray_tune_adapter,
                total_resources=resources,
                minimum_gpu_per_trial=1.0 if resources["num_gpus"] > 0 else 0.0,
                time_budget_s=time_budget_s,
                keep_checkpoints_num=3,  # TODO: find a way to extract this from config. Might need to separate generate config and trial specific config
                checkpoint_score_attr=metric,
                verbose=2,
            )
        except EmptySearchSpace:
            raise ValueError(
                "Please provide a search space using `hyperparameters` in order to do hyperparameter tune"
            )
        except Exception as e:
            raise e
        else:
            # find the best trial
            best_trial = analysis.get_best_trial(
                metric=metric,
                mode=mode,
            )
            if best_trial is None:
                raise ValueError(
                    "MultiModalPredictor wasn't able to find the best trial."
                    "Either all trials failed or"
                    "it's likely that the time is not enough to train a single epoch for trials."
                )
            # clean up other trials
            logger.info("Removing non-optimal trials and only keep the best one.")
            cleanup_trials(save_path, best_trial.trial_id)
            best_trial_path = os.path.join(save_path, best_trial.trial_id)
            # reload the predictor metadata
            predictor = MultiModalPredictor._load_metadata(predictor=self, path=best_trial_path)
            # construct the model
            model = create_fusion_model(
                config=predictor._config,
                num_classes=predictor._output_shape,
                num_numerical_columns=len(predictor._df_preprocessor.numerical_feature_names),
                num_categories=predictor._df_preprocessor.categorical_num_categories,
                pretrained=False,  # set "pretrain=False" to prevent downloading online models
            )
            predictor._model = model
            # average checkpoint
            checkpoints_paths_and_scores = dict(
                (os.path.join(checkpoint, RAY_TUNE_CHECKPOINT), score)
                for checkpoint, score in analysis.get_trial_checkpoints_paths(best_trial, metric=metric)
            )
            # write checkpoint paths and scores to yaml file so that top_k_average could read it
            best_k_model_path = os.path.join(best_trial_path, BEST_K_MODELS_FILE)
            with open(best_k_model_path, "w") as yaml_file:
                yaml.dump(checkpoints_paths_and_scores, yaml_file, default_flow_style=False)

            last_ckpt_path = analysis.get_last_checkpoint(best_trial)
            predictor._top_k_average(
                model=predictor._model,
                save_path=best_trial_path,
                last_ckpt_path=last_ckpt_path,
                minmax_mode=mode,
                is_distill=is_distill,
                top_k_average_method=predictor._config.optimization.top_k_average_method,
                val_df=_fit_args["val_df"],
                validation_metric_name=predictor._validation_metric_name,
            )
            cleanup_checkpoints(best_trial_path)
            # move trial predictor one level up
            contents = os.listdir(best_trial_path)
            for content in contents:
                shutil.move(
                    os.path.join(best_trial_path, content),
                    os.path.join(save_path, content),
                )
            shutil.rmtree(best_trial_path)
            predictor._save_path = save_path

            return predictor

    def _hpo_fit_wrapper(self, sampled_hyperparameters, checkpoint_dir=None, **_fit_args):
        from ray import tune

        _fit_args[
            "hyperparameters"
        ] = sampled_hyperparameters  # The original hyperparameters is the search space, replace it with the hyperparameters sampled
        _fit_args["save_path"] = tune.get_trial_dir()  # We want to save each trial to a separate directory
        logger.debug(f"hpo trial save_path: {_fit_args['save_path']}")
        if checkpoint_dir is not None:
            _fit_args["resume"] = True
            _fit_args["ckpt_path"] = os.path.join(checkpoint_dir, RAY_TUNE_CHECKPOINT)
        self._fit(**_fit_args)

    def _setup_distillation(
        self,
        teacher_predictor: Union[str, MultiModalPredictor],
    ):
        """
        Prepare for distillation. It verifies whether the student and teacher predictors have consistent
        configurations. If teacher and student have duplicate model names, it modifies teacher's model names.

        Parameters
        ----------
        teacher_predictor
            The teacher predictor in knowledge distillation.

        Returns
        -------
        teacher_model
            The teacher predictor's model.
        critics
            The critics used in computing mutual information loss.
        baseline_funcs
            The baseline functions used in computing mutual information loss.
        soft_label_loss_func
            The loss function using teacher's logits as labels.
        output_feature_adaptor
            The adaptor used to adapt student output feature to the shape of teacher's.
        output_feature_loss_func
            The loss function using minimize distance between output_feature of teacher and student.
        rkd_loss_func
            The loss function using rkd distance and angle loss between output_feature of teacher and student.
        df_preprocessor
            The teacher predictor's dataframe preprocessor.
        data_processors
            The teacher predictor's data processors.
        """
        logger.debug("setting up distillation...")
        if isinstance(teacher_predictor, str):
            teacher_predictor = MultiModalPredictor.load(teacher_predictor)

        # verify that student and teacher configs are consistent.
        assert self._problem_type == teacher_predictor._problem_type
        assert self._label_column == teacher_predictor._label_column
        assert self._eval_metric_name == teacher_predictor._eval_metric_name
        assert self._output_shape == teacher_predictor._output_shape
        assert self._validation_metric_name == teacher_predictor._validation_metric_name

        # if teacher and student have duplicate model names, change teacher's model names
        # we don't change student's model names to avoid changing the names back when saving the model.
        teacher_predictor = modify_duplicate_model_names(
            predictor=teacher_predictor,
            postfix="teacher",
            blacklist=self._config.model.names,
        )

        critics, baseline_funcs = None, None
        if not self._config.distiller.soft_label_loss_type:
            # automatically infer loss func based on problem type if not specified
            if self._problem_type == "regression":
                soft_label_loss_func = nn.MSELoss()
            else:
                assert self._output_shape > 1
                soft_label_loss_func = nn.CrossEntropyLoss()
        elif self._config.distiller.soft_label_loss_type == "mse":
            soft_label_loss_func = nn.MSELoss()
        elif self._config.distiller.soft_label_loss_type == "cross_entropy":
            soft_label_loss_func = nn.CrossEntropyLoss()
        else:
            raise ValueError(f"Unknown soft_label_loss_type: {self._config.distiller.soft_label_loss_type}")

        if not self._config.distiller.softmax_regression_loss_type:
            # automatically infer loss func based on problem type if not specified
            if self._problem_type == "regression":
                softmax_regression_loss_func = nn.MSELoss()
            else:
                assert self._output_shape > 1
                softmax_regression_loss_func = nn.CrossEntropyLoss()
        elif self._config.distiller.softmax_regression_loss_type == "mse":
            softmax_regression_loss_func = nn.MSELoss()
        elif self._config.distiller.softmax_regression_loss_type == "cross_entropy":
            softmax_regression_loss_func = nn.CrossEntropyLoss()
        else:
            raise ValueError(f"Unknown soft_label_loss_type: {self._config.distiller.softmax_regression_loss_type}")

        output_feature_loss_type = OmegaConf.select(self._config, "distiller.output_feature_loss_type", default="mse")
        if output_feature_loss_type == "cosine":
            output_feature_loss_func = nn.CosineEmbeddingLoss()
        elif output_feature_loss_type == "mse":
            output_feature_loss_func = nn.MSELoss()
        else:
            raise ValueError(f"Unknown output_feature_loss_type: {output_feature_loss_type}")

        # Adapt student's output_feature feature to teacher's
        # Refer to FitNet: https://arxiv.org/abs/1412.6550
        teacher_model_dim = teacher_predictor._model.out_features
        student_model_dim = self._model.out_features
        output_feature_adaptor = (
            nn.Linear(student_model_dim, teacher_model_dim)
            if teacher_model_dim != student_model_dim
            else nn.Identity()
        )

        rkd_distance_loss_weight = OmegaConf.select(self._config, "distiller.rkd_distance_loss_weight", default=0.0)
        rkd_angle_loss_weight = OmegaConf.select(self._config, "distiller.rkd_angle_loss_weight", default=0.0)
        rkd_loss_func = RKDLoss(rkd_distance_loss_weight, rkd_angle_loss_weight)

        # turn on returning column information in data processors
        turn_on_off_feature_column_info(
            data_processors=self._data_processors,
            flag=True,
        )
        turn_on_off_feature_column_info(
            data_processors=teacher_predictor._data_processors,
            flag=True,
        )

        return (
            teacher_predictor._model,
            critics,
            baseline_funcs,
            soft_label_loss_func,
            softmax_regression_loss_func,
            output_feature_adaptor,
            output_feature_loss_func,
            rkd_loss_func,
            teacher_predictor._df_preprocessor,
            teacher_predictor._data_processors,
        )

    def _fit(
        self,
        train_df: pd.DataFrame,
        val_df: pd.DataFrame,
        validation_metric_name: str,
        minmax_mode: str,
        max_time: timedelta,
        save_path: str,
        ckpt_path: str,
        resume: bool,
        enable_progress_bar: bool,
        presets: Optional[str] = None,
        config: Optional[dict] = None,
        hyperparameters: Optional[Union[str, Dict, List[str]]] = None,
        teacher_predictor: Union[str, MultiModalPredictor] = None,
        hpo_mode: bool = False,
        **hpo_kwargs,
    ):
        if self._config is not None:  # continuous training
            config = self._config

        config = get_config(
            presets=presets,
            config=config,
            overrides=hyperparameters,
            extra=["distiller"] if teacher_predictor is not None else None,
        )

        if self._problem_type == NER:
            self._output_shape += len(OmegaConf.to_object(config.model.ner.special_tags))

        config = update_config_by_rules(
            problem_type=self._problem_type,
            config=config,
        )

        if self._df_preprocessor is None:
            df_preprocessor = init_df_preprocessor(
                config=config,
                column_types=self._column_types,
                label_column=self._label_column,
                train_df_x=train_df.drop(columns=self._label_column),
                train_df_y=train_df[self._label_column],
            )
        else:  # continuing training
            df_preprocessor = self._df_preprocessor

        config = select_model(config=config, df_preprocessor=df_preprocessor)

        if self._model is None:
            model = create_fusion_model(
                config=config,
                num_classes=self._output_shape,
                num_numerical_columns=len(df_preprocessor.numerical_feature_names),
                num_categories=df_preprocessor.categorical_num_categories,
            )
        else:  # continuing training
            model = self._model

        if self._data_processors is None:
            data_processors = create_fusion_data_processors(
                config=config,
                model=model,
            )
        else:  # continuing training
            data_processors = self._data_processors

        data_processors_count = {k: len(v) for k, v in data_processors.items()}
        logger.debug(f"data_processors_count: {data_processors_count}")

        pos_label = try_to_infer_pos_label(
            data_config=config.data,
            label_encoder=df_preprocessor.label_generator,
            problem_type=self._problem_type,
        )
        validation_metric, custom_metric_func = get_metric(
            metric_name=validation_metric_name,
            num_classes=self._output_shape,
            pos_label=pos_label,
        )

        mixup_active, mixup_fn = get_mixup(
            model_config=OmegaConf.select(config, "model"),
            mixup_config=OmegaConf.select(config, "data.mixup"),
            num_classes=self._output_shape,
        )
        if mixup_active and (config.env.per_gpu_batch_size == 1 or config.env.per_gpu_batch_size % 2 == 1):
            warnings.warn(
                "The mixup is done on the batch."
                "The per_gpu_batch_size should be >1 and even for reasonable operation",
                UserWarning,
            )

        loss_func = get_loss_func(
            problem_type=self._problem_type,
            mixup_active=mixup_active,
            loss_func_name=OmegaConf.select(config, "optimization.loss_function"),
        )

        model_postprocess_fn = get_model_postprocess_fn(
            problem_type=self._problem_type,
            loss_func=loss_func,
        )

        self._config = config
        self._df_preprocessor = df_preprocessor
        self._data_processors = data_processors
        self._model = model
        self._model_postprocess_fn = model_postprocess_fn

        if max_time == timedelta(seconds=0):
            self._top_k_average(
                model=model,
                save_path=save_path,
                minmax_mode=minmax_mode,
                is_distill=False,
                top_k_average_method=config.optimization.top_k_average_method,
                val_df=val_df,
                validation_metric_name=validation_metric_name,
            )

            return self

        # need to assign the above attributes before setting up distillation
        if teacher_predictor is not None:
            (
                teacher_model,
                critics,
                baseline_funcs,
                soft_label_loss_func,
                softmax_regression_loss_func,
                output_feature_adaptor,
                output_feature_loss_func,
                rkd_loss_func,
                teacher_df_preprocessor,
                teacher_data_processors,
            ) = self._setup_distillation(
                teacher_predictor=teacher_predictor,
            )
        else:
            (
                teacher_model,
                critics,
                baseline_funcs,
                soft_label_loss_func,
                softmax_regression_loss_func,
                output_feature_adaptor,
                output_feature_loss_func,
                rkd_loss_func,
                teacher_df_preprocessor,
                teacher_data_processors,
            ) = (None, None, None, None, None, None, None, None, None, None)

        if teacher_df_preprocessor is not None:
            df_preprocessor = [df_preprocessor, teacher_df_preprocessor]
        if teacher_data_processors is not None:
            data_processors = [data_processors, teacher_data_processors]

        train_dm = BaseDataModule(
            df_preprocessor=df_preprocessor,
            data_processors=data_processors,
            per_gpu_batch_size=config.env.per_gpu_batch_size,
            num_workers=config.env.num_workers,
            train_data=train_df,
            val_data=val_df,
        )
        optimization_kwargs = dict(
            optim_type=config.optimization.optim_type,
            lr_choice=config.optimization.lr_choice,
            lr_schedule=config.optimization.lr_schedule,
            lr=config.optimization.learning_rate,
            lr_decay=config.optimization.lr_decay,
            end_lr=config.optimization.end_lr,
            lr_mult=config.optimization.lr_mult,
            weight_decay=config.optimization.weight_decay,
            warmup_steps=config.optimization.warmup_steps,
        )
        metrics_kwargs = dict(
            validation_metric=validation_metric,
            validation_metric_name=validation_metric_name,
            custom_metric_func=custom_metric_func,
        )
        is_distill = teacher_model is not None
        if is_distill:
            output_feature_loss_weight = OmegaConf.select(
                self._config, "distiller.output_feature_loss_weight", default=0.0
            )
            softmax_regression_weight = OmegaConf.select(
                self._config, "distiller.softmax_regression_weight", default=0.0
            )
            use_raw_features = OmegaConf.select(self._config, "distiller.use_raw_features", default=False)
            task = DistillerLitModule(
                student_model=model,
                teacher_model=teacher_model,
                matches=config.distiller.matches,
                critics=critics,
                baseline_funcs=baseline_funcs,
                hard_label_weight=config.distiller.hard_label_weight,
                soft_label_weight=config.distiller.soft_label_weight,
                softmax_regression_weight=softmax_regression_weight,
                temperature=config.distiller.temperature,
                output_feature_loss_weight=output_feature_loss_weight,
                hard_label_loss_func=loss_func,
                soft_label_loss_func=soft_label_loss_func,
                softmax_regression_loss_func=softmax_regression_loss_func,
                output_feature_adaptor=output_feature_adaptor,
                output_feature_loss_func=output_feature_loss_func,
                rkd_loss_func=rkd_loss_func,
                **metrics_kwargs,
                **optimization_kwargs,
            )
<<<<<<< HEAD
        elif is_match:
            task = MatcherLitModule(
                model=model,
                matches=config.matcher.matches,
                match_label=match_label,
                **metrics_kwargs,
                **optimization_kwargs,
            )
        elif self._problem_type == NER:
            task = NerLitModule(
                model=model,
                loss_func=loss_func,
                efficient_finetune=OmegaConf.select(config, "optimization.efficient_finetune"),
                mixup_fn=mixup_fn,
                mixup_off_epoch=OmegaConf.select(config, "data.mixup.turn_off_epoch"),
                trainable_param_names=OmegaConf.select(config, "optimization.trainable_param_names", default=None),
                model_postprocess_fn=model_postprocess_fn,
                **metrics_kwargs,
                **optimization_kwargs,
            )
=======
>>>>>>> 070a57c6
        else:
            task = LitModule(
                model=model,
                loss_func=loss_func,
                efficient_finetune=OmegaConf.select(config, "optimization.efficient_finetune"),
                mixup_fn=mixup_fn,
                mixup_off_epoch=OmegaConf.select(config, "data.mixup.turn_off_epoch"),
                model_postprocess_fn=model_postprocess_fn,
                **metrics_kwargs,
                **optimization_kwargs,
            )

        logger.debug(f"validation_metric_name: {task.validation_metric_name}")
        logger.debug(f"minmax_mode: {minmax_mode}")

        checkpoint_callback = AutoMMModelCheckpoint(
            dirpath=save_path,
            save_top_k=config.optimization.top_k,
            verbose=True,
            monitor=task.validation_metric_name,
            mode=minmax_mode,
            save_last=True,
        )
        early_stopping_callback = pl.callbacks.EarlyStopping(
            monitor=task.validation_metric_name,
            patience=config.optimization.patience,
            mode=minmax_mode,
        )
        lr_callback = pl.callbacks.LearningRateMonitor(logging_interval="step")
        model_summary = pl.callbacks.ModelSummary(max_depth=1)
        callbacks = [
            checkpoint_callback,
            early_stopping_callback,
            lr_callback,
            model_summary,
        ]

        use_ray_lightning = "_ray_lightning_plugin" in hpo_kwargs
        if hpo_mode:
            if use_ray_lightning:
                from ray_lightning.tune import TuneReportCheckpointCallback
            else:
                from ray.tune.integration.pytorch_lightning import TuneReportCheckpointCallback
            tune_report_callback = TuneReportCheckpointCallback(
                {f"{task.validation_metric_name}": f"{task.validation_metric_name}"},
                filename=RAY_TUNE_CHECKPOINT,
            )
            callbacks = [
                tune_report_callback,
                early_stopping_callback,
                lr_callback,
                model_summary,
            ]

        tb_logger = pl.loggers.TensorBoardLogger(
            save_dir=save_path,
            name="",
            version="",
        )

        num_gpus = compute_num_gpus(config_num_gpus=config.env.num_gpus, strategy=config.env.strategy)

        precision = infer_precision(num_gpus=num_gpus, precision=config.env.precision)

        if num_gpus == 0:  # CPU only training
            grad_steps = max(
                config.env.batch_size // (config.env.per_gpu_batch_size * config.env.num_nodes),
                1,
            )
        else:
            grad_steps = max(
                config.env.batch_size // (config.env.per_gpu_batch_size * num_gpus * config.env.num_nodes),
                1,
            )

        if not hpo_mode:
            if num_gpus <= 1:
                strategy = None
            else:
                strategy = config.env.strategy
        else:
            # we don't support running each trial in parallel without ray lightning
            if use_ray_lightning:
                strategy = hpo_kwargs.get("_ray_lightning_plugin")
            else:
                strategy = None
                num_gpus = min(num_gpus, 1)

        config.env.num_gpus = num_gpus
        config.env.precision = precision
        config.env.strategy = strategy
        self._config = config
        # save artifacts for the current running, except for model checkpoint, which will be saved in trainer
        self.save(save_path)

        blacklist_msgs = ["already configured with model summary"]
        log_filter = LogFilter(blacklist_msgs)
        with apply_log_filter(log_filter):
            trainer = pl.Trainer(
                gpus=num_gpus if not use_ray_lightning else None,  # ray lightning requires not specifying gpus
                auto_select_gpus=config.env.auto_select_gpus if num_gpus != 0 else False,
                num_nodes=config.env.num_nodes,
                precision=precision,
                strategy=strategy,
                benchmark=False,
                deterministic=config.env.deterministic,
                max_epochs=config.optimization.max_epochs,
                max_steps=config.optimization.max_steps,
                max_time=max_time,
                callbacks=callbacks,
                logger=tb_logger,
                gradient_clip_val=OmegaConf.select(config, "optimization.gradient_clip_val", default=1),
                gradient_clip_algorithm=OmegaConf.select(
                    config, "optimization.gradient_clip_algorithm", default="norm"
                ),
                accumulate_grad_batches=grad_steps,
                log_every_n_steps=OmegaConf.select(config, "optimization.log_every_n_steps", default=10),
                enable_progress_bar=enable_progress_bar,
                fast_dev_run=config.env.fast_dev_run,
                track_grad_norm=OmegaConf.select(config, "optimization.track_grad_norm", default=-1),
                val_check_interval=config.optimization.val_check_interval,
                check_val_every_n_epoch=config.optimization.check_val_every_n_epoch
                if hasattr(config.optimization, "check_val_every_n_epoch")
                else 1,
                reload_dataloaders_every_n_epochs=1,
            )

        with warnings.catch_warnings():
            warnings.filterwarnings(
                "ignore",
                ".*does not have many workers which may be a bottleneck. "
                "Consider increasing the value of the `num_workers` argument` "
                ".* in the `DataLoader` init to improve performance.*",
            )
            warnings.filterwarnings("ignore", "Checkpoint directory .* exists and is not empty.")
            trainer.fit(
                task,
                datamodule=train_dm,
                ckpt_path=ckpt_path if resume else None,  # this is to resume training that was broken accidentally
            )

        if trainer.global_rank == 0:
            # We do not perform averaging checkpoint in the case of hpo for each trial
            # We only averaging the checkpoint of the best trial in the end in the master process
            if not hpo_mode:
                self._top_k_average(
                    model=model,
                    save_path=save_path,
                    minmax_mode=minmax_mode,
                    is_distill=is_distill,
                    top_k_average_method=config.optimization.top_k_average_method,
                    val_df=val_df,
                    validation_metric_name=validation_metric_name,
                )
        else:
            sys.exit(f"Training finished, exit the process with global_rank={trainer.global_rank}...")

    def _top_k_average(
        self,
        model,
        save_path,
        minmax_mode,
        is_distill,
        top_k_average_method,
        val_df,
        validation_metric_name,
        last_ckpt_path=None,
    ):
        best_k_models_yaml_path = os.path.join(save_path, BEST_K_MODELS_FILE)
        if os.path.exists(best_k_models_yaml_path):
            with open(best_k_models_yaml_path, "r") as f:
                best_k_models = yaml.safe_load(f)

        else:
            # In some cases, the training ends up too early (e.g., due to time_limit) so that there is
            # no saved best_k model checkpoints. In that scenario, we won't perform any model averaging.
            best_k_models = None
        if last_ckpt_path is None:
            last_ckpt_path = os.path.join(save_path, LAST_CHECKPOINT)

        if is_distill:
            prefix = "student_model."
        else:
            prefix = "model."

        if best_k_models:
            if top_k_average_method == UNIFORM_SOUP:
                logger.info(f"Start to fuse {len(best_k_models)} checkpoints via the uniform soup algorithm.")
                ingredients = top_k_model_paths = list(best_k_models.keys())
            else:
                top_k_model_paths = [
                    v[0]
                    for v in sorted(
                        list(best_k_models.items()),
                        key=lambda ele: ele[1],
                        reverse=(minmax_mode == MAX),
                    )
                ]
                if top_k_average_method == GREEDY_SOUP:
                    # Select the ingredients based on the methods proposed in paper
                    #  "Model soups: averaging weights of multiple fine-tuned models improves accuracy without
                    #  increasing inference time", https://arxiv.org/pdf/2203.05482.pdf
                    monitor_op = {MIN: operator.le, MAX: operator.ge}[minmax_mode]
                    ingredients = [top_k_model_paths[0]]
                    if len(top_k_model_paths) > 1:
                        logger.info(
                            f"Start to fuse {len(top_k_model_paths)} checkpoints via the greedy soup algorithm."
                        )

                        self._model = self._load_state_dict(
                            model=model,
                            path=top_k_model_paths[0],
                            prefix=prefix,
                        )
                        best_score = self.evaluate(val_df, [validation_metric_name])[validation_metric_name]
                        for i in range(1, len(top_k_model_paths)):
                            cand_avg_state_dict = average_checkpoints(
                                checkpoint_paths=ingredients + [top_k_model_paths[i]],
                            )
                            self._model = self._load_state_dict(
                                model=self._model,
                                state_dict=cand_avg_state_dict,
                                prefix=prefix,
                            )
                            cand_score = self.evaluate(val_df, [validation_metric_name])[validation_metric_name]
                            if monitor_op(cand_score, best_score):
                                # Add new ingredient
                                ingredients.append(top_k_model_paths[i])
                                best_score = cand_score
                elif top_k_average_method == BEST:
                    ingredients = [top_k_model_paths[0]]
                else:
                    raise ValueError(
                        f"The key for 'optimization.top_k_average_method' is not supported. "
                        f"We only support '{GREEDY_SOUP}', '{UNIFORM_SOUP}' and '{BEST}'. "
                        f"The provided value is '{top_k_average_method}'."
                    )
        else:
            # best_k_models is empty so we will manually save a checkpoint from the trainer
            # and use it as the main ingredients
            ingredients = [last_ckpt_path]
            top_k_model_paths = []
            # no checkpoints are available, do nothing
            if not os.path.isfile(last_ckpt_path):
                return

        # Average all the ingredients
        avg_state_dict = average_checkpoints(
            checkpoint_paths=ingredients,
        )
        self._model = self._load_state_dict(
            model=model,
            state_dict=avg_state_dict,
            prefix=prefix,
        )

        if is_distill:
            avg_state_dict = self._replace_model_name_prefix(
                state_dict=avg_state_dict,
                old_prefix="student_model",
                new_prefix="model",
            )

        checkpoint = {"state_dict": avg_state_dict}
        torch.save(checkpoint, os.path.join(save_path, MODEL_CHECKPOINT))

        # clean old checkpoints + the intermediate files stored
        for per_path in top_k_model_paths:
            if os.path.isfile(per_path):
                os.remove(per_path)
        # remove the yaml file after cleaning the checkpoints
        if os.path.isfile(best_k_models_yaml_path):
            os.remove(best_k_models_yaml_path)
        # clean the last checkpoint
        if os.path.isfile(last_ckpt_path):
            os.remove(last_ckpt_path)

    def _default_predict(
        self,
        data: pd.DataFrame,
        df_preprocessor: MultiModalFeaturePreprocessor,
        data_processors: Dict,
        num_gpus: int,
        precision: Union[int, str],
        batch_size: int,
        strategy: str,
    ) -> List[Dict]:

        predict_dm = BaseDataModule(
            df_preprocessor=df_preprocessor,
            data_processors=data_processors,
            per_gpu_batch_size=batch_size,
            num_workers=self._config.env.num_workers_evaluation,
            predict_data=data,
        )
<<<<<<< HEAD
        if hasattr(self._config, MATCHER):
            match_label = self._df_preprocessor.label_generator.transform([self._config.matcher.match_label]).item()
            task = MatcherLitModule(
                model=self._model,
                matches=self._config.matcher.matches,
                match_label=match_label,
            )
        elif self._problem_type == NER:
            task = NerLitModule(
                model=self._model,
                model_postprocess_fn=self._model_postprocess_fn,
            )
        else:
            task = LitModule(
                model=self._model,
                model_postprocess_fn=self._model_postprocess_fn,
            )
=======

        task = LitModule(
            model=self._model,
            model_postprocess_fn=self._model_postprocess_fn,
        )
>>>>>>> 070a57c6

        blacklist_msgs = []
        if self._verbosity <= 3:  # turn off logging in prediction
            blacklist_msgs.append("Automatic Mixed Precision")
            blacklist_msgs.append("GPU available")
            blacklist_msgs.append("TPU available")
            blacklist_msgs.append("IPU available")
            blacklist_msgs.append("HPU available")
            blacklist_msgs.append("select gpus")
            blacklist_msgs.append("LOCAL_RANK")
        log_filter = LogFilter(blacklist_msgs)
        with apply_log_filter(log_filter):
            evaluator = pl.Trainer(
                gpus=num_gpus,
                auto_select_gpus=self._config.env.auto_select_gpus if num_gpus != 0 else False,
                num_nodes=self._config.env.num_nodes,
                precision=precision,
                strategy=strategy,
                benchmark=False,
                enable_progress_bar=self._enable_progress_bar,
                deterministic=self._config.env.deterministic,
                max_epochs=-1,  # Add max_epochs to disable warning
                logger=False,
            )

            with warnings.catch_warnings():
                warnings.filterwarnings(
                    "ignore",
                    ".*does not have many workers which may be a bottleneck. "
                    "Consider increasing the value of the `num_workers` argument` "
                    ".* in the `DataLoader` init to improve performance.*",
                )
                outputs = evaluator.predict(
                    task,
                    datamodule=predict_dm,
                )

        return outputs

    def _on_predict_start(
        self,
        config: DictConfig,
        data: Union[pd.DataFrame, dict, list],
        requires_label: bool,
    ):
        data = data_to_df(data=data)

        if self._column_types is None:
            allowable_dtypes, fallback_dtype = infer_dtypes_by_model_names(model_config=self._config.model)
            column_types = infer_column_types(
                data=data, allowable_column_types=allowable_dtypes, fallback_column_type=fallback_dtype
            )
        else:  # called .fit() or .load()
            column_types = self._column_types

        if self._df_preprocessor is None:
            df_preprocessor = init_df_preprocessor(
                config=config,
                column_types=column_types,
                label_column=self._label_column,
                train_df_x=data,
                train_df_y=data[self._label_column] if self._label_column else None,
            )
        else:  # called .fit() or .load()
            df_preprocessor = self._df_preprocessor

        data_processors = copy.deepcopy(self._data_processors)
        # For prediction data with no labels provided.
        if not requires_label:
            data_processors.pop(LABEL, None)

        return data, df_preprocessor, data_processors

    def evaluate_coco(
        self,
        anno_file: str,
    ):
        """
        Evaluate object detection model on a test dataset in COCO format.

        Parameters
        ----------
        anno_file
            The annotation file in COCO format
        """
        data = from_coco(anno_file)[["image", "rois"]]

        outputs = self._predict(
            data=data,
            requires_label=False,
        )
        ret = extract_from_output(ret_type=BBOX, outputs=outputs)

        from pycocotools.coco import COCO
        from pycocotools.cocoeval import COCOeval

        catIDs = getCOCOCatIDs()

        # Cache prediction results as COCO format
        if not self._save_path:
            self._save_path = setup_outputdir(
                path=None,
                warn_if_exist=self._warn_if_exist,
            )
        self._save_path = os.path.abspath(os.path.expanduser(self._save_path))
        dt_file = os.path.join(self._save_path, "object_detection_result_cache.json")
        coco_format_result = []
        for i, row in data.iterrows():
            image_id = int(row["image"][-16:-4])
            for j, res in enumerate(ret[i]):
                category_id = catIDs[j]
                for bbox in res:
                    coco_format_result.append(
                        {
                            "image_id": image_id,
                            "category_id": category_id,
                            "bbox": bbox_xyxy_to_xywh(bbox[:4].astype(float).tolist()),
                            "score": float(bbox[4]),
                        }
                    )
        with open(dt_file, "w") as f:
            print(f"saving file at {dt_file}")
            json.dump(coco_format_result, f)

        cocoGt = COCO(anno_file)
        cocoDt = cocoGt.loadRes(dt_file)
        annType = "bbox"

        cocoEval = COCOeval(cocoGt, cocoDt, annType)
        cocoEval.evaluate()
        cocoEval.accumulate()
        cocoEval.summarize()

    def _process_batch(
        self,
        data: Union[pd.DataFrame, dict, list],
        df_preprocessor: MultiModalFeaturePreprocessor,
        data_processors: Dict,
    ):

        modality_features, modality_types, sample_num = apply_df_preprocessor(
            data=data,
            df_preprocessor=df_preprocessor,
            modalities=data_processors.keys(),
        )

        processed_features = []
        for i in range(sample_num):
            per_sample_features = get_per_sample_features(
                modality_features=modality_features,
                modality_types=modality_types,
                idx=i,
            )
            per_sample_features = apply_data_processor(
                per_sample_features=per_sample_features,
                data_processors=data_processors,
                is_training=False,
            )
            processed_features.append(per_sample_features)

        collate_fn = get_collate_fn(
            df_preprocessor=df_preprocessor, data_processors=data_processors, per_gpu_batch_size=sample_num
        )
        batch = collate_fn(processed_features)

        return batch

    def _realtime_predict(
        self,
        data: pd.DataFrame,
        df_preprocessor: MultiModalFeaturePreprocessor,
        data_processors: Dict,
        num_gpus: int,
        precision: Union[int, str],
    ) -> List[Dict]:
        batch = self._process_batch(
            data=data,
            df_preprocessor=df_preprocessor,
            data_processors=data_processors,
        )
        output = infer_batch(
            batch=batch,
            model=self._model,
            precision=precision,
            num_gpus=num_gpus,
            model_postprocess_fn=self._model_postprocess_fn,
        )
        return [output]

    def _predict(
        self,
        data: Union[pd.DataFrame, dict, list],
        requires_label: bool,
        realtime: Optional[bool] = None,
    ) -> List[Dict]:

        data, df_preprocessor, data_processors = self._on_predict_start(
            config=self._config,
            data=data,
            requires_label=requires_label,
        )

        strategy = "dp"  # default used in inference.

        num_gpus = compute_num_gpus(config_num_gpus=self._config.env.num_gpus, strategy=strategy)
        if num_gpus == 1:
            strategy = None

        precision = infer_precision(num_gpus=num_gpus, precision=self._config.env.precision)

        if not realtime:
            batch_size = compute_inference_batch_size(
                per_gpu_batch_size=self._config.env.per_gpu_batch_size,
                eval_batch_size_ratio=OmegaConf.select(self._config, "env.eval_batch_size_ratio"),
                per_gpu_batch_size_evaluation=self._config.env.per_gpu_batch_size_evaluation,  # backward compatibility.
                num_gpus=num_gpus,
                strategy=strategy,
            )

        if realtime is None:
            realtime = use_realtime(data=data, data_processors=data_processors, batch_size=batch_size)

        if realtime:
            outputs = self._realtime_predict(
                data=data,
                df_preprocessor=df_preprocessor,
                data_processors=data_processors,
                num_gpus=num_gpus,
                precision=precision,
            )
        else:
            outputs = self._default_predict(
                data=data,
                df_preprocessor=df_preprocessor,
                data_processors=data_processors,
                num_gpus=num_gpus,
                precision=precision,
                batch_size=batch_size,
                strategy=strategy,
            )

        return outputs

    def evaluate(
        self,
        data: Union[pd.DataFrame, dict, list, str],
        metrics: Optional[Union[str, List[str]]] = None,
        return_pred: Optional[bool] = False,
        realtime: Optional[bool] = None,
    ):
        """
        Evaluate model on a test dataset.

        Parameters
        ----------
        data
            A dataframe, containing the same columns as the training data.
            Or a str, that is a path of the annotation file for detection.
        metrics
            A list of metric names to report.
            If None, we only return the score for the stored `_eval_metric_name`.
        return_pred
            Whether to return the prediction result of each row.
        realtime
            Whether to do realtime inference, which is efficient for small data (default None).
            If not specified, we would infer it on based on the data modalities
            and sample number.

        Returns
        -------
        A dictionary with the metric names and their corresponding scores.
        Optionally return a dataframe of prediction results.
        """
        if self._pipeline == OBJECT_DETECTION:
            return self.evaluate_coco(data)

<<<<<<< HEAD
        if hasattr(self._config, MATCHER):
            ret_type = PROBABILITY
        elif self._problem_type == NER:
            ret_type = NER_RET
        else:
            ret_type = LOGITS

=======
>>>>>>> 070a57c6
        outputs = self._predict(
            data=data,
            requires_label=True,
            realtime=realtime,
        )
        logits = extract_from_output(ret_type=LOGITS, outputs=outputs)

        metric_data = {}
        if self._problem_type in [BINARY, MULTICLASS]:
            y_pred_prob = logits_to_prob(logits)
            metric_data[Y_PRED_PROB] = y_pred_prob

        y_pred = self._df_preprocessor.transform_prediction(
            y_pred=logits,
            inverse_categorical=False,
        )
        y_pred_inv = self._df_preprocessor.transform_prediction(
            y_pred=logits,
            inverse_categorical=True,
        )

        if self._problem_type == NER:
            y_true = self._df_preprocessor.transform_label_for_metric(df=data, tokenizer=self._model.tokenizer)
        else:
            y_true = self._df_preprocessor.transform_label_for_metric(df=data)

        metric_data.update(
            {
                Y_PRED: y_pred,
                Y_TRUE: y_true,
            }
        )

        metrics_is_none = False

        if metrics is None:
            metrics_is_none = True
            metrics = [self._eval_metric_name]
        if isinstance(metrics, str):
            metrics = [metrics]

        results = {}
        if self._problem_type == NER:
            score = compute_score(
                metric_data=metric_data,
                metric_name=self._eval_metric_name.lower(),
            )
            if metrics_is_none:
                results = score
            else:
                results.update({per_metric: score[per_metric] for per_metric in metrics})
        else:
            for per_metric in metrics:
                pos_label = try_to_infer_pos_label(
                    data_config=self._config.data,
                    label_encoder=self._df_preprocessor.label_generator,
                    problem_type=self._problem_type,
                )
                score = compute_score(
                    metric_data=metric_data,
                    metric_name=per_metric.lower(),
                    pos_label=pos_label,
                )
                results[per_metric] = score

        if return_pred:
            return results, self._as_pandas(data=data, to_be_converted=y_pred_inv)
        else:
            return results

    def _match_queries_and_candidates(
        self,
        query_data: Union[pd.DataFrame, dict, list],
        candidate_data: Union[pd.DataFrame, dict, list],
        return_prob: Optional[bool] = False,
    ):
        query_embeddings = self.extract_embedding(query_data, as_tensor=True)
        assert (
            len(query_embeddings) == 1
        ), f"Multiple embedding types `{query_embeddings.keys()}` exist in query data. Please reduce them to one type."
        query_embeddings = list(query_embeddings.values())[0]

        candidate_embeddings = self.extract_embedding(candidate_data, as_tensor=True)
        assert (
            len(candidate_embeddings) == 1
        ), f"Multiple embedding types `{candidate_embeddings.keys()}` exist in candidate data. Please reduce them to one type."
        candidate_embeddings = list(candidate_embeddings.values())[0]

        if return_prob:
            ret = (100.0 * query_embeddings @ candidate_embeddings.T).float().softmax(dim=-1)
        else:
            ret = (query_embeddings @ candidate_embeddings.T).argmax(dim=-1)

        ret = tensor_to_ndarray(ret)

        return ret

    def predict(
        self,
        data: Union[pd.DataFrame, dict, list],
        candidate_data: Optional[Union[pd.DataFrame, dict, list]] = None,
        as_pandas: Optional[bool] = None,
        realtime: Optional[bool] = None,
    ):
        """
        Predict values for the label column of new data.

        Parameters
        ----------
        data
             The data to make predictions for. Should contain same column names as training data and
              follow same format (except for the `label` column).
        candidate_data
            The candidate data from which to search the query data's matches.
        as_pandas
            Whether to return the output as a pandas DataFrame(Series) (True) or numpy array (False).
        realtime
            Whether to do realtime inference, which is efficient for small data (default None).
            If not specified, we would infer it on based on the data modalities
            and sample number.

        Returns
        -------
        Array of predictions, one corresponding to each row in given dataset.
        """
        if self._pipeline == OBJECT_DETECTION:
            ret_type = BBOX
        else:
            ret_type = LOGITS

        if self._pipeline == OBJECT_DETECTION or self._pipeline == OCR_TEXT_DETECTION:
            ret_type = BBOX

        elif self._pipeline == OCR_TEXT_RECOGNITION:
            ret_type = [TEXT, SCORE]

        if self._problem_type == NER:
            ret_type = NER_RET

        if candidate_data:
            pred = self._match_queries_and_candidates(
                query_data=data,
                candidate_data=candidate_data,
                return_prob=False,
            )
        else:
            outputs = self._predict(
                data=data,
                requires_label=False,
                realtime=realtime,
            )

            if self._pipeline == OCR_TEXT_RECOGNITION:
                logits = []
                for r_type in ret_type:
                    logits.append(extract_from_output(outputs=outputs, ret_type=r_type))
            else:
                logits = extract_from_output(outputs=outputs, ret_type=ret_type)

            if self._df_preprocessor:
                pred = self._df_preprocessor.transform_prediction(
                    y_pred=logits,
                )
            else:
                if isinstance(logits, (torch.Tensor, np.ndarray)) and logits.ndim == 2:
                    pred = logits.argmax(axis=1)
                else:
                    pred = logits

        if (as_pandas is None and isinstance(data, pd.DataFrame)) or as_pandas is True:
            pred = self._as_pandas(data=data, to_be_converted=pred)

        return pred

    def predict_proba(
        self,
        data: Union[pd.DataFrame, dict, list],
        candidate_data: Optional[Union[pd.DataFrame, dict, list]] = None,
        as_pandas: Optional[bool] = None,
        as_multiclass: Optional[bool] = True,
        realtime: Optional[bool] = None,
    ):
        """
        Predict probabilities class probabilities rather than class labels.
        This is only for the classification tasks. Calling it for a regression task will throw an exception.

        Parameters
        ----------
        data
            The data to make predictions for. Should contain same column names as training data and
              follow same format (except for the `label` column).
        candidate_data
            The candidate data from which to search the query data's matches.
        as_pandas
            Whether to return the output as a pandas DataFrame(Series) (True) or numpy array (False).
        as_multiclass
            Whether to return the probability of all labels or
            just return the probability of the positive class for binary classification problems.
        realtime
            Whether to do realtime inference, which is efficient for small data (default None).
            If not specified, we would infer it on based on the data modalities
            and sample number.

        Returns
        -------
        Array of predicted class-probabilities, corresponding to each row in the given data.
        When as_multiclass is True, the output will always have shape (#samples, #classes).
        Otherwise, the output will have shape (#samples,)
        """
        assert self._problem_type not in [
            REGRESSION,
            NER,
        ], f"Problem {self._problem_type} has no probability output."

        if candidate_data:
            prob = self._match_queries_and_candidates(
                query_data=data,
                candidate_data=candidate_data,
                return_prob=True,
            )
        else:
            outputs = self._predict(
                data=data,
                requires_label=False,
                realtime=realtime,
            )
            logits = extract_from_output(outputs=outputs, ret_type=LOGITS)

            prob = logits_to_prob(logits)

        if not as_multiclass:
            if self._problem_type == BINARY:
                pos_label = try_to_infer_pos_label(
                    data_config=self._config.data,
                    label_encoder=self._df_preprocessor.label_generator,
                    problem_type=self._problem_type,
                )
                prob = prob[:, pos_label]

        if (as_pandas is None and isinstance(data, pd.DataFrame)) or as_pandas is True:
            prob = self._as_pandas(data=data, to_be_converted=prob)

        return prob

    def extract_embedding(
        self,
        data: Union[pd.DataFrame, dict, list],
        return_masks: Optional[bool] = False,
        as_tensor: Optional[bool] = False,
        as_pandas: Optional[bool] = False,
        realtime: Optional[bool] = None,
    ):
        """
        Extract features for each sample, i.e., one row in the provided dataframe `data`.

        Parameters
        ----------
        data
            The data to extract embeddings for. Should contain same column names as training dataset and
            follow same format (except for the `label` column).
        return_masks
            If true, returns a mask dictionary, whose keys are the same as those in the features dictionary.
            If a sample has empty input in feature column `image_0`, the sample will has mask 0 under key `image_0`.
        as_tensor
            Whether to return a Pytorch tensor.
        as_pandas
            Whether to return the output as a pandas DataFrame (True) or numpy array (False).
        realtime
            Whether to do realtime inference, which is efficient for small data (default None).
            If not specified, we would infer it on based on the data modalities
            and sample number.

        Returns
        -------
        Array of embeddings, corresponding to each row in the given data.
        It will have shape (#samples, D) where the embedding dimension D is determined
        by the neural network's architecture.
        """
        turn_on_off_feature_column_info(
            data_processors=self._data_processors,
            flag=True,
        )
        outputs = self._predict(
            data=data,
            requires_label=False,
            realtime=realtime,
        )
        if self._pipeline in [FEATURE_EXTRACTION, ZERO_SHOT_IMAGE_CLASSIFICATION]:
            features = extract_from_output(outputs=outputs, ret_type=COLUMN_FEATURES, as_ndarray=as_tensor is False)
            if return_masks:
                masks = extract_from_output(outputs=outputs, ret_type=MASKS, as_ndarray=as_tensor is False)
        else:
            features = extract_from_output(outputs=outputs, ret_type=FEATURES, as_ndarray=as_tensor is False)

        if as_pandas:
            features = pd.DataFrame(features, index=data.index)
            if return_masks:
                masks = pd.DataFrame(masks, index=data.index)

        if return_masks:
            return features, masks
        else:
            return features

    def _as_pandas(
        self,
        data: Union[pd.DataFrame, dict, list],
        to_be_converted: Union[np.ndarray, dict],
    ):
        if isinstance(data, pd.DataFrame):
            index = data.index
        else:
            index = None
        if isinstance(to_be_converted, list) or (
            isinstance(to_be_converted, np.ndarray) and to_be_converted.ndim == 1
        ):
            return pd.Series(to_be_converted, index=index, name=self._label_column)
        else:
            return pd.DataFrame(to_be_converted, index=index, columns=self.class_labels)

    @staticmethod
    def _load_state_dict(
        model: nn.Module,
        state_dict: dict = None,
        path: str = None,
        prefix: str = "model.",
    ):
        if state_dict is None:
            state_dict = torch.load(path, map_location=torch.device("cpu"))["state_dict"]
        state_dict = {k.partition(prefix)[2]: v for k, v in state_dict.items() if k.startswith(prefix)}
        model.load_state_dict(state_dict)
        return model

    @staticmethod
    def _replace_model_name_prefix(
        state_dict: dict,
        old_prefix: str,
        new_prefix: str,
    ):
        start_idx = len(old_prefix)
        state_dict_processed = {
            new_prefix + k[start_idx:]: v for k, v in state_dict.items() if k.startswith(old_prefix)
        }
        return state_dict_processed

    def save(self, path: str, standalone: Optional[bool] = True):
        """
        Save this predictor to file in directory specified by `path`.

        Parameters
        ----------
        path
            The directory to save this predictor.
        standalone
            Whether to save the downloaded model for offline deployment.
            When standalone = True, save the transformers.CLIPModel and transformers.AutoModel to os.path.join(path,model_name),
            and reset the associate model.model_name.checkpoint_name start with `local://` in config.yaml.
            When standalone = False, the saved artifact may require an online environment to process in load().
        """

        config = copy.deepcopy(self._config)
        if standalone:
            config = save_pretrained_model_configs(model=self._model, config=config, path=path)

        os.makedirs(path, exist_ok=True)
        OmegaConf.save(config=config, f=os.path.join(path, "config.yaml"))

        with open(os.path.join(path, "df_preprocessor.pkl"), "wb") as fp:
            pickle.dump(self._df_preprocessor, fp)

        # Save text tokenizers before saving data processors
        data_processors = copy.deepcopy(self._data_processors)
        if TEXT in data_processors:
            data_processors[TEXT] = save_text_tokenizers(
                text_processors=data_processors[TEXT],
                path=path,
            )

        with open(os.path.join(path, "data_processors.pkl"), "wb") as fp:
            pickle.dump(data_processors, fp)

        with open(os.path.join(path, f"assets.json"), "w") as fp:
            json.dump(
                {
                    "column_types": self._column_types,
                    "label_column": self._label_column,
                    "problem_type": self._problem_type,
                    "eval_metric_name": self._eval_metric_name,
                    "validation_metric_name": self._validation_metric_name,
                    "output_shape": self._output_shape,
                    "save_path": self._save_path,
                    "pretrained_path": self._pretrained_path,
                    "version": ag_version.__version__,
                },
                fp,
                ensure_ascii=True,
            )
        # In case that users save to a path, which is not the original save_path.
        if os.path.abspath(path) != os.path.abspath(self._save_path):
            model_path = os.path.join(self._save_path, "model.ckpt")
            if os.path.isfile(model_path):
                shutil.copy(model_path, path)
            else:
                # FIXME(?) Fix the saving logic
                RuntimeError(
                    f"Cannot find the model checkpoint in '{model_path}'. Have you removed the folder that "
                    f"is created in .fit()? Currently, .save() won't function appropriately if that folder is "
                    f"removed."
                )

    def export_onnx(
        self,
        onnx_path: Optional[str] = None,
        data: Optional[pd.DataFrame] = None,
        batch_size: Optional[int] = None,
        verbose: Optional[bool] = False,
        opset_version: Optional[int] = 13,
    ):
        """
        Export this predictor's model to ONNX file.

        Parameters
        ----------
        onnx_path
            The export path of onnx model.
        data
            Raw data used to trace and export the model.
            If this is None, will check if a processed batch is provided.
        batch_size
            The batch_size of export model's input.
            Normally the batch_size is a dynamic axis, so we could use a small value for faster export.
        verbose
            verbose flag in torch.onnx.export.
        opset_version
            opset_version flag in torch.onnx.export.
        """
        # TODO: Support CLIP
        # TODO: Add test

        valid_input, dynamic_axes, default_onnx_path, batch = get_onnx_input(
            pipeline=self._pipeline, config=self._config
        )

        if not batch_size:
            batch_size = 2  # batch_size should be a dynamic_axis, so we could use a small value for faster export
        if data is not None:
            batch = self.get_processed_batch_for_deployment(
                data=data, valid_input=valid_input, onnx_tracing=True, batch_size=batch_size
            )

        if not onnx_path:
            onnx_path = default_onnx_path

        torch.onnx.export(
            self._model.eval(),
            batch,
            onnx_path,
            opset_version=opset_version,
            verbose=verbose,
            input_names=valid_input,
            dynamic_axes=dynamic_axes,
        )

    def get_processed_batch_for_deployment(
        self,
        data: pd.DataFrame,
        valid_input: Optional[List] = None,
        onnx_tracing: bool = False,
        batch_size: int = None,
        to_numpy: bool = True,
        requires_label: bool = False,
    ):
        """
        Get the processed batch of raw data given.

        Parameters
        ----------
        data
            The raw data to process
        valid_input
            Used to filter valid data. No filter happens if it is empty.
        onnx_tracing
            If the output is used for onnx tracing.
        batch_size
            The batch_size of output batch.
            If onnx_tracing, it will only output one mini-batch, and all int tensor values will be converted to long.
        to_numpy
            Output numpy array if True. Only valid if not onnx_tracing.

        Returns
        -------
        Tensor or numpy array.
        The output processed batch could be used for export/evaluate deployed model.
        """
        # TODO: add support for data = dict or list
        if onnx_tracing:
            if batch_size:
                data = data[:batch_size]
            else:
                data = data[:2]

        data, df_preprocessor, data_processors = self._on_predict_start(
            config=self._config,
            data=data,
            requires_label=requires_label,
        )

        batch = self._process_batch(
            data=data,
            df_preprocessor=df_preprocessor,
            data_processors=data_processors,
        )

        ret = {}
        for k in batch:
            if valid_input and k not in valid_input:
                continue
            if onnx_tracing:
                ret[k] = batch[k].long() if isinstance(batch[k], torch.IntTensor) else batch[k]
            elif to_numpy:
                ret[k] = batch[k].cpu().detach().numpy().astype(int)
            else:
                ret[k] = batch[k]
        if not onnx_tracing:
            if batch_size:
                raise NotImplementedError("We should split the batch here.")  # TODO
        return ret

    @staticmethod
    def _load_metadata(
        predictor: MultiModalPredictor,
        path: str,
        resume: Optional[bool] = False,
        verbosity: Optional[int] = 3,
    ):
        path = os.path.abspath(os.path.expanduser(path))
        assert os.path.isdir(path), f"'{path}' must be an existing directory."
        config = OmegaConf.load(os.path.join(path, "config.yaml"))

        config = get_local_pretrained_config_paths(
            config=config, path=path
        )  # check the config to load offline pretrained model configs

        with open(os.path.join(path, "assets.json"), "r") as fp:
            assets = json.load(fp)

        with open(os.path.join(path, "df_preprocessor.pkl"), "rb") as fp:
            df_preprocessor = CustomUnpickler(fp).load()

        try:
            with open(os.path.join(path, "data_processors.pkl"), "rb") as fp:
                data_processors = CustomUnpickler(fp).load()
            # Load text tokenizers after loading data processors.
            if TEXT in data_processors:
                data_processors[TEXT] = load_text_tokenizers(
                    text_processors=data_processors[TEXT],
                    path=path,
                )
            # backward compatibility. Add feature column names in each data processor.
            data_processors = assign_feature_column_names(
                data_processors=data_processors,
                df_preprocessor=df_preprocessor,
            )

            # Only keep the modalities with non-empty processors.
            data_processors = {k: v for k, v in data_processors.items() if len(v) > 0}
        except:  # backward compatibility. reconstruct the data processor in case something went wrong.
            data_processors = None

        predictor._label_column = assets["label_column"]
        predictor._problem_type = assets["problem_type"]
        predictor._eval_metric_name = assets["eval_metric_name"]
        predictor._verbosity = verbosity
        predictor._resume = resume
        predictor._save_path = path  # in case the original exp dir is copied to somewhere else
        predictor._pretrain_path = path
        predictor._config = config
        predictor._output_shape = assets["output_shape"]
        predictor._column_types = assets["column_types"]
        predictor._validation_metric_name = assets["validation_metric_name"]
        predictor._df_preprocessor = df_preprocessor
        predictor._data_processors = data_processors

        return predictor

    @classmethod
    def load(
        cls,
        path: str,
        resume: Optional[bool] = False,
        verbosity: Optional[int] = 3,
    ):
        """
        Load a predictor object from a directory specified by `path`. The to-be-loaded predictor
        can be completely or partially trained by .fit(). If a previous training has completed,
        it will load the checkpoint `model.ckpt`. Otherwise if a previous training accidentally
        collapses in the middle, it can load the `last.ckpt` checkpoint by setting `resume=True`.

        Parameters
        ----------
        path
            The directory to load the predictor object.
        resume
            Whether to resume training from `last.ckpt`. This is useful when a training was accidentally
            broken during the middle and we want to resume the training from the last saved checkpoint.
        verbosity
            Verbosity levels range from 0 to 4 and control how much information is printed.
            Higher levels correspond to more detailed print statements (you can set verbosity = 0 to suppress warnings).

        Returns
        -------
        The loaded predictor object.
        """
        path = os.path.abspath(os.path.expanduser(path))
        assert os.path.isdir(path), f"'{path}' must be an existing directory."
        predictor = cls(label="dummy_label")
        predictor = cls._load_metadata(predictor=predictor, path=path, resume=resume, verbosity=verbosity)

        model = create_fusion_model(
            config=predictor._config,
            num_classes=predictor._output_shape,
            num_numerical_columns=len(predictor._df_preprocessor.numerical_feature_names),
            num_categories=predictor._df_preprocessor.categorical_num_categories,
            pretrained=False,  # set "pretrain=False" to prevent downloading online models
        )

        if predictor._data_processors is None:
            predictor._data_processors = create_fusion_data_processors(
                config=predictor._config,
                model=model,
            )

        resume_ckpt_path = os.path.join(path, LAST_CHECKPOINT)
        final_ckpt_path = os.path.join(path, MODEL_CHECKPOINT)
        if resume:  # resume training which crashed before
            if not os.path.isfile(resume_ckpt_path):
                if os.path.isfile(final_ckpt_path):
                    raise ValueError(
                        f"Resuming checkpoint '{resume_ckpt_path}' doesn't exist, but "
                        f"final checkpoint '{final_ckpt_path}' exists, which means training "
                        f"is already completed."
                    )
                else:
                    raise ValueError(
                        f"Resuming checkpoint '{resume_ckpt_path}' and "
                        f"final checkpoint '{final_ckpt_path}' both don't exist. "
                        f"Consider starting training from scratch."
                    )
            load_path = resume_ckpt_path
            logger.info(f"Resume training from checkpoint: '{resume_ckpt_path}'")
            ckpt_path = resume_ckpt_path
        else:  # load a model checkpoint for prediction, evaluation, or continuing training on new data
            if not os.path.isfile(final_ckpt_path):
                if os.path.isfile(resume_ckpt_path):
                    raise ValueError(
                        f"Final checkpoint '{final_ckpt_path}' doesn't exist, but "
                        f"resuming checkpoint '{resume_ckpt_path}' exists, which means training "
                        f"is not done yet. Consider resume training from '{resume_ckpt_path}'."
                    )
                else:
                    raise ValueError(
                        f"Resuming checkpoint '{resume_ckpt_path}' and "
                        f"final checkpoint '{final_ckpt_path}' both don't exist. "
                        f"Consider starting training from scratch."
                    )
            load_path = final_ckpt_path
            logger.info(f"Load pretrained checkpoint: {os.path.join(path, MODEL_CHECKPOINT)}")
            ckpt_path = None  # must set None since we do not resume training

        model = cls._load_state_dict(
            model=model,
            path=load_path,
        )

        predictor._ckpt_path = ckpt_path
        predictor._model = model
        if not resume:
            predictor._continuous_training = True

        loss_func = get_loss_func(
            problem_type=predictor._problem_type,
            mixup_active=False,
            loss_func_name=OmegaConf.select(predictor._config, "optimization.loss_function"),
        )

        model_postprocess_fn = get_model_postprocess_fn(
            problem_type=predictor._problem_type,
            loss_func=loss_func,
        )
        predictor._model_postprocess_fn = model_postprocess_fn

        return predictor

    @property
    def class_labels(self):
        """
        The original name of the class labels.
        For example, the tabular data may contain classes equal to
        "entailment", "contradiction", "neutral". Internally, these will be converted to
        0, 1, 2, ...
        This function returns the original names of these raw labels.

        Returns
        -------
        List that contain the class names. It will be None if it's not a classification problem.
        """
        if self._problem_type == MULTICLASS or self._problem_type == BINARY:
            return self._df_preprocessor.label_generator.classes_
        else:
            warnings.warn("Accessing class names for a non-classification problem. Return None.")
            return None

    @property
    def positive_class(self):
        """
        Name of the class label that will be mapped to 1.
        This is only meaningful for binary classification problems.

        It is useful for computing metrics such as F1 which require a positive and negative class.
        You may refer to https://en.wikipedia.org/wiki/F-score for more details.
        In binary classification, :class:`TextPredictor.predict_proba(as_multiclass=False)`
        returns the estimated probability that each row belongs to the positive class.
        Will print a warning and return None if called when `predictor.problem_type != 'binary'`.

        Returns
        -------
        The positive class name in binary classification or None if the problem is not binary classification.
        """
        if self.problem_type != BINARY:
            logger.warning(
                f"Warning: Attempted to retrieve positive class label in a non-binary problem. "
                f"Positive class labels only exist in binary classification. "
                f"Returning None instead. self.problem_type is '{self.problem_type}'"
                f" but positive_class only exists for '{BINARY}'."
            )
            return None
        else:
            return self.class_labels[1]


class AutoMMPredictor(MultiModalPredictor):
    def __init__(self, **kwargs):
        warnings.warn(
            "AutoMMPredictor has been renamed as 'MultiModalPredictor'. "
            "Consider to use MultiModalPredictor instead. Using AutoMMPredictor will "
            "raise an exception starting in v0.7."
        )
        super(AutoMMPredictor, self).__init__(**kwargs)<|MERGE_RESOLUTION|>--- conflicted
+++ resolved
@@ -1026,16 +1026,7 @@
                 **metrics_kwargs,
                 **optimization_kwargs,
             )
-<<<<<<< HEAD
-        elif is_match:
-            task = MatcherLitModule(
-                model=model,
-                matches=config.matcher.matches,
-                match_label=match_label,
-                **metrics_kwargs,
-                **optimization_kwargs,
-            )
-        elif self._problem_type == NER:
+        if self._problem_type == NER:
             task = NerLitModule(
                 model=model,
                 loss_func=loss_func,
@@ -1047,8 +1038,6 @@
                 **metrics_kwargs,
                 **optimization_kwargs,
             )
-=======
->>>>>>> 070a57c6
         else:
             task = LitModule(
                 model=model,
@@ -1344,15 +1333,8 @@
             num_workers=self._config.env.num_workers_evaluation,
             predict_data=data,
         )
-<<<<<<< HEAD
-        if hasattr(self._config, MATCHER):
-            match_label = self._df_preprocessor.label_generator.transform([self._config.matcher.match_label]).item()
-            task = MatcherLitModule(
-                model=self._model,
-                matches=self._config.matcher.matches,
-                match_label=match_label,
-            )
-        elif self._problem_type == NER:
+
+        if self._problem_type == NER:
             task = NerLitModule(
                 model=self._model,
                 model_postprocess_fn=self._model_postprocess_fn,
@@ -1362,13 +1344,6 @@
                 model=self._model,
                 model_postprocess_fn=self._model_postprocess_fn,
             )
-=======
-
-        task = LitModule(
-            model=self._model,
-            model_postprocess_fn=self._model_postprocess_fn,
-        )
->>>>>>> 070a57c6
 
         blacklist_msgs = []
         if self._verbosity <= 3:  # turn off logging in prediction
@@ -1645,16 +1620,11 @@
         if self._pipeline == OBJECT_DETECTION:
             return self.evaluate_coco(data)
 
-<<<<<<< HEAD
-        if hasattr(self._config, MATCHER):
-            ret_type = PROBABILITY
-        elif self._problem_type == NER:
+        if self._problem_type == NER:
             ret_type = NER_RET
         else:
             ret_type = LOGITS
 
-=======
->>>>>>> 070a57c6
         outputs = self._predict(
             data=data,
             requires_label=True,
