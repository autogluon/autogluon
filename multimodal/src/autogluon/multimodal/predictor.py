--- conflicted
+++ resolved
@@ -1455,16 +1455,8 @@
                 strategy = config.env.strategy
         else:
             # we don't support running each trial in parallel without ray lightning
-<<<<<<< HEAD
-            if use_ray_lightning:
-                strategy = hpo_kwargs.get("_ray_lightning_plugin")
-            else:
-                strategy = "auto"
-                num_gpus = min(num_gpus, 1)
-=======
             strategy = None
             num_gpus = min(num_gpus, 1)
->>>>>>> fcbabf77
 
         config.env.num_gpus = num_gpus
         config.env.precision = precision
