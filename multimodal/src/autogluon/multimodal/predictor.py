from __future__ import annotations

import copy
import json
import logging
import operator
import os
import pickle
import shutil
import sys
import time
import warnings
from collections import OrderedDict
from dataclasses import dataclass
from datetime import timedelta
from typing import Dict, List, Optional, Union

import numpy as np
import pandas as pd
import pytorch_lightning as pl
import torch
import transformers
import yaml
from omegaconf import DictConfig, OmegaConf
from packaging import version
from sklearn.model_selection import train_test_split
from torch import nn

from autogluon.common.utils.log_utils import set_logger_verbosity, verbosity2loglevel
from autogluon.core.utils.try_import import try_import_ray_lightning
from autogluon.core.utils.utils import default_holdout_frac
from autogluon.multimodal.utils import save_result_df

from . import version as ag_version
from .constants import (
    AUTOMM,
    AUTOMM_TUTORIAL_MODE,
    BBOX,
    BEST,
    BEST_K_MODELS_FILE,
    BINARY,
    CLASSIFICATION,
    COLUMN_FEATURES,
    DATA,
    DEEPSPEED_MIN_PL_VERSION,
    DEEPSPEED_MODULE,
    DEEPSPEED_OFFLOADING,
    DEEPSPEED_STRATEGY,
    DEPRECATED_ZERO_SHOT,
    FEATURE_EXTRACTION,
    FEATURES,
    FEW_SHOT,
    FEW_SHOT_TEXT_CLASSIFICATION,
    GREEDY_SOUP,
    IMAGE_SIMILARITY,
    IMAGE_TEXT_SIMILARITY,
    LABEL,
    LAST_CHECKPOINT,
    LOGITS,
    MAP,
    MASKS,
    MAX,
    MIN,
    MODEL,
    MODEL_CHECKPOINT,
    MULTICLASS,
    NAMED_ENTITY_RECOGNITION,
    NER,
    NER_RET,
    OBJECT_DETECTION,
    OCR_TEXT_DETECTION,
    OCR_TEXT_RECOGNITION,
    PROBABILITY,
    RAY_TUNE_CHECKPOINT,
    REGRESSION,
    SCORE,
    TEXT,
    TEXT_SIMILARITY,
    UNIFORM_SOUP,
    Y_PRED,
    Y_PRED_PROB,
    Y_TRUE,
    ZERO_SHOT_IMAGE_CLASSIFICATION,
)
from .data.datamodule import BaseDataModule
from .data.infer_types import (
    infer_column_types,
    infer_label_column_type_by_problem_type,
    infer_problem_type_output_shape,
    infer_rois_column_type,
)
from .data.preprocess_dataframe import MultiModalFeaturePreprocessor
from .data.utils import apply_data_processor, apply_df_preprocessor, get_collate_fn, get_per_sample_features
from .matcher import MultiModalMatcher
from .models.utils import get_model_postprocess_fn
from .optimization.lit_distiller import DistillerLitModule
from .optimization.lit_mmdet import MMDetLitModule
from .optimization.lit_module import LitModule
from .optimization.lit_ner import NerLitModule
from .optimization.losses import RKDLoss
from .optimization.utils import (
    get_loss_func,
    get_metric,
    get_norm_layer_param_names,
    get_trainable_params_efficient_finetune,
)
from .presets import matcher_presets
from .utils import (
    AutoMMModelCheckpoint,
    AutoMMModelCheckpointIO,
    COCODataset,
    CustomUnpickler,
    DDPCacheWriter,
    LogFilter,
    apply_log_filter,
    assign_feature_column_names,
    average_checkpoints,
    cocoeval,
    compute_inference_batch_size,
    compute_num_gpus,
    compute_score,
    create_fusion_data_processors,
    create_fusion_model,
    data_to_df,
    extract_from_output,
    filter_search_space,
    from_coco,
    from_coco_or_voc,
    get_config,
    get_detection_classes,
    get_local_pretrained_config_paths,
    get_minmax_mode,
    get_mixup,
    get_onnx_input,
    getCOCOCatIDs,
    hpo_trial,
    infer_batch,
    infer_dtypes_by_model_names,
    infer_metrics,
    infer_precision,
    infer_scarcity_mode_by_data_size,
    init_df_preprocessor,
    init_pretrained,
    list_timm_models,
    load_text_tokenizers,
    logits_to_prob,
    modify_duplicate_model_names,
    process_save_path,
    save_pretrained_model_configs,
    save_text_tokenizers,
    select_model,
    setup_save_path,
    tensor_to_ndarray,
    try_to_infer_pos_label,
    turn_on_off_feature_column_info,
    update_config_by_rules,
    update_tabular_config_by_resources,
    use_realtime,
)

logger = logging.getLogger(AUTOMM)


@dataclass
class ProblemProperty:
    name: str  # Name of the problem
    support_fit: bool = True  # Whether the problem type support `.fit()`
    inference_ready: bool = False  # Support `.predict()` and `.evaluate()` without calling `.fit()`
    is_matching: bool = False  # Whether the problem belongs to the matching category
    experimental: bool = False  # Indicate whether the problem is experimental


problem_property_dict = OrderedDict(
    [
        (CLASSIFICATION, ProblemProperty(CLASSIFICATION)),
        (BINARY, ProblemProperty(BINARY)),
        (MULTICLASS, ProblemProperty(MULTICLASS)),
        (REGRESSION, ProblemProperty(REGRESSION)),
        (OBJECT_DETECTION, ProblemProperty(OBJECT_DETECTION, inference_ready=True)),
        (TEXT_SIMILARITY, ProblemProperty(TEXT_SIMILARITY, inference_ready=True, is_matching=True)),
        (IMAGE_SIMILARITY, ProblemProperty(IMAGE_SIMILARITY, inference_ready=True, is_matching=True)),
        (IMAGE_TEXT_SIMILARITY, ProblemProperty(IMAGE_TEXT_SIMILARITY, inference_ready=True, is_matching=True)),
        (NER, ProblemProperty(NER)),
        (NAMED_ENTITY_RECOGNITION, ProblemProperty(NER)),
        (FEATURE_EXTRACTION, ProblemProperty(FEATURE_EXTRACTION, support_fit=False, inference_ready=True)),
        (
            ZERO_SHOT_IMAGE_CLASSIFICATION,
            ProblemProperty(ZERO_SHOT_IMAGE_CLASSIFICATION, support_fit=False, inference_ready=True),
        ),
        (
            FEW_SHOT_TEXT_CLASSIFICATION,
            ProblemProperty(FEW_SHOT_TEXT_CLASSIFICATION, support_fit=True, inference_ready=False, experimental=True),
        ),
        (
            OCR_TEXT_DETECTION,
            ProblemProperty(OCR_TEXT_DETECTION, support_fit=False, inference_ready=True, experimental=True),
        ),
        (
            OCR_TEXT_RECOGNITION,
            ProblemProperty(OCR_TEXT_RECOGNITION, support_fit=False, inference_ready=True, experimental=True),
        ),
    ]
)


class MultiModalPredictor:
    """
    MultiModalPredictor is a deep learning "model zoo" of model zoos. It can automatically build deep learning models that
    are suitable for multimodal datasets. You will only need to preprocess the data in the multimodal dataframe format
    and the MultiModalPredictor can predict the values of one column conditioned on the features from the other columns.

    The prediction can be either classification or regression. The feature columns can contain
    image paths, text, numerical, and categorical values.

    """

    def __init__(
        self,
        label: Optional[str] = None,
        problem_type: Optional[str] = None,
        query: Optional[Union[str, List[str]]] = None,
        response: Optional[Union[str, List[str]]] = None,
        match_label: Optional[Union[int, str]] = None,
        pipeline: Optional[str] = None,
        eval_metric: Optional[str] = None,
        hyperparameters: Optional[dict] = None,
        path: Optional[str] = None,
        verbosity: Optional[int] = 3,
        num_classes: Optional[int] = None,  # TODO: can we infer this from data?
        classes: Optional[list] = None,
        warn_if_exist: Optional[bool] = True,
        enable_progress_bar: Optional[bool] = None,
        init_scratch: Optional[bool] = False,
        sample_data_path: Optional[str] = None,
    ):
        """
        Parameters
        ----------
        label
            Name of the column that contains the target variable to predict.
        problem_type
            Type of the prediction problem. We support standard problems like

            - 'binary': Binary classification
            - 'multiclass': Multi-class classification
            - 'regression': Regression
            - 'classification': Classification problems include 'binary' and 'multiclass' classification.

            In addition, we support advanced problems such as

            - 'object_detection': Object detection
            - 'ner' or 'named_entity_recognition': Named entity extraction
            - 'text_similarity': Text-text similarity problem
            - 'image_similarity': Image-image similarity problem
            - 'image_text_similarity': Text-image similarity problem
            - 'feature_extraction': Extracting feature (only support inference)
            - 'zero_shot_image_classification': Zero-shot image classification (only support inference)
            - 'few_shot_text_classification': (experimental) Few-shot text classification
            - 'ocr_text_detection': (experimental) Extract OCR text
            - 'ocr_text_recognition': (experimental) Recognize OCR text

            For certain problem types, the default behavior is to load a pretrained model based on
            the presets / hyperparameters and the predictor will be inference_ready. This includes the following
            problem types:

            - 'object_detection'
            - 'text_similarity'
            - 'image_similarity'
            - 'image_text_similarity'
            - 'feature_extraction'
            - 'zero_shot_image_classification'
            - 'few_shot_text_classification' (experimental)
            - 'ocr_text_detection' (experimental)
            - 'ocr_text_recognition' (experimental)

        query
            Column names of query data (used for matching).
        response
            Column names of response data (used for matching). If no label column is provided,
            query and response columns form positive pairs.
        match_label
            The label class that indicates the <query, response> pair is counted as "match".
            This is used when the problem_type is one of the matching problem types, and when the labels are binary.
            For example, the label column can contain ["match", "not match"]. And match_label can be "match".
            It is similar as the "pos_label" in F1-score: https://scikit-learn.org/stable/modules/generated/sklearn.metrics.f1_score.html
            Internally, we will set match_label to self.class_labels[1] by default.
        pipeline
            Pipeline has been deprecated and merged in problem_type.
        presets
            The presets for loading model parameters / training the model
        eval_metric
            Evaluation metric name. If `eval_metric = None`, it is automatically chosen based on `problem_type`.
            Defaults to 'accuracy' for binary and multiclass classification, 'root_mean_squared_error' for regression.
        hyperparameters
            This is to override some default configurations.
            For example, changing the text and image backbones can be done by formatting:

            a string
            hyperparameters = "model.hf_text.checkpoint_name=google/electra-small-discriminator model.timm_image.checkpoint_name=swin_small_patch4_window7_224"

            or a list of strings
            hyperparameters = ["model.hf_text.checkpoint_name=google/electra-small-discriminator", "model.timm_image.checkpoint_name=swin_small_patch4_window7_224"]

            or a dictionary
            hyperparameters = {
                            "model.hf_text.checkpoint_name": "google/electra-small-discriminator",
                            "model.timm_image.checkpoint_name": "swin_small_patch4_window7_224",
                        }
        path
            Path to directory where models and intermediate outputs should be saved.
            If unspecified, a time-stamped folder called "AutogluonAutoMM/ag-[TIMESTAMP]"
            will be created in the working directory to store all models.
            Note: To call `fit()` twice and save all results of each fit,
            you must specify different `path` locations or don't specify `path` at all.
            Otherwise files from first `fit()` will be overwritten by second `fit()`.
        verbosity
            Verbosity levels range from 0 to 4 and control how much information is printed.
            Higher levels correspond to more detailed print statements (you can set verbosity = 0 to suppress warnings).
            If using logging, you can alternatively control amount of information printed via `logger.setLevel(L)`,
            where `L` ranges from 0 to 50
            (Note: higher values of `L` correspond to fewer print statements, opposite of verbosity levels)
        num_classes
            Number of classes. Used in classification task.
            If this is specified and is different from the pretrained model's output,
            the model's head will be changed to have <num_classes> output.
        classes
            All classes in this dataset.
        warn_if_exist
            Whether to raise warning if the specified path already exists.
        enable_progress_bar
            Whether to show progress bar. It will be True by default and will also be
            disabled if the environment variable os.environ["AUTOMM_DISABLE_PROGRESS_BAR"] is set.
        init_scratch
            Whether to init model from scratch. It's useful when we want to load a checkpoints
            without its weights.
        sample_data_path
            This is used for automatically inference num_classes, classes, or label.

        """
        if pipeline is not None:
            pipeline = pipeline.lower()
            warnings.warn(
                f"pipeline argument has been deprecated and moved to problem_type. "
                f"Use problem_type='{pipeline}' instead.",
                DeprecationWarning,
            )
            if problem_type is not None:
                assert pipeline == problem_type, (
                    f"Mismatched pipeline and problem_type. "
                    f"Received pipeline={pipeline}, problem_type={problem_type}. "
                    f"Consider to revise the arguments."
                )
            problem_type = pipeline
        # Sanity check of problem_type
        if problem_type is not None:
            problem_type = problem_type.lower()
            if problem_type == DEPRECATED_ZERO_SHOT:
                warnings.warn(
                    f'problem_type="{DEPRECATED_ZERO_SHOT}" is deprecated. For inference with CLIP model, '
                    f'use pipeline="{ZERO_SHOT_IMAGE_CLASSIFICATION}" instead.',
                    DeprecationWarning,
                )
                problem_type = ZERO_SHOT_IMAGE_CLASSIFICATION
            assert problem_type in problem_property_dict, (
                f"problem_type='{problem_type}' is not supported yet. You may pick a problem type from"
                f" {problem_property_dict.keys()}."
            )
            problem_property = problem_property_dict.get(problem_type)
            problem_type = problem_property.name
            if problem_property.experimental:
                warnings.warn(f"problem_type='{problem_type}' is currently experimental.", UserWarning)

        if eval_metric is not None and not isinstance(eval_metric, str):
            eval_metric = eval_metric.name

        if eval_metric is not None and eval_metric.lower() in [
            "rmse",
            "r2",
            "pearsonr",
            "spearmanr",
        ]:
            logger.debug(
                f"Infer problem type to be a regression problem "
                f"since the evaluation metric is set as {eval_metric}."
            )
            problem_type = REGRESSION

        if os.environ.get(AUTOMM_TUTORIAL_MODE):
            verbosity = 1  # don't use 3, which doesn't suppress logger.info() in .load().
            enable_progress_bar = False
            # Also disable progress bar of transformers package
            transformers.logging.disable_progress_bar()

        if verbosity is not None:
            set_logger_verbosity(verbosity, logger=logger)

        if path is not None:
            path = process_save_path(path=path)

        self._label_column = label
        self._problem_type = problem_type if problem_type is not None else None
        self._eval_metric_name = eval_metric
        self._validation_metric_name = None
        self._output_shape = num_classes
        self._classes = classes
        self._save_path = path
        self._ckpt_path = None
        self._pretrained_path = None
        self._config = None
        self._df_preprocessor = None
        self._column_types = None
        self._data_processors = None
        self._model_postprocess_fn = None
        self._model = None
        self._resume = False
        self._continuous_training = False
        self._verbosity = verbosity
        self._warn_if_exist = warn_if_exist
        self._enable_progress_bar = enable_progress_bar if enable_progress_bar is not None else True
        self._init_scratch = init_scratch
        self._sample_data_path = sample_data_path
        self._fit_called = False  # While using ddp, after fit called, we can only use single gpu.
        self._model_loaded = False  # Whether the model has been loaded
        self._matcher = None

        if self._problem_type is not None:
            if problem_property_dict.get(self._problem_type).is_matching:
                self._matcher = MultiModalMatcher(
                    query=query,
                    response=response,
                    label=label,
                    match_label=match_label,
                    problem_type=None,  # Ensure that matcher will always infer problem type.
                    pipeline=problem_type,
                    hyperparameters=hyperparameters,
                    eval_metric=eval_metric,
                    path=path,
                    verbosity=verbosity,
                    warn_if_exist=warn_if_exist,
                    enable_progress_bar=enable_progress_bar,
                )
                return

        if self._problem_type == OBJECT_DETECTION:
            self._label_column = "label"
            if self._sample_data_path:
                self._classes = get_detection_classes(self._sample_data_path)
                self._output_shape = len(self._classes)

        if self._problem_type is not None:
            problem_property = problem_property_dict.get(problem_type)
            if problem_property.inference_ready:
                # Load pretrained model via the provided hyperparameters and presets
                # FIXME, Revise the logic to use presets
                self._config, self._model, self._data_processors = init_pretrained(
                    presets=self._problem_type,
                    hyperparameters=hyperparameters,
                    num_classes=self._output_shape,
                    classes=self._classes,
                    init_scratch=self._init_scratch,
                )
                self._validation_metric_name = self._config["optimization"][
                    "val_metric"
                ]  # TODO: only object detection is using this

    @property
    def path(self):
        if self._matcher:
            return self._matcher.path
        else:
            return self._save_path

    @property
    def label(self):
        if self._matcher:
            return self._matcher.label
        else:
            return self._label_column

    @property
    def query(self):
        if self._matcher:
            return self._matcher.query
        else:
            warnings.warn("Matcher is not used. No query columns are available.", UserWarning)
            return None

    @property
    def response(self):
        if self._matcher:
            return self._matcher.response
        else:
            warnings.warn("Matcher is not used. No response columns are available.", UserWarning)
            return None

    @property
    def match_label(self):
        if self._matcher:
            return self._matcher.match_label
        else:
            warnings.warn("Matcher is not used. No match_label is available.", UserWarning)
            return None

    @property
    def problem_type(self):
        return self._problem_type

    @property
    def column_types(self):
        if self._matcher:
            return self._matcher.column_types
        else:
            return self._column_types

    # This func is required by the abstract trainer of TabularPredictor.
    def set_verbosity(self, verbosity: int):
        """Set the verbosity level of the log.

        Parameters
        ----------
        verbosity
            The verbosity level.

            0 --> only errors
            1 --> only warnings and critical print statements
            2 --> key print statements which should be shown by default
            3 --> more-detailed printing
            4 --> everything

        """
        self._verbosity = verbosity
        set_logger_verbosity(verbosity, logger=logger)
        transformers.logging.set_verbosity(verbosity2loglevel(verbosity))

    def fit(
        self,
        train_data: Union[pd.DataFrame, str],
        presets: Optional[str] = None,
        config: Optional[dict] = None,
        tuning_data: Optional[Union[pd.DataFrame, str]] = None,
        id_mappings: Optional[Union[Dict[str, Dict], Dict[str, pd.Series]]] = None,
        time_limit: Optional[int] = None,
        save_path: Optional[str] = None,
        hyperparameters: Optional[Union[str, Dict, List[str]]] = None,
        column_types: Optional[dict] = None,
        holdout_frac: Optional[float] = None,
        teacher_predictor: Union[str, MultiModalPredictor] = None,
        seed: Optional[int] = 123,
        standalone: Optional[bool] = True,
        hyperparameter_tune_kwargs: Optional[dict] = None,
    ):
        """
        Fit MultiModalPredictor predict label column of a dataframe based on the other columns,
        which may contain image path, text, numeric, or categorical features.

        Parameters
        ----------
        train_data
            A dataframe containing training data.
        presets
            Name of the presets. See the available presets in `presets.py`.
        config
            A dictionary with four keys "model", "data", "optimization", and "environment".
            Each key's value can be a string, yaml file path, or OmegaConf's DictConfig.
            Strings should be the file names (DO NOT include the postfix ".yaml") in
            automm/configs/model, automm/configs/data, automm/configs/optimization, and automm/configs/environment.
            For example, you can configure a late-fusion model for the image, text, and tabular data as follows:
            config = {
                        "model": "fusion_mlp_image_text_tabular",
                        "data": "default",
                        "optimization": "adamw",
                        "environment": "default",
                    }
            or
            config = {
                        "model": "/path/to/model/config.yaml",
                        "data": "/path/to/data/config.yaml",
                        "optimization": "/path/to/optimization/config.yaml",
                        "environment": "/path/to/environment/config.yaml",
                    }
            or
            config = {
                        "model": OmegaConf.load("/path/to/model/config.yaml"),
                        "data": OmegaConf.load("/path/to/data/config.yaml"),
                        "optimization": OmegaConf.load("/path/to/optimization/config.yaml"),
                        "environment": OmegaConf.load("/path/to/environment/config.yaml"),
                    }
        tuning_data
            A dataframe containing validation data, which should have the same columns as the train_data.
            If `tuning_data = None`, `fit()` will automatically
            hold out some random validation examples from `train_data`.
        id_mappings
             Id-to-content mappings. The contents can be text, image, etc.
             This is used when the dataframe contains the query/response identifiers instead of their contents.
        time_limit
            How long `fit()` should run for (wall clock time in seconds).
            If not specified, `fit()` will run until the model has completed training.
        save_path
            Path to directory where models and intermediate outputs should be saved.
        hyperparameters
            This is to override some default configurations.
            For example, changing the text and image backbones can be done by formatting:

            a string
            hyperparameters = "model.hf_text.checkpoint_name=google/electra-small-discriminator model.timm_image.checkpoint_name=swin_small_patch4_window7_224"

            or a list of strings
            hyperparameters = ["model.hf_text.checkpoint_name=google/electra-small-discriminator", "model.timm_image.checkpoint_name=swin_small_patch4_window7_224"]

            or a dictionary
            hyperparameters = {
                            "model.hf_text.checkpoint_name": "google/electra-small-discriminator",
                            "model.timm_image.checkpoint_name": "swin_small_patch4_window7_224",
                        }
        column_types
            A dictionary that maps column names to their data types.
            For example: `column_types = {"item_name": "text", "image": "image_path",
            "product_description": "text", "height": "numerical"}`
            may be used for a table with columns: "item_name", "brand", "product_description", and "height".
            If None, column_types will be automatically inferred from the data.
            The current supported types are:
                - "image_path": each row in this column is one image path.
                - "text": each row in this column contains text (sentence, paragraph, etc.).
                - "numerical": each row in this column contains a number.
                - "categorical": each row in this column belongs to one of K categories.
        holdout_frac
            Fraction of train_data to holdout as tuning_data for optimizing hyper-parameters or
            early stopping (ignored unless `tuning_data = None`).
            Default value (if None) is selected based on the number of rows in the training data
            and whether hyper-parameter-tuning is utilized.
        teacher_predictor
            The pre-trained teacher predictor or its saved path. If provided, `fit()` can distill its
            knowledge to a student predictor, i.e., the current predictor.
        seed
            The random seed to use for this training run.
        standalone
            Whether to save the enire model for offline deployment or only trained parameters of parameter-efficient fine-tuning strategy.
        hyperparameter_tune_kwargs
                Hyperparameter tuning strategy and kwargs (for example, how many HPO trials to run).
                If None, then hyperparameter tuning will not be performed.
                    num_trials: int
                        How many HPO trials to run. Either `num_trials` or `time_limit` to `fit` needs to be specified.
                    scheduler: Union[str, ray.tune.schedulers.TrialScheduler]
                        If str is passed, AutoGluon will create the scheduler for you with some default parameters.
                        If ray.tune.schedulers.TrialScheduler object is passed, you are responsible for initializing the object.
                    scheduler_init_args: Optional[dict] = None
                        If provided str to `scheduler`, you can optionally provide custom init_args to the scheduler
                    searcher: Union[str, ray.tune.search.SearchAlgorithm, ray.tune.search.Searcher]
                        If str is passed, AutoGluon will create the searcher for you with some default parameters.
                        If ray.tune.schedulers.TrialScheduler object is passed, you are responsible for initializing the object.
                        You don't need to worry about `metric` and `mode` of the searcher object. AutoGluon will figure it out by itself.
                    scheduler_init_args: Optional[dict] = None
                        If provided str to `searcher`, you can optionally provide custom init_args to the searcher
                        You don't need to worry about `metric` and `mode`. AutoGluon will figure it out by itself.

        Returns
        -------
        An "MultiModalPredictor" object (itself).
        """
        self._fit_called = True

        if self.problem_type is not None:
            if not problem_property_dict.get(self.problem_type).support_fit:
                raise RuntimeError(
                    f"The problem_type='{self.problem_type}' does not support `predictor.fit()`. "
                    f"You may try to use `predictor.predict()` or `predictor.evaluate()`."
                )

        training_start = time.time()
        if self._matcher:
            self._matcher.fit(
                train_data=train_data,
                tuning_data=tuning_data,
                id_mappings=id_mappings,
                time_limit=time_limit,
                presets=presets,
                hyperparameters=hyperparameters,
                column_types=column_types,
                holdout_frac=holdout_frac,
                save_path=save_path,
                seed=seed,
            )
            return self

        if self._problem_type == OBJECT_DETECTION:
            self.detection_anno_train = train_data
            train_data = from_coco_or_voc(train_data, "train")
            if tuning_data is not None:
                tuning_data = from_coco_or_voc(tuning_data, "val")

        if hyperparameter_tune_kwargs is not None:
            # TODO: can we support hyperparameters being the same format as regular training?
            # currently the string format would make it very hard to get search space, which is an object
            assert isinstance(
                hyperparameters, dict
            ), "Please provide hyperparameters as a dictionary if you want to do HPO"
            if teacher_predictor is not None:
                assert isinstance(
                    teacher_predictor, str
                ), "HPO with distillation only supports passing a path to the predictor"
            if self._continuous_training:
                warnings.warn(
                    "HPO while continuous training."
                    "Hyperparameters related to Model and Data will NOT take effect."
                    "We will filter them out from the search space."
                )
                hyperparameters = filter_search_space(hyperparameters, [MODEL, DATA])

        pl.seed_everything(seed, workers=True)

        self._save_path = setup_save_path(
            resume=self._resume,
            old_save_path=self._save_path,
            proposed_save_path=save_path,
            num_gpus=self.get_num_gpus(),
            hyperparameter_tune_kwargs=hyperparameter_tune_kwargs,
            warn_if_exist=self._warn_if_exist,
        )

        # Generate general info that's not config specific
        if tuning_data is None:
            if self._problem_type in [BINARY, MULTICLASS, CLASSIFICATION]:
                stratify = train_data[self._label_column]
            else:
                stratify = None
            if holdout_frac is None:
                val_frac = default_holdout_frac(len(train_data), hyperparameter_tune=False)
            else:
                val_frac = holdout_frac
            train_data, tuning_data = train_test_split(
                train_data,
                test_size=val_frac,
                stratify=stratify,
                random_state=np.random.RandomState(seed),
            )

        column_types = infer_column_types(
            data=train_data,
            valid_data=tuning_data,
            label_columns=self._label_column,
            provided_column_types=column_types,
        )
        column_types = infer_label_column_type_by_problem_type(
            column_types=column_types,
            label_columns=self._label_column,
            problem_type=self._problem_type,
            data=train_data,
            valid_data=tuning_data,
        )

        if self._config is not None:  # continuous training
            config = self._config

        problem_type, output_shape = infer_problem_type_output_shape(
            label_column=self._label_column,
            column_types=column_types,
            data=train_data,
            provided_problem_type=self._problem_type,
        )

        # Determine data scarcity mode, i.e. a few-shot scenario
        scarcity_mode = infer_scarcity_mode_by_data_size(
            df_train=train_data, scarcity_threshold=50
        )  # Add as separate hyperparameter somewhere?
        if scarcity_mode == FEW_SHOT and (not presets or FEW_SHOT not in presets):  # TODO: check for data  type
            logger.info(
                f"Detected data scarcity. Consider running using the preset '{FEW_SHOT_TEXT_CLASSIFICATION}' for better performance."
            )

        logger.debug(f"column_types: {column_types}")
        logger.debug(f"image columns: {[k for k, v in column_types.items() if v == 'image_path']}")

        if self._column_types is not None and self._column_types != column_types:
            warnings.warn(
                f"Inferred column types {column_types} are inconsistent with "
                f"the previous {self._column_types}. "
                f"New columns will not be used in the current training."
            )
            # use previous column types to avoid inconsistency with previous numerical mlp and categorical mlp
            column_types = self._column_types

        if self._problem_type is not None:
            if self._problem_type == CLASSIFICATION:
                # Set the problem type to be inferred problem type
                self._problem_type = problem_type
            if problem_type is not None:
                assert self._problem_type == problem_type, (
                    f"Inferred problem type {problem_type} is different from " f"the previous {self._problem_type}"
                )
            else:
                problem_type = self._problem_type

        if self._problem_type != OBJECT_DETECTION:
            if self._output_shape is not None:
                assert self._output_shape == output_shape, (
                    f"Inferred output shape {output_shape} is different from " f"the previous {self._output_shape}"
                )
            else:
                self._output_shape = output_shape

        if self._validation_metric_name is None or self._eval_metric_name is None:
            validation_metric_name, eval_metric_name = infer_metrics(
                problem_type=problem_type,
                eval_metric_name=self._eval_metric_name,
                validation_metric_name=self._validation_metric_name,
            )
        else:
            validation_metric_name = self._validation_metric_name
            eval_metric_name = self._eval_metric_name
        minmax_mode = get_minmax_mode(validation_metric_name)

        if time_limit is not None:
            time_limit = timedelta(seconds=time_limit)

        # set attributes for saving and prediction
        self._problem_type = problem_type  # In case problem type isn't provided in __init__().
        self._eval_metric_name = eval_metric_name  # In case eval_metric isn't provided in __init__().
        self._validation_metric_name = validation_metric_name
        self._column_types = column_types

        _fit_args = dict(
            train_df=train_data,
            val_df=tuning_data,
            validation_metric_name=validation_metric_name,
            minmax_mode=minmax_mode,
            max_time=time_limit,
            save_path=self._save_path,
            ckpt_path=None if hyperparameter_tune_kwargs is not None else self._ckpt_path,
            resume=False if hyperparameter_tune_kwargs is not None else self._resume,
            enable_progress_bar=False if hyperparameter_tune_kwargs is not None else self._enable_progress_bar,
            presets=presets,
            config=config,
            hyperparameters=hyperparameters,
            teacher_predictor=teacher_predictor,
            standalone=standalone,
            hpo_mode=(hyperparameter_tune_kwargs is not None),  # skip average checkpoint if in hpo mode
        )

        if hyperparameter_tune_kwargs is not None:
            # TODO: allow custom gpu
            resources = dict(num_gpus=torch.cuda.device_count())
            if _fit_args["max_time"] is not None:
                _fit_args["max_time"] *= 0.95  # give some buffer time to ray lightning trainer
            _fit_args["predictor"] = self
            predictor = self._hyperparameter_tune(
                hyperparameter_tune_kwargs=hyperparameter_tune_kwargs,
                resources=resources,
                **_fit_args,
            )
            return predictor

        self._fit(**_fit_args)
        training_end = time.time()
        self.elapsed_time = (training_end - training_start) / 60.0
        return self

    def _verify_inference_ready(self):
        if not self._fit_called and not self._model_loaded:
            if self._problem_type is not None:
                if not problem_property_dict.get(self._problem_type).inference_ready:
                    raise RuntimeError(
                        f"problem_type='{self._problem_type}' does not support running inference directly. "
                        f"You need to call `predictor.fit()`, or load a predictor first before "
                        f"running `predictor.predict()`, `predictor.evaluate()` or `predictor.extract_embedding()`."
                    )

    def _hyperparameter_tune(self, hyperparameter_tune_kwargs, resources, **_fit_args):
        from ray.air.config import CheckpointConfig

        from autogluon.core.hpo.ray_hpo import (
            AutommRayTuneAdapter,
            AutommRayTuneLightningAdapter,
            EmptySearchSpace,
            cleanup_checkpoints,
            cleanup_trials,
            run,
        )

        ray_tune_adapter = AutommRayTuneAdapter()
        if try_import_ray_lightning():
            ray_tune_adapter = AutommRayTuneLightningAdapter()
        search_space = _fit_args.get("hyperparameters", dict())
        metric = "val_" + _fit_args.get("validation_metric_name")
        mode = _fit_args.get("minmax_mode")
        save_path = _fit_args.get("save_path")
        time_budget_s = _fit_args.get("max_time")
        is_distill = False
        if _fit_args.get("teacher_predictor", None) is not None:
            is_distill = True
        try:
            run_config_kwargs = {
                "checkpoint_config": CheckpointConfig(
                    num_to_keep=3,
                    checkpoint_score_attribute=metric,
                ),
            }
            analysis = run(
                trainable=hpo_trial,
                trainable_args=_fit_args,
                search_space=search_space,
                hyperparameter_tune_kwargs=hyperparameter_tune_kwargs,
                metric=metric,
                mode=mode,
                save_dir=save_path,
                ray_tune_adapter=ray_tune_adapter,
                total_resources=resources,
                minimum_gpu_per_trial=1.0 if resources["num_gpus"] > 0 else 0.0,
                time_budget_s=time_budget_s,
                run_config_kwargs=run_config_kwargs,
                verbose=2,
            )
        except EmptySearchSpace:
            raise ValueError(
                "Please provide a search space using `hyperparameters` in order to do hyperparameter tune"
            )
        except Exception as e:
            raise e
        else:
            # find the best trial
            best_trial = analysis.get_best_trial(
                metric=metric,
                mode=mode,
            )
            if best_trial is None:
                raise ValueError(
                    "MultiModalPredictor wasn't able to find the best trial."
                    "Either all trials failed or"
                    "it's likely that the time is not enough to train a single epoch for trials."
                )
            # clean up other trials
            logger.info("Removing non-optimal trials and only keep the best one.")
            cleanup_trials(save_path, best_trial.trial_id)
            best_trial_path = os.path.join(save_path, best_trial.trial_id)
            # reload the predictor metadata
            predictor = MultiModalPredictor._load_metadata(predictor=self, path=best_trial_path)
            # construct the model
            model = create_fusion_model(
                config=predictor._config,
                num_classes=predictor._output_shape,
                classes=predictor._classes,
                num_numerical_columns=len(predictor._df_preprocessor.numerical_feature_names),
                num_categories=predictor._df_preprocessor.categorical_num_categories,
                pretrained=False,  # set "pretrain=False" to prevent downloading online models
            )
            predictor._model = model
            # average checkpoint
            checkpoints_paths_and_scores = dict(
                (os.path.join(checkpoint, RAY_TUNE_CHECKPOINT), score)
                for checkpoint, score in analysis.get_trial_checkpoints_paths(best_trial, metric=metric)
            )
            # write checkpoint paths and scores to yaml file so that top_k_average could read it
            best_k_model_path = os.path.join(best_trial_path, BEST_K_MODELS_FILE)
            with open(best_k_model_path, "w") as yaml_file:
                yaml.dump(checkpoints_paths_and_scores, yaml_file, default_flow_style=False)

            with analysis.get_last_checkpoint(best_trial).as_directory() as last_ckpt_dir:
                predictor._top_k_average(
                    model=predictor._model,
                    save_path=best_trial_path,
                    last_ckpt_path=last_ckpt_dir,
                    minmax_mode=mode,
                    is_distill=is_distill,
                    top_k_average_method=predictor._config.optimization.top_k_average_method,
                    val_df=_fit_args["val_df"],
                    validation_metric_name=predictor._validation_metric_name,
                )
            cleanup_checkpoints(best_trial_path)
            # move trial predictor one level up
            contents = os.listdir(best_trial_path)
            for content in contents:
                shutil.move(
                    os.path.join(best_trial_path, content),
                    os.path.join(save_path, content),
                )
            shutil.rmtree(best_trial_path)
            predictor._save_path = save_path

            return predictor

    def _setup_distillation(
        self,
        teacher_predictor: Union[str, MultiModalPredictor],
    ):
        """
        Prepare for distillation. It verifies whether the student and teacher predictors have consistent
        configurations. If teacher and student have duplicate model names, it modifies teacher's model names.

        Parameters
        ----------
        teacher_predictor
            The teacher predictor in knowledge distillation.

        Returns
        -------
        teacher_model
            The teacher predictor's model.
        critics
            The critics used in computing mutual information loss.
        baseline_funcs
            The baseline functions used in computing mutual information loss.
        soft_label_loss_func
            The loss function using teacher's logits as labels.
        output_feature_adaptor
            The adaptor used to adapt student output feature to the shape of teacher's.
        output_feature_loss_func
            The loss function using minimize distance between output_feature of teacher and student.
        rkd_loss_func
            The loss function using rkd distance and angle loss between output_feature of teacher and student.
        df_preprocessor
            The teacher predictor's dataframe preprocessor.
        data_processors
            The teacher predictor's data processors.
        """
        logger.debug("setting up distillation...")
        if isinstance(teacher_predictor, str):
            teacher_predictor = MultiModalPredictor.load(teacher_predictor)

        # verify that student and teacher configs are consistent.
        assert self._problem_type == teacher_predictor._problem_type
        assert self._label_column == teacher_predictor._label_column
        assert self._eval_metric_name == teacher_predictor._eval_metric_name
        assert self._output_shape == teacher_predictor._output_shape
        assert self._validation_metric_name == teacher_predictor._validation_metric_name

        # if teacher and student have duplicate model names, change teacher's model names
        # we don't change student's model names to avoid changing the names back when saving the model.
        teacher_predictor = modify_duplicate_model_names(
            predictor=teacher_predictor,
            postfix="teacher",
            blacklist=self._config.model.names,
        )

        critics, baseline_funcs = None, None
        if not self._config.distiller.soft_label_loss_type:
            # automatically infer loss func based on problem type if not specified
            if self._problem_type == "regression":
                soft_label_loss_func = nn.MSELoss()
            else:
                assert self._output_shape > 1
                soft_label_loss_func = nn.CrossEntropyLoss()
        elif self._config.distiller.soft_label_loss_type == "mse":
            soft_label_loss_func = nn.MSELoss()
        elif self._config.distiller.soft_label_loss_type == "cross_entropy":
            soft_label_loss_func = nn.CrossEntropyLoss()
        else:
            raise ValueError(f"Unknown soft_label_loss_type: {self._config.distiller.soft_label_loss_type}")

        if not self._config.distiller.softmax_regression_loss_type:
            # automatically infer loss func based on problem type if not specified
            if self._problem_type == "regression":
                softmax_regression_loss_func = nn.MSELoss()
            else:
                assert self._output_shape > 1
                softmax_regression_loss_func = nn.CrossEntropyLoss()
        elif self._config.distiller.softmax_regression_loss_type == "mse":
            softmax_regression_loss_func = nn.MSELoss()
        elif self._config.distiller.softmax_regression_loss_type == "cross_entropy":
            softmax_regression_loss_func = nn.CrossEntropyLoss()
        else:
            raise ValueError(f"Unknown soft_label_loss_type: {self._config.distiller.softmax_regression_loss_type}")

        output_feature_loss_type = OmegaConf.select(self._config, "distiller.output_feature_loss_type", default="mse")
        if output_feature_loss_type == "cosine":
            output_feature_loss_func = nn.CosineEmbeddingLoss()
        elif output_feature_loss_type == "mse":
            output_feature_loss_func = nn.MSELoss()
        else:
            raise ValueError(f"Unknown output_feature_loss_type: {output_feature_loss_type}")

        # Adapt student's output_feature feature to teacher's
        # Refer to FitNet: https://arxiv.org/abs/1412.6550
        teacher_model_dim = teacher_predictor._model.out_features
        student_model_dim = self._model.out_features
        output_feature_adaptor = (
            nn.Linear(student_model_dim, teacher_model_dim)
            if teacher_model_dim != student_model_dim
            else nn.Identity()
        )

        rkd_distance_loss_weight = OmegaConf.select(self._config, "distiller.rkd_distance_loss_weight", default=0.0)
        rkd_angle_loss_weight = OmegaConf.select(self._config, "distiller.rkd_angle_loss_weight", default=0.0)
        rkd_loss_func = RKDLoss(rkd_distance_loss_weight, rkd_angle_loss_weight)

        # turn on returning column information in data processors
        turn_on_off_feature_column_info(
            data_processors=self._data_processors,
            flag=True,
        )
        turn_on_off_feature_column_info(
            data_processors=teacher_predictor._data_processors,
            flag=True,
        )

        return (
            teacher_predictor._model,
            critics,
            baseline_funcs,
            soft_label_loss_func,
            softmax_regression_loss_func,
            output_feature_adaptor,
            output_feature_loss_func,
            rkd_loss_func,
            teacher_predictor._df_preprocessor,
            teacher_predictor._data_processors,
        )

    def _fit(
        self,
        train_df: pd.DataFrame,
        val_df: pd.DataFrame,
        validation_metric_name: str,
        minmax_mode: str,
        max_time: timedelta,
        save_path: str,
        ckpt_path: str,
        resume: bool,
        enable_progress_bar: bool,
        presets: Optional[str] = None,
        config: Optional[dict] = None,
        hyperparameters: Optional[Union[str, Dict, List[str]]] = None,
        teacher_predictor: Union[str, MultiModalPredictor] = None,
        hpo_mode: bool = False,
        standalone: bool = True,
        **hpo_kwargs,
    ):
        if self._config is not None:  # continuous training
            config = self._config

        config = get_config(
            presets=presets,
            config=config,
            overrides=hyperparameters,
            extra=["distiller"] if teacher_predictor is not None else None,
        )

        config = update_config_by_rules(
            problem_type=self._problem_type,
            config=config,
        )

        if self._df_preprocessor is None:
            df_preprocessor = init_df_preprocessor(
                config=config,
                column_types=self._column_types,
                label_column=self._label_column,
                train_df_x=train_df.drop(columns=self._label_column),
                train_df_y=train_df[self._label_column],
            )
        else:  # continuing training
            df_preprocessor = self._df_preprocessor

        # Avoid passing tabular data with many columns to MultiHeadAttention.
        # If models have additive_attention="auto", we enable it automatically for large tables.
        config = update_tabular_config_by_resources(
            config,
            num_numerical_columns=len(df_preprocessor.numerical_feature_names),
            num_categorical_columns=len(df_preprocessor.categorical_num_categories),
        )
        config = select_model(config=config, df_preprocessor=df_preprocessor)

        if self._model is None:
            model = create_fusion_model(
                config=config,
                num_classes=self._output_shape,
                classes=self._classes,
                num_numerical_columns=len(df_preprocessor.numerical_feature_names),
                num_categories=df_preprocessor.categorical_num_categories,
            )
        else:  # continuing training
            model = self._model

        norm_param_names = get_norm_layer_param_names(model)

        trainable_param_names = get_trainable_params_efficient_finetune(
            norm_param_names, efficient_finetune=OmegaConf.select(config, "optimization.efficient_finetune")
        )

        if self._data_processors is None:
            data_processors = create_fusion_data_processors(
                config=config,
                model=model,
            )
        else:  # continuing training
            data_processors = self._data_processors

        data_processors_count = {k: len(v) for k, v in data_processors.items()}
        logger.debug(f"data_processors_count: {data_processors_count}")

        pos_label = try_to_infer_pos_label(
            data_config=config.data,
            label_encoder=df_preprocessor.label_generator,
            problem_type=self._problem_type,
        )
        if validation_metric_name is not None:
            validation_metric, custom_metric_func = get_metric(
                metric_name=validation_metric_name,
                num_classes=self._output_shape,
                pos_label=pos_label,
            )
        else:
            validation_metric, custom_metric_func = (None, None)

        mixup_active, mixup_fn = get_mixup(
            model_config=OmegaConf.select(config, "model"),
            mixup_config=OmegaConf.select(config, "data.mixup"),
            num_classes=self._output_shape,
        )
        if mixup_active and (config.env.per_gpu_batch_size == 1 or config.env.per_gpu_batch_size % 2 == 1):
            warnings.warn(
                "The mixup is done on the batch."
                "The per_gpu_batch_size should be >1 and even for reasonable operation",
                UserWarning,
            )

        loss_func = get_loss_func(
            problem_type=self._problem_type,
            mixup_active=mixup_active,
            loss_func_name=OmegaConf.select(config, "optimization.loss_function"),
        )

        model_postprocess_fn = get_model_postprocess_fn(
            problem_type=self._problem_type,
            loss_func=loss_func,
        )

        self._config = config
        self._df_preprocessor = df_preprocessor
        self._data_processors = data_processors
        self._model = model
        self._model_postprocess_fn = model_postprocess_fn

        if max_time == timedelta(seconds=0):
            self._top_k_average(
                model=model,
                save_path=save_path,
                minmax_mode=minmax_mode,
                is_distill=False,
                top_k_average_method=config.optimization.top_k_average_method,
                val_df=val_df,
                validation_metric_name=validation_metric_name,
                strict_loading=not trainable_param_names,
                standalone=standalone,
            )

            return self

        # need to assign the above attributes before setting up distillation
        if teacher_predictor is not None:
            (
                teacher_model,
                critics,
                baseline_funcs,
                soft_label_loss_func,
                softmax_regression_loss_func,
                output_feature_adaptor,
                output_feature_loss_func,
                rkd_loss_func,
                teacher_df_preprocessor,
                teacher_data_processors,
            ) = self._setup_distillation(
                teacher_predictor=teacher_predictor,
            )
        else:
            (
                teacher_model,
                critics,
                baseline_funcs,
                soft_label_loss_func,
                softmax_regression_loss_func,
                output_feature_adaptor,
                output_feature_loss_func,
                rkd_loss_func,
                teacher_df_preprocessor,
                teacher_data_processors,
            ) = (None, None, None, None, None, None, None, None, None, None)

        if teacher_df_preprocessor is not None:
            df_preprocessor = [df_preprocessor, teacher_df_preprocessor]
        if teacher_data_processors is not None:
            data_processors = [data_processors, teacher_data_processors]

        val_use_training_mode = (self._problem_type == OBJECT_DETECTION) and (validation_metric_name != MAP)

        train_dm = BaseDataModule(
            df_preprocessor=df_preprocessor,
            data_processors=data_processors,
            per_gpu_batch_size=config.env.per_gpu_batch_size,
            num_workers=config.env.num_workers,
            train_data=train_df,
            validate_data=val_df,
            val_use_training_mode=val_use_training_mode,
        )
        optimization_kwargs = dict(
            optim_type=config.optimization.optim_type,
            lr_choice=config.optimization.lr_choice,
            lr_schedule=config.optimization.lr_schedule,
            lr=config.optimization.learning_rate,
            lr_decay=config.optimization.lr_decay,
            end_lr=config.optimization.end_lr,
            lr_mult=config.optimization.lr_mult,
            weight_decay=config.optimization.weight_decay,
            warmup_steps=config.optimization.warmup_steps,
        )
        metrics_kwargs = dict(
            validation_metric=validation_metric,
            validation_metric_name=validation_metric_name,
            custom_metric_func=custom_metric_func,
        )
        is_distill = teacher_model is not None
        if is_distill:
            output_feature_loss_weight = OmegaConf.select(
                self._config, "distiller.output_feature_loss_weight", default=0.0
            )
            softmax_regression_weight = OmegaConf.select(
                self._config, "distiller.softmax_regression_weight", default=0.0
            )
            use_raw_features = OmegaConf.select(self._config, "distiller.use_raw_features", default=False)
            task = DistillerLitModule(
                student_model=model,
                teacher_model=teacher_model,
                matches=config.distiller.matches,
                critics=critics,
                baseline_funcs=baseline_funcs,
                hard_label_weight=config.distiller.hard_label_weight,
                soft_label_weight=config.distiller.soft_label_weight,
                softmax_regression_weight=softmax_regression_weight,
                temperature=config.distiller.temperature,
                output_feature_loss_weight=output_feature_loss_weight,
                hard_label_loss_func=loss_func,
                soft_label_loss_func=soft_label_loss_func,
                softmax_regression_loss_func=softmax_regression_loss_func,
                output_feature_adaptor=output_feature_adaptor,
                output_feature_loss_func=output_feature_loss_func,
                rkd_loss_func=rkd_loss_func,
                **metrics_kwargs,
                **optimization_kwargs,
            )
        elif self._problem_type == NER:
            task = NerLitModule(
                model=model,
                loss_func=loss_func,
                efficient_finetune=OmegaConf.select(config, "optimization.efficient_finetune"),
                mixup_fn=mixup_fn,
                mixup_off_epoch=OmegaConf.select(config, "data.mixup.turn_off_epoch"),
                model_postprocess_fn=model_postprocess_fn,
                trainable_param_names=trainable_param_names,
                **metrics_kwargs,
                **optimization_kwargs,
            )
        elif self._problem_type == OBJECT_DETECTION:
            task = MMDetLitModule(
                model=model,
                **metrics_kwargs,
                **optimization_kwargs,
            )
        else:
            task = LitModule(
                model=model,
                loss_func=loss_func,
                efficient_finetune=OmegaConf.select(config, "optimization.efficient_finetune"),
                mixup_fn=mixup_fn,
                mixup_off_epoch=OmegaConf.select(config, "data.mixup.turn_off_epoch"),
                model_postprocess_fn=model_postprocess_fn,
                trainable_param_names=trainable_param_names,
                **metrics_kwargs,
                **optimization_kwargs,
            )

        logger.debug(f"validation_metric_name: {task.validation_metric_name}")
        logger.debug(f"minmax_mode: {minmax_mode}")

        checkpoint_callback = AutoMMModelCheckpoint(
            dirpath=save_path,
            save_top_k=config.optimization.top_k,
            verbose=True,
            monitor=task.validation_metric_name,
            mode=minmax_mode,
            save_last=True,
        )
        early_stopping_callback = pl.callbacks.EarlyStopping(
            monitor=task.validation_metric_name,
            patience=config.optimization.patience,
            mode=minmax_mode,
        )
        lr_callback = pl.callbacks.LearningRateMonitor(logging_interval="step")
        model_summary = pl.callbacks.ModelSummary(max_depth=1)
        callbacks = [
            checkpoint_callback,
            early_stopping_callback,
            lr_callback,
            model_summary,
        ]

        use_ray_lightning = "_ray_lightning_plugin" in hpo_kwargs
        if hpo_mode:
            if use_ray_lightning:
                from ray_lightning.tune import TuneReportCheckpointCallback
            else:
                from ray.tune.integration.pytorch_lightning import TuneReportCheckpointCallback
            tune_report_callback = TuneReportCheckpointCallback(
                {f"{task.validation_metric_name}": f"{task.validation_metric_name}"},
                filename=RAY_TUNE_CHECKPOINT,
            )
            callbacks = [
                tune_report_callback,
                early_stopping_callback,
                lr_callback,
                model_summary,
            ]

        custom_checkpoint_plugin = AutoMMModelCheckpointIO(
            trainable_param_names=trainable_param_names, model_name_to_id=model.name_to_id
        )

        tb_logger = pl.loggers.TensorBoardLogger(
            save_dir=save_path,
            name="",
            version="",
        )

        num_gpus = compute_num_gpus(config_num_gpus=config.env.num_gpus, strategy=config.env.strategy)

        precision = infer_precision(num_gpus=num_gpus, precision=config.env.precision)

        if num_gpus == 0:  # CPU only training
            grad_steps = max(
                config.env.batch_size // (config.env.per_gpu_batch_size * config.env.num_nodes),
                1,
            )
        else:
            grad_steps = max(
                config.env.batch_size // (config.env.per_gpu_batch_size * num_gpus * config.env.num_nodes),
                1,
            )

        if not hpo_mode:
            if num_gpus <= 1:
                if config.env.strategy == DEEPSPEED_OFFLOADING:  # Offloading currently only tested for single GPU
                    assert version.parse(pl.__version__) >= version.parse(
                        DEEPSPEED_MIN_PL_VERSION
                    ), f"For DeepSpeed Offloading to work reliably you need at least pytorch-lightning version {DEEPSPEED_MIN_PL_VERSION}, however, found {pl.__version__}. Please update your pytorch-lightning version."
                    from .optimization.deepspeed import CustomDeepSpeedStrategy

                    strategy = CustomDeepSpeedStrategy(
                        stage=3,
                        offload_optimizer=True,
                        offload_parameters=False,
                        allgather_bucket_size=config.env.deepspeed_allgather_size,
                        reduce_bucket_size=config.env.deepspeed_allreduce_size,
                    )
                else:
                    strategy = None
            else:
                strategy = config.env.strategy
        else:
            # we don't support running each trial in parallel without ray lightning
            if use_ray_lightning:
                strategy = hpo_kwargs.get("_ray_lightning_plugin")
            else:
                strategy = None
                num_gpus = min(num_gpus, 1)

        config.env.num_gpus = num_gpus
        config.env.precision = precision
        config.env.strategy = strategy if not config.env.strategy == DEEPSPEED_OFFLOADING else DEEPSPEED_OFFLOADING
        self._config = config
        # save artifacts for the current running, except for model checkpoint, which will be saved in trainer
        self.save(save_path, standalone=standalone)

        blacklist_msgs = ["already configured with model summary"]
        log_filter = LogFilter(blacklist_msgs)
        with apply_log_filter(log_filter):
            trainer = pl.Trainer(
                accelerator="gpu" if num_gpus > 0 else None,
                devices=num_gpus
                if not use_ray_lightning and num_gpus > 0
                else None,  # ray lightning requires not specifying gpus
                auto_select_gpus=config.env.auto_select_gpus if num_gpus != 0 else False,
                num_nodes=config.env.num_nodes,
                precision=precision,
                strategy=strategy,
                benchmark=False,
                deterministic=config.env.deterministic,
                max_epochs=config.optimization.max_epochs,
                max_steps=config.optimization.max_steps,
                max_time=max_time,
                callbacks=callbacks,
                logger=tb_logger,
                gradient_clip_val=OmegaConf.select(config, "optimization.gradient_clip_val", default=1),
                gradient_clip_algorithm=OmegaConf.select(
                    config, "optimization.gradient_clip_algorithm", default="norm"
                ),
                accumulate_grad_batches=grad_steps,
                log_every_n_steps=OmegaConf.select(config, "optimization.log_every_n_steps", default=10),
                enable_progress_bar=enable_progress_bar,
                fast_dev_run=config.env.fast_dev_run,
                track_grad_norm=OmegaConf.select(config, "optimization.track_grad_norm", default=-1),
                val_check_interval=config.optimization.val_check_interval,
                check_val_every_n_epoch=config.optimization.check_val_every_n_epoch
                if hasattr(config.optimization, "check_val_every_n_epoch")
                else 1,
                reload_dataloaders_every_n_epochs=1,
                plugins=[custom_checkpoint_plugin],
            )

        with warnings.catch_warnings():
            warnings.filterwarnings(
                "ignore",
                ".*does not have many workers which may be a bottleneck. "
                "Consider increasing the value of the `num_workers` argument` "
                ".* in the `DataLoader` init to improve performance.*",
            )
            warnings.filterwarnings("ignore", "Checkpoint directory .* exists and is not empty.")
            trainer.fit(
                task,
                datamodule=train_dm,
                ckpt_path=ckpt_path if resume else None,  # this is to resume training that was broken accidentally
            )

        if trainer.global_rank == 0:
            # We do not perform averaging checkpoint in the case of hpo for each trial
            # We only averaging the checkpoint of the best trial in the end in the master process
            if not hpo_mode:
                self._top_k_average(
                    model=model,
                    save_path=save_path,
                    minmax_mode=minmax_mode,
                    is_distill=is_distill,
                    top_k_average_method=config.optimization.top_k_average_method,
                    val_df=val_df,
                    validation_metric_name=validation_metric_name,
                    strategy=strategy,
                    strict_loading=not trainable_param_names,  # Not strict loading if using parameter-efficient finetuning
                    standalone=standalone,
                )
        else:
            sys.exit(f"Training finished, exit the process with global_rank={trainer.global_rank}...")

    def _top_k_average(
        self,
        model,
        save_path,
        minmax_mode,
        is_distill,
        top_k_average_method,
        val_df,
        validation_metric_name,
        strategy=None,
        last_ckpt_path=None,
        strict_loading=True,
        standalone=True,
    ):
        best_k_models_yaml_path = os.path.join(save_path, BEST_K_MODELS_FILE)
        if os.path.exists(best_k_models_yaml_path):
            with open(best_k_models_yaml_path, "r") as f:
                best_k_models = yaml.safe_load(f)

        else:
            # In some cases, the training ends up too early (e.g., due to time_limit) so that there is
            # no saved best_k model checkpoints. In that scenario, we won't perform any model averaging.
            best_k_models = None
        if last_ckpt_path is None:
            last_ckpt_path = os.path.join(save_path, LAST_CHECKPOINT)

        if is_distill:
            prefix = "student_model."
        else:
            prefix = "model."

        if best_k_models:
            if top_k_average_method == UNIFORM_SOUP:
                logger.info(f"Start to fuse {len(best_k_models)} checkpoints via the uniform soup algorithm.")
                ingredients = top_k_model_paths = list(best_k_models.keys())
            else:
                top_k_model_paths = [
                    v[0]
                    for v in sorted(
                        list(best_k_models.items()),
                        key=lambda ele: ele[1],
                        reverse=(minmax_mode == MAX),
                    )
                ]
                if top_k_average_method == GREEDY_SOUP:
                    # Select the ingredients based on the methods proposed in paper
                    #  "Model soups: averaging weights of multiple fine-tuned models improves accuracy without
                    #  increasing inference time", https://arxiv.org/pdf/2203.05482.pdf
                    monitor_op = {MIN: operator.le, MAX: operator.ge}[minmax_mode]
                    ingredients = [top_k_model_paths[0]]
                    if len(top_k_model_paths) > 1:
                        logger.info(
                            f"Start to fuse {len(top_k_model_paths)} checkpoints via the greedy soup algorithm."
                        )

                        self._model = self._load_state_dict(
                            model=model,
                            path=top_k_model_paths[0],
                            prefix=prefix,
                            strict=strict_loading,
                        )
                        best_score = self.evaluate(val_df, [validation_metric_name])[validation_metric_name]
                        for i in range(1, len(top_k_model_paths)):
                            cand_avg_state_dict = average_checkpoints(
                                checkpoint_paths=ingredients + [top_k_model_paths[i]],
                            )
                            self._model = self._load_state_dict(
                                model=self._model,
                                state_dict=cand_avg_state_dict,
                                prefix=prefix,
                                strict=strict_loading,
                            )
                            cand_score = self.evaluate(val_df, [validation_metric_name])[validation_metric_name]
                            if monitor_op(cand_score, best_score):
                                # Add new ingredient
                                ingredients.append(top_k_model_paths[i])
                                best_score = cand_score
                elif top_k_average_method == BEST:
                    ingredients = [top_k_model_paths[0]]
                else:
                    raise ValueError(
                        f"The key for 'optimization.top_k_average_method' is not supported. "
                        f"We only support '{GREEDY_SOUP}', '{UNIFORM_SOUP}' and '{BEST}'. "
                        f"The provided value is '{top_k_average_method}'."
                    )
        else:
            # best_k_models is empty so we will manually save a checkpoint from the trainer
            # and use it as the main ingredients
            ingredients = [last_ckpt_path]
            top_k_model_paths = []
            # no checkpoints are available, do nothing
            if not os.path.isfile(last_ckpt_path):
                return

        # Average all the ingredients
        avg_state_dict = average_checkpoints(
            checkpoint_paths=ingredients,
        )
        self._model = self._load_state_dict(
            model=model,
            state_dict=avg_state_dict,
            prefix=prefix,
            strict=strict_loading,
        )

        if self._problem_type != OBJECT_DETECTION:  # TODO: update detection's evaluation to support this
            self.best_score = self.evaluate(val_df, [validation_metric_name])[validation_metric_name]

        if is_distill:
            avg_state_dict = self._replace_model_name_prefix(
                state_dict=avg_state_dict,
                old_prefix="student_model",
                new_prefix="model",
            )

        if not standalone:
            checkpoint = {"state_dict": avg_state_dict}
        else:
            if strategy and hasattr(strategy, "strategy_name") and strategy.strategy_name == DEEPSPEED_STRATEGY:
                checkpoint = {
                    "state_dict": {
                        name.partition("module.")[2]: param
                        for name, param in strategy.model._zero3_consolidated_16bit_state_dict().items()
                    }
                }
            else:
                checkpoint = {
                    "state_dict": {"model." + name: param for name, param in self._model.state_dict().items()}
                }

        torch.save(checkpoint, os.path.join(save_path, MODEL_CHECKPOINT))

        # clean old checkpoints + the intermediate files stored
        for per_path in top_k_model_paths:
            if os.path.isfile(per_path):
                os.remove(per_path)
        # remove the yaml file after cleaning the checkpoints
        if os.path.isfile(best_k_models_yaml_path):
            os.remove(best_k_models_yaml_path)
        # clean the last checkpoint
        if os.path.isfile(last_ckpt_path):
            os.remove(last_ckpt_path)

    def _default_predict(
        self,
        data: pd.DataFrame,
        df_preprocessor: MultiModalFeaturePreprocessor,
        data_processors: Dict,
        num_gpus: int,
        precision: Union[int, str],
        batch_size: int,
        strategy: str,
    ) -> List[Dict]:

        if self._config.env.strategy == DEEPSPEED_OFFLOADING and DEEPSPEED_MODULE not in sys.modules:
            # Need to initialize DeepSpeed and optimizer as currently required in Pytorch-Lighting integration of deepspeed.
            # TODO: Using optimiation_kwargs for inference is confusing and bad design. Remove as soon as fixed in pytorch-lighting.
            from .optimization.deepspeed import CustomDeepSpeedStrategy

            strategy = CustomDeepSpeedStrategy(
                stage=3,
                offload_optimizer=True,
                offload_parameters=False,
                allgather_bucket_size=self._config.env.deepspeed_allgather_size,
                reduce_bucket_size=self._config.env.deepspeed_allreduce_size,
            )
            norm_param_names = get_norm_layer_param_names(self._model)
            trainable_param_names = get_trainable_params_efficient_finetune(
                norm_param_names, efficient_finetune=OmegaConf.select(self._config, "optimization.efficient_finetune")
            )

            optimization_kwargs = dict(
                optim_type=self._config.optimization.optim_type,
                lr_choice=self._config.optimization.lr_choice,
                lr_schedule=self._config.optimization.lr_schedule,
                lr=self._config.optimization.learning_rate,
                lr_decay=self._config.optimization.lr_decay,
                end_lr=self._config.optimization.end_lr,
                lr_mult=self._config.optimization.lr_mult,
                weight_decay=self._config.optimization.weight_decay,
                warmup_steps=self._config.optimization.warmup_steps,
            )
        else:
            optimization_kwargs = {}
            trainable_param_names = []

        predict_dm = BaseDataModule(
            df_preprocessor=df_preprocessor,
            data_processors=data_processors,
            per_gpu_batch_size=batch_size,
            num_workers=self._config.env.num_workers_evaluation,
            predict_data=data,
        )

        callbacks = []
        if strategy == "ddp":
            if self._problem_type != OBJECT_DETECTION:
                raise NotImplementedError(f"inference using ddp is only implemented for {OBJECT_DETECTION}")
            else:
                pred_writer = DDPCacheWriter(pipeline=self._problem_type, write_interval="epoch")
                callbacks = [pred_writer]

        if self._problem_type == NER:
            task = NerLitModule(
                model=self._model,
                model_postprocess_fn=self._model_postprocess_fn,
                efficient_finetune=OmegaConf.select(self._config, "optimization.efficient_finetune"),
                trainable_param_names=trainable_param_names,
                **optimization_kwargs,
            )
        elif self._problem_type == OBJECT_DETECTION:
            task = MMDetLitModule(
                model=self._model,
                **optimization_kwargs,
            )
        else:
            task = LitModule(
                model=self._model,
                model_postprocess_fn=self._model_postprocess_fn,
                efficient_finetune=OmegaConf.select(self._config, "optimization.efficient_finetune"),
                trainable_param_names=trainable_param_names,
                **optimization_kwargs,
            )

        blacklist_msgs = []
        if self._verbosity <= 3:  # turn off logging in prediction
            blacklist_msgs.append("Automatic Mixed Precision")
            blacklist_msgs.append("GPU available")
            blacklist_msgs.append("TPU available")
            blacklist_msgs.append("IPU available")
            blacklist_msgs.append("HPU available")
            blacklist_msgs.append("select gpus")
            blacklist_msgs.append("LOCAL_RANK")
        log_filter = LogFilter(blacklist_msgs)

        with apply_log_filter(log_filter):
            evaluator = pl.Trainer(
                accelerator="gpu" if num_gpus > 0 else None,
                devices=num_gpus if num_gpus > 0 else None,
                auto_select_gpus=self._config.env.auto_select_gpus if num_gpus != 0 else False,
                num_nodes=self._config.env.num_nodes,
                precision=precision,
                strategy=strategy,
                benchmark=False,
                enable_progress_bar=self._enable_progress_bar,
                deterministic=self._config.env.deterministic,
                max_epochs=-1,  # Add max_epochs to disable warning
                logger=False,
                callbacks=callbacks,
            )

            with warnings.catch_warnings():
                warnings.filterwarnings(
                    "ignore",
                    ".*does not have many workers which may be a bottleneck. "
                    "Consider increasing the value of the `num_workers` argument` "
                    ".* in the `DataLoader` init to improve performance.*",
                )

                outputs = evaluator.predict(
                    task,
                    datamodule=predict_dm,
                    return_predictions=not callbacks,
                )

                if strategy == "ddp":
                    if evaluator.global_rank != 0:
                        sys.exit(f"Prediction finished, exit the process with global_rank={evaluator.global_rank}...")
                    else:
                        outputs = pred_writer.collect_all_gpu_results(num_gpus=num_gpus)
                elif self._problem_type == OBJECT_DETECTION:
                    # reformat single gpu output for object detection
                    # outputs shape: num_batch, 1(["bbox"]), batch_size, 2(if using mask_rcnn)/na, 80, n, 5
                    # output LABEL if exists for evaluations
                    if len(outputs[0][BBOX][0]) == 2:  # additional axis for mask_rcnn, TODO: remove hardcode here
                        outputs = [
                            {BBOX: bbox[0], LABEL: ele[LABEL][i]} if LABEL in ele else {BBOX: bbox[0]}
                            for ele in outputs
                            for i, bbox in enumerate(ele[BBOX])
                        ]
                    else:
                        outputs = [
                            {BBOX: bbox, LABEL: ele[LABEL][i]} if LABEL in ele else {BBOX: bbox}
                            for ele in outputs
                            for i, bbox in enumerate(ele[BBOX])
                        ]

        return outputs

    def _on_predict_start(
        self,
        config: DictConfig,
        data: Union[pd.DataFrame, dict, list],
        requires_label: bool,
    ):
        data = data_to_df(data=data)

        if self._column_types is None:
            allowable_dtypes, fallback_dtype = infer_dtypes_by_model_names(model_config=self._config.model)
            column_types = infer_column_types(
                data=data, allowable_column_types=allowable_dtypes, fallback_column_type=fallback_dtype
            )
            if self._label_column and self._label_column in data.columns:
                column_types = infer_label_column_type_by_problem_type(
                    column_types=column_types,
                    label_columns=self._label_column,
                    problem_type=self._problem_type,
                    data=data,
                )
            if self._problem_type == OBJECT_DETECTION:
                column_types = infer_rois_column_type(
                    column_types=column_types,
                    data=data,
                )
        else:  # called .fit() or .load()
            column_types = self._column_types

        if self._df_preprocessor is None:
            df_preprocessor = init_df_preprocessor(
                config=config,
                column_types=column_types,
                label_column=self._label_column,
                train_df_x=data,  # TODO: drop label like in line 884?
                train_df_y=data[self._label_column] if self._label_column else None,
            )
        else:  # called .fit() or .load()
            df_preprocessor = self._df_preprocessor

        data_processors = copy.deepcopy(self._data_processors)
        # For prediction data with no labels provided.
        if not requires_label:
            data_processors.pop(LABEL, None)

        return data, df_preprocessor, data_processors

    def evaluate_coco(
        self,
        anno_file_or_df: str,
        metrics: str,
        return_pred: Optional[bool] = False,
        seed: Optional[int] = 123,
        eval_tool: Optional[str] = None,
    ):
        """
        Evaluate object detection model on a test dataset in COCO format.

        Parameters
        ----------
        anno_file
            The annotation file in COCO format
        return_pred
            Whether to return the prediction result of each row.
        eval_tool
            The eval_tool for object detection. Could be "pycocotools" or "torchmetrics".
        """
        # TODO: support saving results to file
        self._verify_inference_ready()
        assert self._problem_type == OBJECT_DETECTION, (
            f"predictor.evaluate_coco() is only supported when problem_type is {OBJECT_DETECTION}. "
            f"Received problem_type={self.problem_type}."
        )
        # TODO: refactor this into evaluate()
        if isinstance(anno_file_or_df, str):
            anno_file = anno_file_or_df
            data = from_coco_or_voc(
                anno_file, "test"
            )  # TODO: maybe remove default splits hardcoding (only used in VOC)
            if os.path.isdir(anno_file):
                eval_tool = "torchmetrics"  # we can only use torchmetrics for VOC format evaluation.
        else:
            # during validation, it will call evaluate with df as input
            anno_file = self.detection_anno_train
            data = anno_file_or_df

        outputs = self._predict(
            data=data,
            requires_label=True,
            seed=seed,
        )  # outputs shape: num_batch, 1(["bbox"]), batch_size, 2(if using mask_rcnn)/na, 80, n, 5

        # Cache prediction results as COCO format # TODO: refactor this
        self._save_path = setup_save_path(
            old_save_path=self._save_path,
            num_gpus=self.get_num_gpus(),
        )
        cocoeval_cache_path = os.path.join(self._save_path, "object_detection_result_cache.json")

        eval_results = cocoeval(
            outputs=outputs,
            data=data,
            anno_file=anno_file,
            cache_path=cocoeval_cache_path,
            metrics=metrics,
            tool=eval_tool,
        )

        if return_pred:
            return eval_results, outputs
        else:
            return eval_results

    def _process_batch(
        self,
        data: Union[pd.DataFrame, dict, list],
        df_preprocessor: MultiModalFeaturePreprocessor,
        data_processors: Dict,
    ):

        modality_features, modality_types, sample_num = apply_df_preprocessor(
            data=data,
            df_preprocessor=df_preprocessor,
            modalities=data_processors.keys(),
        )

        processed_features = []
        for i in range(sample_num):
            per_sample_features = get_per_sample_features(
                modality_features=modality_features,
                modality_types=modality_types,
                idx=i,
            )
            per_sample_features = apply_data_processor(
                per_sample_features=per_sample_features,
                data_processors=data_processors,
                feature_modalities=modality_types,
                is_training=False,
            )
            processed_features.append(per_sample_features)

        collate_fn = get_collate_fn(
            df_preprocessor=df_preprocessor, data_processors=data_processors, per_gpu_batch_size=sample_num
        )
        batch = collate_fn(processed_features)

        return batch

    def _realtime_predict(
        self,
        data: pd.DataFrame,
        df_preprocessor: MultiModalFeaturePreprocessor,
        data_processors: Dict,
        num_gpus: int,
        precision: Union[int, str],
    ) -> List[Dict]:
        batch = self._process_batch(
            data=data,
            df_preprocessor=df_preprocessor,
            data_processors=data_processors,
        )
        output = infer_batch(
            batch=batch,
            model=self._model,
            precision=precision,
            num_gpus=num_gpus,
            model_postprocess_fn=self._model_postprocess_fn,
        )
        return [output]

    def _predict(
        self,
        data: Union[pd.DataFrame, dict, list],
        requires_label: bool,
        realtime: Optional[bool] = None,
        seed: Optional[int] = 123,
    ) -> List[Dict]:

        with apply_log_filter(LogFilter("Global seed set to")):  # Ignore the log "Global seed set to"
            pl.seed_everything(seed, workers=True)

        data, df_preprocessor, data_processors = self._on_predict_start(
            config=self._config,
            data=data,
            requires_label=requires_label,
        )

        strategy = "dp"  # default used in inference.

        num_gpus = compute_num_gpus(config_num_gpus=self._config.env.num_gpus, strategy=strategy)

        if self._problem_type == OBJECT_DETECTION:
            strategy = "ddp"

        if strategy == "ddp" and self._fit_called:
            num_gpus = 1  # While using DDP, we can only use single gpu after fit is called

        if num_gpus == 1:
            strategy = None

        precision = infer_precision(num_gpus=num_gpus, precision=self._config.env.precision, cpu_only_warning=False)

        if not realtime:
            batch_size = compute_inference_batch_size(
                per_gpu_batch_size=self._config.env.per_gpu_batch_size,
                eval_batch_size_ratio=OmegaConf.select(self._config, "env.eval_batch_size_ratio"),
                per_gpu_batch_size_evaluation=self._config.env.per_gpu_batch_size_evaluation,  # backward compatibility.
                num_gpus=num_gpus,
                strategy=strategy,
            )

        if realtime is None:
            realtime = use_realtime(data=data, data_processors=data_processors, batch_size=batch_size)

        if self._problem_type and self._problem_type == OBJECT_DETECTION:
            realtime = False

        if realtime:
            outputs = self._realtime_predict(
                data=data,
                df_preprocessor=df_preprocessor,
                data_processors=data_processors,
                num_gpus=num_gpus,
                precision=precision,
            )
        else:
            outputs = self._default_predict(
                data=data,
                df_preprocessor=df_preprocessor,
                data_processors=data_processors,
                num_gpus=num_gpus,
                precision=precision,
                batch_size=batch_size,
                strategy=strategy,
            )

        return outputs

    def set_num_gpus(self, num_gpus):
        assert isinstance(num_gpus, int)
        self._config.env.num_gpus = num_gpus

    def get_num_gpus(self):
        try:
            return self._config.env.num_gpus
        except:
            return None

    def evaluate(
        self,
        data: Union[pd.DataFrame, dict, list, str],
        query_data: Optional[list] = None,
        response_data: Optional[list] = None,
        id_mappings: Optional[Union[Dict[str, Dict], Dict[str, pd.Series]]] = None,
        metrics: Optional[Union[str, List[str]]] = None,
        chunk_size: Optional[int] = 1024,
        similarity_type: Optional[str] = "cosine",
        cutoffs: Optional[List[int]] = [1, 5, 10],
        label: Optional[str] = None,
        return_pred: Optional[bool] = False,
        realtime: Optional[bool] = None,
        seed: Optional[int] = 123,
        eval_tool: Optional[str] = None,
    ):
        """
        Evaluate model on a test dataset.

        Parameters
        ----------
        data
            A dataframe, containing the same columns as the training data.
            Or a str, that is a path of the annotation file for detection.
        query_data
            Query data used for ranking.
        response_data
            Response data used for ranking.
        id_mappings
             Id-to-content mappings. The contents can be text, image, etc.
             This is used when data/query_data/response_data contain the query/response identifiers instead of their contents.
        metrics
            A list of metric names to report.
            If None, we only return the score for the stored `_eval_metric_name`.
        chunk_size
            Scan the response data by chunk_size each time. Increasing the value increases the speed, but requires more memory.
        similarity_type
            Use what function (cosine/dot_prod) to score the similarity (default: cosine).
        cutoffs
            A list of cutoff values to evaluate ranking.
        label
            The label column name in data. Some tasks, e.g., image<-->text matching, have no label column in training data,
            but the label column may be still required in evaluation.
        return_pred
            Whether to return the prediction result of each row.
        realtime
            Whether to do realtime inference, which is efficient for small data (default None).
            If not specified, we would infer it on based on the data modalities
            and sample number.
        seed
            The random seed to use for this evaluation run.
        eval_tool
            The eval_tool for object detection. Could be "pycocotools" or "torchmetrics".

        Returns
        -------
        A dictionary with the metric names and their corresponding scores.
        Optionally return a dataframe of prediction results.
        """
        self._verify_inference_ready()
        if self._matcher:
            return self._matcher.evaluate(
                data=data,
                query_data=query_data,
                response_data=response_data,
                id_mappings=id_mappings,
                chunk_size=chunk_size,
                similarity_type=similarity_type,
                cutoffs=cutoffs,
                label=label,
                metrics=metrics,
                return_pred=return_pred,
            )
        if self.problem_type == OBJECT_DETECTION:
            if realtime:
                return NotImplementedError(
                    f"Current problem type {self.problem_type} does not support realtime predict."
                )
            return self.evaluate_coco(
                anno_file_or_df=data, metrics=metrics, return_pred=return_pred, seed=seed, eval_tool=eval_tool
            )

        if self._problem_type == NER:
            ret_type = NER_RET
        else:
            ret_type = LOGITS

        outputs = self._predict(
            data=data,
            requires_label=True,
            realtime=realtime,
            seed=seed,
        )
        logits = extract_from_output(ret_type=ret_type, outputs=outputs)

        metric_data = {}
        if self._problem_type in [BINARY, MULTICLASS]:
            y_pred_prob = logits_to_prob(logits)
            metric_data[Y_PRED_PROB] = y_pred_prob

        y_pred = self._df_preprocessor.transform_prediction(
            y_pred=logits,
            inverse_categorical=False,
        )
        y_pred_inv = self._df_preprocessor.transform_prediction(
            y_pred=logits,
            inverse_categorical=True,
        )

        if self._problem_type == NER:
            y_true = self._df_preprocessor.transform_label_for_metric(df=data, tokenizer=self._model.tokenizer)
        else:
            y_true = self._df_preprocessor.transform_label_for_metric(df=data)

        metric_data.update(
            {
                Y_PRED: y_pred,
                Y_TRUE: y_true,
            }
        )

        metrics_is_none = False

        if metrics is None:
            metrics_is_none = True
            metrics = [self._eval_metric_name]
        if isinstance(metrics, str):
            metrics = [metrics]

        results = {}
        if self._problem_type == NER:
            score = compute_score(
                metric_data=metric_data,
                metric_name=self._eval_metric_name.lower(),
            )
            score = {k.lower(): v for k, v in score.items()}
            if metrics_is_none:
                results = score
            else:
                for per_metric in metrics:
                    if per_metric.lower() in score:
                        results.update({per_metric: score[per_metric.lower()]})
                    else:
                        logger.warning(f"Warning: {per_metric} is not a suppported evaluation metric!")
                if not results:
                    results = score  # If the results dict is empty, return all scores.
        else:
            for per_metric in metrics:
                pos_label = try_to_infer_pos_label(
                    data_config=self._config.data,
                    label_encoder=self._df_preprocessor.label_generator,
                    problem_type=self._problem_type,
                )
                score = compute_score(
                    metric_data=metric_data,
                    metric_name=per_metric.lower(),
                    pos_label=pos_label,
                )
                results[per_metric] = score

        if return_pred:
            return results, self._as_pandas(data=data, to_be_converted=y_pred_inv)
        else:
            return results

    def _match_queries_and_candidates(
        self,
        query_data: Union[pd.DataFrame, dict, list],
        candidate_data: Union[pd.DataFrame, dict, list],
        return_prob: Optional[bool] = False,
    ):
        query_embeddings = self.extract_embedding(query_data, as_tensor=True)
        assert (
            len(query_embeddings) == 1
        ), f"Multiple embedding types `{query_embeddings.keys()}` exist in query data. Please reduce them to one type."
        query_embeddings = list(query_embeddings.values())[0]

        candidate_embeddings = self.extract_embedding(candidate_data, as_tensor=True)
        assert (
            len(candidate_embeddings) == 1
        ), f"Multiple embedding types `{candidate_embeddings.keys()}` exist in candidate data. Please reduce them to one type."
        candidate_embeddings = list(candidate_embeddings.values())[0]

        if return_prob:
            ret = (100.0 * query_embeddings @ candidate_embeddings.T).float().softmax(dim=-1)
        else:
            ret = (query_embeddings @ candidate_embeddings.T).argmax(dim=-1)

        ret = tensor_to_ndarray(ret)

        return ret

    def get_predictor_classes(self):
        """
        returns the classes of the detection (only works for detection)
        Parameters
        ----------
        Returns
        -------
            List of class names
        """
        return self._model.model.CLASSES

    def setup_save_path(self, save_path):
        """
        Set up the save path

        Parameters
        ----------
        save_path
            User provided save path
        Returns
        -------
            None
        """
        if not self._save_path:
            self._save_path = setup_outputdir(
                path=save_path,
                warn_if_exist=self._warn_if_exist,
            )
        self._save_path = os.path.abspath(os.path.expanduser(self._save_path))

    def predict(
        self,
        data: Union[pd.DataFrame, dict, list, str],
        candidate_data: Optional[Union[pd.DataFrame, dict, list]] = None,
        id_mappings: Optional[Union[Dict[str, Dict], Dict[str, pd.Series]]] = None,
        as_pandas: Optional[bool] = None,
        realtime: Optional[bool] = None,
        seed: Optional[int] = 123,
        save_results: Optional[bool] = None,
    ):
        """
        Predict values for the label column of new data.

        Parameters
        ----------
        data
            The data to make predictions for. Should contain same column names as training data and
            follow same format (except for the `label` column).
        candidate_data
            The candidate data from which to search the query data's matches.
        id_mappings
             Id-to-content mappings. The contents can be text, image, etc.
             This is used when data contain the query/response identifiers instead of their contents.
        as_pandas
            Whether to return the output as a pandas DataFrame(Series) (True) or numpy array (False).
        realtime
            Whether to do realtime inference, which is efficient for small data (default None).
            If not specified, we would infer it on based on the data modalities
            and sample number.
        seed
            The random seed to use for this prediction run.
        save_results
            Whether to save the prediction results (only works for detection now)
        Returns
        -------
        Array of predictions, one corresponding to each row in given dataset.
        """
        self._verify_inference_ready()

        if self._matcher:
            return self._matcher.predict(
                data=data,
                id_mappings=id_mappings,
                as_pandas=as_pandas,
            )
        detection_data_path = None
        if self._problem_type == OBJECT_DETECTION:
            if isinstance(data, str):
                detection_data_path = data
                data = from_coco_or_voc(data, "test")
            if self._label_column not in data:
                self._label_column = None

        if self._problem_type == OBJECT_DETECTION or self._problem_type == OCR_TEXT_DETECTION:
            ret_type = BBOX
        elif self._problem_type == OCR_TEXT_RECOGNITION:
            ret_type = [TEXT, SCORE]
        else:
            ret_type = LOGITS

        if self._problem_type == NER:
            ret_type = NER_RET
        if candidate_data:
            pred = self._match_queries_and_candidates(
                query_data=data,
                candidate_data=candidate_data,
                return_prob=False,
            )
        else:
            outputs = self._predict(
                data=data,
                requires_label=False,
                realtime=realtime,
                seed=seed,
            )

            if self._problem_type == OCR_TEXT_RECOGNITION:
                logits = []
                for r_type in ret_type:
                    logits.append(extract_from_output(outputs=outputs, ret_type=r_type))
            else:
                logits = extract_from_output(outputs=outputs, ret_type=ret_type)

            if self._df_preprocessor:
                pred = self._df_preprocessor.transform_prediction(
                    y_pred=logits,
                )
            else:
                if isinstance(logits, (torch.Tensor, np.ndarray)) and logits.ndim == 2:
                    pred = logits.argmax(axis=1)
                else:
                    pred = logits

        if (as_pandas is None and isinstance(data, pd.DataFrame)) or as_pandas is True:
            pred = self._as_pandas(data=data, to_be_converted=pred)
            # TODO: Add support for as_pandas

        if save_results:
            ## Dumping Result for detection only now
            assert (
                self._problem_type == OBJECT_DETECTION
            ), "Aborting: save results only works for object detection now."
<<<<<<< HEAD
=======
            self._save_path = setup_save_path(
                old_save_path=self._save_path,
                num_gpus=self.get_num_gpus(),
            )
            if not result_path:
                result_path = os.path.join(self._save_path, "result.txt")
>>>>>>> 12e46792

            save_result_df(
                pred=pred,
                data=data,
                result_path=self._save_path,
                detection_classes=self._model.model.CLASSES,
            )

        return pred

    def predict_proba(
        self,
        data: Union[pd.DataFrame, dict, list],
        candidate_data: Optional[Union[pd.DataFrame, dict, list]] = None,
        id_mappings: Optional[Union[Dict[str, Dict], Dict[str, pd.Series]]] = None,
        as_pandas: Optional[bool] = None,
        as_multiclass: Optional[bool] = True,
        realtime: Optional[bool] = None,
        seed: Optional[int] = 123,
    ):
        """
        Predict probabilities class probabilities rather than class labels.
        This is only for the classification tasks. Calling it for a regression task will throw an exception.

        Parameters
        ----------
        data
            The data to make predictions for. Should contain same column names as training data and
              follow same format (except for the `label` column).
        candidate_data
            The candidate data from which to search the query data's matches.
        id_mappings
             Id-to-content mappings. The contents can be text, image, etc.
             This is used when data contain the query/response identifiers instead of their contents.
        as_pandas
            Whether to return the output as a pandas DataFrame(Series) (True) or numpy array (False).
        as_multiclass
            Whether to return the probability of all labels or
            just return the probability of the positive class for binary classification problems.
        realtime
            Whether to do realtime inference, which is efficient for small data (default None).
            If not specified, we would infer it on based on the data modalities
            and sample number.
        seed
            The random seed to use for this prediction run.

        Returns
        -------
        Array of predicted class-probabilities, corresponding to each row in the given data.
        When as_multiclass is True, the output will always have shape (#samples, #classes).
        Otherwise, the output will have shape (#samples,)
        """
        self._verify_inference_ready()
        if self._matcher:
            return self._matcher.predict_proba(
                data=data,
                id_mappings=id_mappings,
                as_pandas=as_pandas,
                as_multiclass=as_multiclass,
            )

        assert self._problem_type not in [
            REGRESSION,
            NAMED_ENTITY_RECOGNITION,
        ], f"Problem {self._problem_type} has no probability output."

        if candidate_data:
            prob = self._match_queries_and_candidates(
                query_data=data,
                candidate_data=candidate_data,
                return_prob=True,
            )
        else:
            outputs = self._predict(
                data=data,
                requires_label=False,
                realtime=realtime,
                seed=seed,
            )
            logits = extract_from_output(outputs=outputs, ret_type=LOGITS)

            prob = logits_to_prob(logits)

        if not as_multiclass:
            if self._problem_type == BINARY:
                pos_label = try_to_infer_pos_label(
                    data_config=self._config.data,
                    label_encoder=self._df_preprocessor.label_generator,
                    problem_type=self._problem_type,
                )
                prob = prob[:, pos_label]

        if (as_pandas is None and isinstance(data, pd.DataFrame)) or as_pandas is True:
            prob = self._as_pandas(data=data, to_be_converted=prob)

        return prob

    def extract_embedding(
        self,
        data: Union[pd.DataFrame, dict, list],
        id_mappings: Optional[Union[Dict[str, Dict], Dict[str, pd.Series]]] = None,
        return_masks: Optional[bool] = False,
        as_tensor: Optional[bool] = False,
        as_pandas: Optional[bool] = False,
        realtime: Optional[bool] = None,
        signature: Optional[str] = None,
    ):
        """
        Extract features for each sample, i.e., one row in the provided dataframe `data`.

        Parameters
        ----------
        data
            The data to extract embeddings for. Should contain same column names as training dataset and
            follow same format (except for the `label` column).
        id_mappings
             Id-to-content mappings. The contents can be text, image, etc.
             This is used when data contain the query/response identifiers instead of their contents.
        return_masks
            If true, returns a mask dictionary, whose keys are the same as those in the features dictionary.
            If a sample has empty input in feature column `image_0`, the sample will has mask 0 under key `image_0`.
        as_tensor
            Whether to return a Pytorch tensor.
        as_pandas
            Whether to return the output as a pandas DataFrame (True) or numpy array (False).
        realtime
            Whether to do realtime inference, which is efficient for small data (default None).
            If not specified, we would infer it on based on the data modalities
            and sample number.
        signature
            When using matcher, it can be query or response.

        Returns
        -------
        Array of embeddings, corresponding to each row in the given data.
        It will have shape (#samples, D) where the embedding dimension D is determined
        by the neural network's architecture.
        """
        self._verify_inference_ready()
        if self._matcher:
            return self._matcher.extract_embedding(
                data=data,
                signature=signature,
                id_mappings=id_mappings,
                as_tensor=as_tensor,
                as_pandas=as_pandas,
            )

        turn_on_off_feature_column_info(
            data_processors=self._data_processors,
            flag=True,
        )
        outputs = self._predict(
            data=data,
            requires_label=False,
            realtime=realtime,
        )
        if self._problem_type in [FEATURE_EXTRACTION, ZERO_SHOT_IMAGE_CLASSIFICATION]:
            features = extract_from_output(outputs=outputs, ret_type=COLUMN_FEATURES, as_ndarray=as_tensor is False)
            if return_masks:
                masks = extract_from_output(outputs=outputs, ret_type=MASKS, as_ndarray=as_tensor is False)
        else:
            features = extract_from_output(outputs=outputs, ret_type=FEATURES, as_ndarray=as_tensor is False)

        if as_pandas:
            features = pd.DataFrame(features, index=data.index)
            if return_masks:
                masks = pd.DataFrame(masks, index=data.index)

        if return_masks:
            return features, masks
        else:
            return features

    def _as_pandas(
        self,
        data: Union[pd.DataFrame, dict, list],
        to_be_converted: Union[np.ndarray, dict],
    ):
        if isinstance(data, pd.DataFrame):
            index = data.index
        else:
            index = None
        if isinstance(to_be_converted, list) or (
            isinstance(to_be_converted, np.ndarray) and to_be_converted.ndim == 1
        ):
            return pd.Series(to_be_converted, index=index, name=self._label_column)
        else:
            return pd.DataFrame(to_be_converted, index=index, columns=self.class_labels)

    @staticmethod
    def _load_state_dict(
        model: nn.Module,
        state_dict: dict = None,
        path: str = None,
        prefix: str = "model.",
        strict: bool = True,
    ):
        if state_dict is None:
            state_dict = torch.load(path, map_location=torch.device("cpu"))["state_dict"]
        state_dict = {k.partition(prefix)[2]: v for k, v in state_dict.items() if k.startswith(prefix)}
        load_result = model.load_state_dict(state_dict, strict=strict)
        assert (
            len(load_result.unexpected_keys) == 0
        ), f"Load model failed, unexpected keys {load_result.unexpected_keys.__str__()}"
        return model

    @staticmethod
    def _replace_model_name_prefix(
        state_dict: dict,
        old_prefix: str,
        new_prefix: str,
    ):
        start_idx = len(old_prefix)
        state_dict_processed = {
            new_prefix + k[start_idx:]: v for k, v in state_dict.items() if k.startswith(old_prefix)
        }
        return state_dict_processed

    def save(self, path: str, standalone: Optional[bool] = True):
        """
        Save this predictor to file in directory specified by `path`.

        Parameters
        ----------
        path
            The directory to save this predictor.
        standalone
            Whether to save the downloaded model for offline deployment.
            When standalone = True, save the transformers.CLIPModel and transformers.AutoModel to os.path.join(path,model_name),
            and reset the associate model.model_name.checkpoint_name start with `local://` in config.yaml.
            When standalone = False, the saved artifact may require an online environment to process in load().
        """
        if self._matcher:
            self._matcher.save(path=path, standalone=standalone)
            return

        config = copy.deepcopy(self._config)
        if standalone and (
            not OmegaConf.select(config, "optimization.efficient_finetune")
            or OmegaConf.select(config, "optimization.efficient_finetune") == "None"
        ):
            config = save_pretrained_model_configs(model=self._model, config=config, path=path)

        os.makedirs(path, exist_ok=True)
        OmegaConf.save(config=config, f=os.path.join(path, "config.yaml"))

        with open(os.path.join(path, "df_preprocessor.pkl"), "wb") as fp:
            pickle.dump(self._df_preprocessor, fp)

        # Save text tokenizers before saving data processors
        data_processors = copy.deepcopy(self._data_processors)
        if TEXT in data_processors:
            data_processors[TEXT] = save_text_tokenizers(
                text_processors=data_processors[TEXT],
                path=path,
            )

        with open(os.path.join(path, "data_processors.pkl"), "wb") as fp:
            pickle.dump(data_processors, fp)

        with open(os.path.join(path, f"assets.json"), "w") as fp:
            json.dump(
                {
                    "class_name": self.__class__.__name__,
                    "column_types": self._column_types,
                    "label_column": self._label_column,
                    "problem_type": self._problem_type,
                    "eval_metric_name": self._eval_metric_name,
                    "validation_metric_name": self._validation_metric_name,
                    "output_shape": self._output_shape,
                    "classes": self._classes,
                    "save_path": self._save_path,
                    "pretrained_path": self._pretrained_path,
                    "version": ag_version.__version__,
                },
                fp,
                ensure_ascii=True,
            )

        # In case that users save to a path, which is not the original save_path.
        if os.path.abspath(path) != os.path.abspath(self._save_path):
            model_path = os.path.join(self._save_path, "model.ckpt")
            if os.path.isfile(model_path):
                shutil.copy(model_path, path)
            else:
                # FIXME(?) Fix the saving logic
                RuntimeError(
                    f"Cannot find the model checkpoint in '{model_path}'. Have you removed the folder that "
                    f"is created in .fit()? Currently, .save() won't function appropriately if that folder is "
                    f"removed."
                )

    def export_onnx(
        self,
        onnx_path: Optional[str] = None,
        data: Optional[pd.DataFrame] = None,
        batch_size: Optional[int] = None,
        verbose: Optional[bool] = False,
        opset_version: Optional[int] = 13,
    ):
        """
        Export this predictor's model to ONNX file.

        Parameters
        ----------
        onnx_path
            The export path of onnx model.
        data
            Raw data used to trace and export the model.
            If this is None, will check if a processed batch is provided.
        batch_size
            The batch_size of export model's input.
            Normally the batch_size is a dynamic axis, so we could use a small value for faster export.
        verbose
            verbose flag in torch.onnx.export.
        opset_version
            opset_version flag in torch.onnx.export.
        """
        # TODO: Support CLIP
        # TODO: Add test
        warnings.warn("Currently, the functionality of exporting to ONNX is experimental.")

        valid_input, dynamic_axes, default_onnx_path, batch = get_onnx_input(
            pipeline=self._problem_type, config=self._config
        )

        if not batch_size:
            batch_size = 2  # batch_size should be a dynamic_axis, so we could use a small value for faster export
        if data is not None:
            batch = self.get_processed_batch_for_deployment(
                data=data, valid_input=valid_input, onnx_tracing=True, batch_size=batch_size
            )

        if not onnx_path:
            onnx_path = default_onnx_path

        torch.onnx.export(
            self._model.eval(),
            batch,
            onnx_path,
            opset_version=opset_version,
            verbose=verbose,
            input_names=valid_input,
            dynamic_axes=dynamic_axes,
        )

    def get_processed_batch_for_deployment(
        self,
        data: pd.DataFrame,
        valid_input: Optional[List] = None,
        onnx_tracing: bool = False,
        batch_size: int = None,
        to_numpy: bool = True,
        requires_label: bool = False,
    ):
        """
        Get the processed batch of raw data given.

        Parameters
        ----------
        data
            The raw data to process
        valid_input
            Used to filter valid data. No filter happens if it is empty.
        onnx_tracing
            If the output is used for onnx tracing.
        batch_size
            The batch_size of output batch.
            If onnx_tracing, it will only output one mini-batch, and all int tensor values will be converted to long.
        to_numpy
            Output numpy array if True. Only valid if not onnx_tracing.

        Returns
        -------
        Tensor or numpy array.
        The output processed batch could be used for export/evaluate deployed model.
        """
        # TODO: add support for data = dict or list
        if onnx_tracing:
            if batch_size:
                data = data[:batch_size]
            else:
                data = data[:2]

        data, df_preprocessor, data_processors = self._on_predict_start(
            config=self._config,
            data=data,
            requires_label=requires_label,
        )

        batch = self._process_batch(
            data=data,
            df_preprocessor=df_preprocessor,
            data_processors=data_processors,
        )

        ret = {}
        for k in batch:
            if valid_input and k not in valid_input:
                continue
            if onnx_tracing:
                ret[k] = batch[k].long() if isinstance(batch[k], torch.IntTensor) else batch[k]
            elif to_numpy:
                ret[k] = batch[k].cpu().detach().numpy().astype(int)
            else:
                ret[k] = batch[k]
        if not onnx_tracing:
            if batch_size:
                raise NotImplementedError("We should split the batch here.")  # TODO
        return ret

    @staticmethod
    def _load_metadata(
        predictor: MultiModalPredictor,
        path: str,
        resume: Optional[bool] = False,
        verbosity: Optional[int] = 3,
    ):
        path = os.path.abspath(os.path.expanduser(path))
        assert os.path.isdir(path), f"'{path}' must be an existing directory."
        config = OmegaConf.load(os.path.join(path, "config.yaml"))

        config = get_local_pretrained_config_paths(
            config=config, path=path
        )  # check the config to load offline pretrained model configs

        with open(os.path.join(path, "assets.json"), "r") as fp:
            assets = json.load(fp)

        with open(os.path.join(path, "df_preprocessor.pkl"), "rb") as fp:
            df_preprocessor = CustomUnpickler(fp).load()

        try:
            with open(os.path.join(path, "data_processors.pkl"), "rb") as fp:
                data_processors = CustomUnpickler(fp).load()
            # Load text tokenizers after loading data processors.
            if TEXT in data_processors:
                data_processors[TEXT] = load_text_tokenizers(
                    text_processors=data_processors[TEXT],
                    path=path,
                )
            # backward compatibility. Add feature column names in each data processor.
            data_processors = assign_feature_column_names(
                data_processors=data_processors,
                df_preprocessor=df_preprocessor,
            )

            # Only keep the modalities with non-empty processors.
            data_processors = {k: v for k, v in data_processors.items() if len(v) > 0}
        except:  # backward compatibility. reconstruct the data processor in case something went wrong.
            data_processors = None

        predictor._label_column = assets["label_column"]
        predictor._problem_type = assets["problem_type"]
        if "pipeline" in assets:  # back compatibility
            predictor._problem_type = assets["pipeline"]
        predictor._eval_metric_name = assets["eval_metric_name"]
        predictor._verbosity = verbosity
        predictor._resume = resume
        predictor._save_path = path  # in case the original exp dir is copied to somewhere else
        predictor._pretrain_path = path
        predictor._config = config
        predictor._output_shape = assets["output_shape"]
        if "classes" in assets:
            predictor._classes = assets["classes"]
        predictor._column_types = assets["column_types"]
        predictor._validation_metric_name = assets["validation_metric_name"]
        predictor._df_preprocessor = df_preprocessor
        predictor._data_processors = data_processors

        return predictor

    @classmethod
    def load(
        cls,
        path: str,
        resume: Optional[bool] = False,
        verbosity: Optional[int] = 3,
    ):
        """
        Load a predictor object from a directory specified by `path`. The to-be-loaded predictor
        can be completely or partially trained by .fit(). If a previous training has completed,
        it will load the checkpoint `model.ckpt`. Otherwise if a previous training accidentally
        collapses in the middle, it can load the `last.ckpt` checkpoint by setting `resume=True`.

        Parameters
        ----------
        path
            The directory to load the predictor object.
        resume
            Whether to resume training from `last.ckpt`. This is useful when a training was accidentally
            broken during the middle and we want to resume the training from the last saved checkpoint.
        verbosity
            Verbosity levels range from 0 to 4 and control how much information is printed.
            Higher levels correspond to more detailed print statements (you can set verbosity = 0 to suppress warnings).

        Returns
        -------
        The loaded predictor object.
        """
        path = os.path.abspath(os.path.expanduser(path))
        assert os.path.isdir(path), f"'{path}' must be an existing directory."
        predictor = cls(label="dummy_label")

        with open(os.path.join(path, "assets.json"), "r") as fp:
            assets = json.load(fp)
        if "class_name" in assets and assets["class_name"] == "MultiModalMatcher":
            predictor._matcher = MultiModalMatcher.load(
                path=path,
                resume=resume,
                verbosity=verbosity,
            )
            return predictor

        predictor = cls._load_metadata(predictor=predictor, path=path, resume=resume, verbosity=verbosity)

        efficient_finetune = OmegaConf.select(predictor._config, "optimization.efficient_finetune")

        model = create_fusion_model(
            config=predictor._config,
            num_classes=predictor._output_shape,
            classes=predictor._classes,
            num_numerical_columns=len(predictor._df_preprocessor.numerical_feature_names),
            num_categories=predictor._df_preprocessor.categorical_num_categories,
            pretrained=False
            if not efficient_finetune or efficient_finetune == "None"
            else True,  # set "pretrain=False" to prevent downloading online models
        )

        if predictor._data_processors is None:
            predictor._data_processors = create_fusion_data_processors(
                config=predictor._config,
                model=model,
            )

        resume_ckpt_path = os.path.join(path, LAST_CHECKPOINT)
        final_ckpt_path = os.path.join(path, MODEL_CHECKPOINT)
        if resume:  # resume training which crashed before
            if not os.path.isfile(resume_ckpt_path):
                if os.path.isfile(final_ckpt_path):
                    raise ValueError(
                        f"Resuming checkpoint '{resume_ckpt_path}' doesn't exist, but "
                        f"final checkpoint '{final_ckpt_path}' exists, which means training "
                        f"is already completed."
                    )
                else:
                    raise ValueError(
                        f"Resuming checkpoint '{resume_ckpt_path}' and "
                        f"final checkpoint '{final_ckpt_path}' both don't exist. "
                        f"Consider starting training from scratch."
                    )
            load_path = resume_ckpt_path
            logger.info(f"Resume training from checkpoint: '{resume_ckpt_path}'")
            ckpt_path = resume_ckpt_path
        else:  # load a model checkpoint for prediction, evaluation, or continuing training on new data
            if not os.path.isfile(final_ckpt_path):
                if os.path.isfile(resume_ckpt_path):
                    raise ValueError(
                        f"Final checkpoint '{final_ckpt_path}' doesn't exist, but "
                        f"resuming checkpoint '{resume_ckpt_path}' exists, which means training "
                        f"is not done yet. Consider resume training from '{resume_ckpt_path}'."
                    )
                else:
                    raise ValueError(
                        f"Resuming checkpoint '{resume_ckpt_path}' and "
                        f"final checkpoint '{final_ckpt_path}' both don't exist. "
                        f"Consider starting training from scratch."
                    )
            load_path = final_ckpt_path
            logger.info(f"Load pretrained checkpoint: {os.path.join(path, MODEL_CHECKPOINT)}")
            ckpt_path = None  # must set None since we do not resume training

        model = cls._load_state_dict(
            model=model,
            path=load_path,
            strict=not efficient_finetune or efficient_finetune == "None",
        )

        predictor._ckpt_path = ckpt_path
        predictor._model = model
        if not resume:
            predictor._continuous_training = True

        loss_func = get_loss_func(
            problem_type=predictor._problem_type,
            mixup_active=False,
            loss_func_name=OmegaConf.select(predictor._config, "optimization.loss_function"),
        )

        model_postprocess_fn = get_model_postprocess_fn(
            problem_type=predictor._problem_type,
            loss_func=loss_func,
        )
        predictor._model_postprocess_fn = model_postprocess_fn
        predictor._model_loaded = True
        return predictor

    @property
    def class_labels(self):
        """
        The original name of the class labels.
        For example, the tabular data may contain classes equal to
        "entailment", "contradiction", "neutral". Internally, these will be converted to
        0, 1, 2, ...
        This function returns the original names of these raw labels.

        Returns
        -------
        List that contain the class names. It will be None if it's not a classification problem.
        """
        if self._problem_type == MULTICLASS or self._problem_type == BINARY:
            return self._df_preprocessor.label_generator.classes_
        else:
            warnings.warn("Accessing class names for a non-classification problem. Return None.")
            return None

    @property
    def positive_class(self):
        """
        Name of the class label that will be mapped to 1.
        This is only meaningful for binary classification problems.

        It is useful for computing metrics such as F1 which require a positive and negative class.
        You may refer to https://en.wikipedia.org/wiki/F-score for more details.
        In binary classification, :class:`TextPredictor.predict_proba(as_multiclass=False)`
        returns the estimated probability that each row belongs to the positive class.
        Will print a warning and return None if called when `predictor.problem_type != 'binary'`.

        Returns
        -------
        The positive class name in binary classification or None if the problem is not binary classification.
        """
        if self.problem_type != BINARY:
            logger.warning(
                f"Warning: Attempted to retrieve positive class label in a non-binary problem. "
                f"Positive class labels only exist in binary classification. "
                f"Returning None instead. self.problem_type is '{self.problem_type}'"
                f" but positive_class only exists for '{BINARY}'."
            )
            return None
        else:
            return self.class_labels[1]

    def fit_summary(self, verbosity=0, show_plot=False):
        """
        Output summary of information about models produced during `fit()`.

        Parameters
        ----------
        verbosity : int, default = 2
            Verbosity levels range from 0 to 4 and control how much information is printed.
            verbosity = 0 for no output printing.
            TODO: Higher levels correspond to more detailed print statements
        show_plot : bool, default = False
            If True, shows the model summary plot in browser when verbosity > 1.

        Returns
        -------
        Dict containing various detailed information.
        We do not recommend directly printing this dict as it may be very large.
        """
        results = {f"val_{self._validation_metric_name}": self.best_score, "training_time": self.elapsed_time}
        return results

    def list_supported_models(self, pretrained=True):
        """
        List supported models for each problem_type to let users know
        options of checkpoint name to choose during fit().

        Parameters
        ----------
        pretrained : bool, default = True
            If True, only return the models with pretrained weights.
            If False, return all the models as long as there is model definition.

        Returns
        -------
        a list of model names
        """
        if self._problem_type == "classification":
            return list_timm_models(pretrained=pretrained)
        else:
            raise ValueError(f"list_supported_models() is not available for problem type: {self._problem_type}")


class AutoMMPredictor(MultiModalPredictor):
    def __init__(self, **kwargs):
        warnings.warn(
            "AutoMMPredictor has been renamed as 'MultiModalPredictor'. "
            "Consider to use MultiModalPredictor instead. Using AutoMMPredictor will "
            "raise an exception starting in v0.7."
        )
        super(AutoMMPredictor, self).__init__(**kwargs)<|MERGE_RESOLUTION|>--- conflicted
+++ resolved
@@ -2275,25 +2275,6 @@
         """
         return self._model.model.CLASSES
 
-    def setup_save_path(self, save_path):
-        """
-        Set up the save path
-
-        Parameters
-        ----------
-        save_path
-            User provided save path
-        Returns
-        -------
-            None
-        """
-        if not self._save_path:
-            self._save_path = setup_outputdir(
-                path=save_path,
-                warn_if_exist=self._warn_if_exist,
-            )
-        self._save_path = os.path.abspath(os.path.expanduser(self._save_path))
-
     def predict(
         self,
         data: Union[pd.DataFrame, dict, list, str],
@@ -2396,20 +2377,18 @@
             assert (
                 self._problem_type == OBJECT_DETECTION
             ), "Aborting: save results only works for object detection now."
-<<<<<<< HEAD
-=======
+
             self._save_path = setup_save_path(
                 old_save_path=self._save_path,
                 num_gpus=self.get_num_gpus(),
             )
-            if not result_path:
-                result_path = os.path.join(self._save_path, "result.txt")
->>>>>>> 12e46792
+
+            result_path = os.path.join(self._save_path, "result.txt")
 
             save_result_df(
                 pred=pred,
                 data=data,
-                result_path=self._save_path,
+                result_path=result_path,
                 detection_classes=self._model.model.CLASSES,
             )
 
