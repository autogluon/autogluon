--- conflicted
+++ resolved
@@ -403,11 +403,8 @@
         self._sample_data_path = sample_data_path
         self._fit_called = False  # While using ddp, after fit called, we can only use single gpu.
         self._matcher = None
-<<<<<<< HEAD
         self._clean_old_ckpts = clean_old_ckpts
-=======
         self._save_path = path
->>>>>>> 4ecd55a4
 
         # Summary statistics used in fit summary. TODO: wrap it in a class.
         self._total_train_time = None
