"""Implementation of the multimodal predictor"""

from __future__ import annotations

import copy
import json
import logging
import operator
import os
import pickle
import shutil
import sys
import time
import warnings
from datetime import timedelta
from typing import Dict, List, Optional, Tuple, Union

import numpy as np
import pandas as pd
import pytorch_lightning as pl
import torch
import transformers
import yaml
from omegaconf import OmegaConf
from packaging import version
from torch import nn

from autogluon.common.utils.log_utils import set_logger_verbosity, verbosity2loglevel
from autogluon.core.utils import default_holdout_frac, generate_train_test_split_combined
from autogluon.core.utils.loaders import load_pd
from autogluon.multimodal.utils.log import get_fit_complete_message, get_fit_start_message

from . import version as ag_version
from .constants import (
    AUTOMM,
    AUTOMM_TUTORIAL_MODE,
    BBOX,
    BEST,
    BEST_K_MODELS_FILE,
    BINARY,
    COLUMN_FEATURES,
    DEEPSPEED_MIN_PL_VERSION,
    DEEPSPEED_MODULE,
    DEEPSPEED_OFFLOADING,
    DEEPSPEED_STRATEGY,
    DEPRECATED_ZERO_SHOT,
    DOCUMENT,
    FEATURE_EXTRACTION,
    FEATURES,
    FEW_SHOT,
    FEW_SHOT_TEXT_CLASSIFICATION,
    GREEDY_SOUP,
    IMAGE_BYTEARRAY,
    IMAGE_PATH,
    LABEL,
    LAST_CHECKPOINT,
    LOGITS,
    MAP,
    MASKS,
    MAX,
    MIN,
    MODEL_CHECKPOINT,
    MULTI_IMAGE_MIX_DATASET,
    MULTICLASS,
    NER,
    NER_RET,
    NUMERICAL,
    OBJECT_DETECTION,
    OCR_TEXT_DETECTION,
    OCR_TEXT_RECOGNITION,
    OVERALL_F1,
    RAY_TUNE_CHECKPOINT,
    REGRESSION,
    ROIS,
    SCORE,
    TEXT,
    TEXT_NER,
    UNIFORM_SOUP,
    XYWH,
    Y_PRED,
    Y_PRED_PROB,
    Y_TRUE,
    ZERO_SHOT_IMAGE_CLASSIFICATION,
)
from .data.datamodule import BaseDataModule
from .data.dataset_mmlab import MultiImageMixDataset
from .data.infer_types import (
    infer_column_types,
    infer_label_column_type_by_problem_type,
    infer_problem_type_output_shape,
    infer_rois_column_type,
    is_image_column,
)
from .data.preprocess_dataframe import MultiModalFeaturePreprocessor
from .matcher import MultiModalMatcher
from .models.utils import get_model_postprocess_fn
from .optimization.lit_distiller import DistillerLitModule
from .optimization.lit_mmdet import MMDetLitModule
from .optimization.lit_module import LitModule
from .optimization.lit_ner import NerLitModule
from .optimization.losses import RKDLoss
from .optimization.utils import (
    get_loss_func,
    get_metric,
    get_norm_layer_param_names,
    get_trainable_params_efficient_finetune,
)
from .problem_types import PROBLEM_TYPES_REG
from .utils import (
    AutoMMModelCheckpoint,
    AutoMMModelCheckpointIO,
    CustomUnpickler,
    DDPCacheWriter,
    ExportMixin,
    LogFilter,
    apply_log_filter,
    assign_feature_column_names,
    average_checkpoints,
    check_if_packages_installed,
    compute_num_gpus,
    compute_score,
    convert_pred_to_xywh,
    create_fusion_data_processors,
    create_fusion_model,
    data_to_df,
    evaluate_coco,
    extract_from_output,
    filter_hyperparameters,
    get_available_devices,
    get_config,
    get_detection_classes,
    get_fit_complete_message,
    get_fit_start_message,
    get_local_pretrained_config_paths,
    get_minmax_mode,
    get_mixup,
    get_stopping_threshold,
    hyperparameter_tune,
    infer_dtypes_by_model_names,
    infer_metrics,
    infer_precision,
    infer_scarcity_mode_by_data_size,
    init_df_preprocessor,
    init_pretrained,
    list_timm_models,
    load_text_tokenizers,
    logits_to_prob,
    merge_bio_format,
    modify_duplicate_model_names,
    object_detection_data_to_df,
    predict,
    process_batch,
    save_pretrained_model_configs,
    save_result_df,
    save_text_tokenizers,
    select_model,
    setup_detection_train_tuning_data,
    setup_save_path,
    split_hyperparameters,
    tensor_to_ndarray,
    turn_on_off_feature_column_info,
    update_config_by_rules,
    update_hyperparameters,
    update_tabular_config_by_resources,
    upgrade_config,
)

logger = logging.getLogger(__name__)


class MultiModalPredictor(ExportMixin):
    """
    MultiModalPredictor is a deep learning "model zoo" of model zoos. It can automatically build deep learning models that
    are suitable for multimodal datasets. You will only need to preprocess the data in the multimodal dataframe format
    and the MultiModalPredictor can predict the values of one column conditioned on the features from the other columns.

    The prediction can be either classification or regression. The feature columns can contain
    image paths, text, numerical, and categorical values.

    """

    def __init__(
        self,
        label: Optional[str] = None,
        problem_type: Optional[str] = None,
        query: Optional[Union[str, List[str]]] = None,
        response: Optional[Union[str, List[str]]] = None,
        match_label: Optional[Union[int, str]] = None,
        pipeline: Optional[str] = None,
        presets: Optional[str] = None,
        eval_metric: Optional[str] = None,
        hyperparameters: Optional[dict] = None,
        path: Optional[str] = None,
        verbosity: Optional[int] = 2,
        num_classes: Optional[int] = None,  # TODO: can we infer this from data?
        classes: Optional[list] = None,
        warn_if_exist: Optional[bool] = True,
        enable_progress_bar: Optional[bool] = None,
        init_scratch: Optional[bool] = False,
        sample_data_path: Optional[str] = None,
    ):
        """
        Parameters
        ----------
        label
            Name of the column that contains the target variable to predict.
        problem_type
            Type of the prediction problem. We support standard problems like

            - 'binary': Binary classification
            - 'multiclass': Multi-class classification
            - 'regression': Regression
            - 'classification': Classification problems include 'binary' and 'multiclass' classification.

            In addition, we support advanced problems such as

            - 'object_detection': Object detection
            - 'ner' or 'named_entity_recognition': Named entity extraction
            - 'text_similarity': Text-text similarity problem
            - 'image_similarity': Image-image similarity problem
            - 'image_text_similarity': Text-image similarity problem
            - 'feature_extraction': Extracting feature (only support inference)
            - 'zero_shot_image_classification': Zero-shot image classification (only support inference)
            - 'few_shot_text_classification': (experimental) Few-shot text classification
            - 'ocr_text_detection': (experimental) Extract OCR text
            - 'ocr_text_recognition': (experimental) Recognize OCR text

            For certain problem types, the default behavior is to load a pretrained model based on
            the presets / hyperparameters and the predictor will support zero-shot inference
            (running inference without .fit()). This includes the following
            problem types:

            - 'object_detection'
            - 'text_similarity'
            - 'image_similarity'
            - 'image_text_similarity'
            - 'feature_extraction'
            - 'zero_shot_image_classification'
            - 'few_shot_text_classification' (experimental)
            - 'ocr_text_detection' (experimental)
            - 'ocr_text_recognition' (experimental)

        query
            Column names of query data (used for matching).
        response
            Column names of response data (used for matching). If no label column is provided,
            query and response columns form positive pairs.
        match_label
            The label class that indicates the <query, response> pair is counted as "match".
            This is used when the problem_type is one of the matching problem types, and when the labels are binary.
            For example, the label column can contain ["duplicate", "not duplicate"]. And match_label can be "duplicate".
            If match_label is not provided, every sample is assumed to have a unique label.
        pipeline
            Pipeline has been deprecated and merged in problem_type.
        presets
            Presets regarding model quality, e.g., best_quality, high_quality, and medium_quality.
        eval_metric
            Evaluation metric name. If `eval_metric = None`, it is automatically chosen based on `problem_type`.
            Defaults to 'accuracy' for binary and multiclass classification, 'root_mean_squared_error' for regression.
        hyperparameters
            This is to override some default configurations.
            For example, changing the text and image backbones can be done by formatting:

            a string
            hyperparameters = "model.hf_text.checkpoint_name=google/electra-small-discriminator model.timm_image.checkpoint_name=swin_small_patch4_window7_224"

            or a list of strings
            hyperparameters = ["model.hf_text.checkpoint_name=google/electra-small-discriminator", "model.timm_image.checkpoint_name=swin_small_patch4_window7_224"]

            or a dictionary
            hyperparameters = {
                            "model.hf_text.checkpoint_name": "google/electra-small-discriminator",
                            "model.timm_image.checkpoint_name": "swin_small_patch4_window7_224",
                        }
        path
            Path to directory where models and intermediate outputs should be saved.
            If unspecified, a time-stamped folder called "AutogluonAutoMM/ag-[TIMESTAMP]"
            will be created in the working directory to store all models.
            Note: To call `fit()` twice and save all results of each fit,
            you must specify different `path` locations or don't specify `path` at all.
            Otherwise files from first `fit()` will be overwritten by second `fit()`.
        verbosity
            Verbosity levels range from 0 to 4 and control how much information is printed.
            Higher levels correspond to more detailed print statements (you can set verbosity = 0 to suppress warnings).
            If using logging, you can alternatively control amount of information printed via `logger.setLevel(L)`,
            where `L` ranges from 0 to 50
            (Note: higher values of `L` correspond to fewer print statements, opposite of verbosity levels)
        num_classes
            Number of classes. Used in classification task.
            If this is specified and is different from the pretrained model's output,
            the model's head will be changed to have <num_classes> output.
        classes
            All classes in this dataset.
        warn_if_exist
            Whether to raise warning if the specified path already exists.
        enable_progress_bar
            Whether to show progress bar. It will be True by default and will also be
            disabled if the environment variable os.environ["AUTOMM_DISABLE_PROGRESS_BAR"] is set.
        init_scratch
            Whether to init model from scratch. It's useful when we want to load a checkpoints
            without its weights.
        sample_data_path
            This is used for automatically inference num_classes, classes, or label.

        """

        # Handle the deprecated pipeline flag
        if pipeline is not None:
            pipeline = pipeline.lower()
            warnings.warn(
                f"pipeline argument has been deprecated and moved to problem_type. "
                f"Use problem_type='{pipeline}' instead.",
                DeprecationWarning,
            )
            if problem_type is not None:
                assert pipeline == problem_type, (
                    f"Mismatched pipeline and problem_type. "
                    f"Received pipeline={pipeline}, problem_type={problem_type}. "
                    f"Consider to revise the arguments."
                )
            problem_type = pipeline

        # Sanity check of problem_type
        if problem_type is not None:
            problem_type = problem_type.lower()
            if problem_type == DEPRECATED_ZERO_SHOT:
                warnings.warn(
                    f'problem_type="{DEPRECATED_ZERO_SHOT}" is deprecated. For inference with CLIP model, '
                    f'use pipeline="{ZERO_SHOT_IMAGE_CLASSIFICATION}" instead.',
                    DeprecationWarning,
                )
                problem_type = ZERO_SHOT_IMAGE_CLASSIFICATION
            assert problem_type in PROBLEM_TYPES_REG, (
                f"problem_type='{problem_type}' is not supported yet. You may pick a problem type from"
                f" {PROBLEM_TYPES_REG.list_keys()}."
            )
            problem_prop = PROBLEM_TYPES_REG.get(problem_type)
            if problem_prop.experimental:
                warnings.warn(
                    f"problem_type='{problem_type}' is currently experimental.",
                    UserWarning,
                )
            problem_type = problem_prop.name

        check_if_packages_installed(problem_type=problem_type)

        if eval_metric is not None and not isinstance(eval_metric, str):
            eval_metric = eval_metric.name

        if eval_metric is not None and eval_metric.lower() in [
            "rmse",
            "r2",
            "pearsonr",
            "spearmanr",
        ]:
            if problem_type is None:
                logger.debug(
                    f"Infer problem type to be a regression problem "
                    f"since the evaluation metric is set as {eval_metric}."
                )
                problem_type = REGRESSION
            else:
                problem_prop = PROBLEM_TYPES_REG.get(problem_type)
                if NUMERICAL not in problem_prop.supported_label_type:
                    raise ValueError(
                        f"The provided evaluation metric will require the problem "
                        f"to support label type = {NUMERICAL}. However, "
                        f"the provided problem type = {problem_type} only "
                        f"supports label type = {problem_prop.supported_label_type}."
                    )

        if os.environ.get(AUTOMM_TUTORIAL_MODE):
            enable_progress_bar = False
            # Also disable progress bar of transformers package
            transformers.logging.disable_progress_bar()

        if verbosity is not None:
            set_logger_verbosity(verbosity)

        self._label_column = label
        self._problem_type = problem_type
        self._presets = presets.lower() if presets else None
        self._eval_metric_name = eval_metric
        self._validation_metric_name = None
        self._output_shape = num_classes
        self._classes = classes
        self._ckpt_path = None
        self._pretrained_path = None
        self._config = None
        self._df_preprocessor = None
        self._column_types = None
        self._data_processors = None
        self._model_postprocess_fn = None
        self._model = None
        self._resume = False
        self._verbosity = verbosity
        self._warn_if_exist = warn_if_exist
        self._enable_progress_bar = enable_progress_bar if enable_progress_bar is not None else True
        self._init_scratch = init_scratch
        self._sample_data_path = sample_data_path
        self._fit_called = False  # While using ddp, after fit called, we can only use single gpu.
        self._matcher = None
        self._save_path = path

        # Summary statistics used in fit summary. TODO: wrap it in a class.
        self._total_train_time = None
        self._best_score = None

        if self.problem_property and self.problem_property.is_matching:
            self._matcher = MultiModalMatcher(
                query=query,
                response=response,
                label=label,
                match_label=match_label,
                problem_type=problem_type,
                presets=presets,
                hyperparameters=hyperparameters,
                eval_metric=eval_metric,
                path=path,
                verbosity=verbosity,
                warn_if_exist=warn_if_exist,
                enable_progress_bar=enable_progress_bar,
            )
            return

        if self._problem_type == OBJECT_DETECTION:
            self._label_column = "label"
            if self._sample_data_path is not None:
                self._classes = get_detection_classes(self._sample_data_path)
                self._output_shape = len(self._classes)

        if self._problem_type is not None:
            if self.problem_property.support_zero_shot:
                # Load pretrained model via the provided hyperparameters and presets
                # TODO: do not create pretrained model for HPO presets.
                self._config, self._model, self._data_processors = init_pretrained(
                    problem_type=self._problem_type,
                    presets=self._presets,
                    hyperparameters=hyperparameters,
                    num_classes=self._output_shape,
                    classes=self._classes,
                    init_scratch=self._init_scratch,
                )
                self._validation_metric_name = self._config["optimization"][
                    "val_metric"
                ]  # TODO: only object detection is using this

    @property
    def path(self):
        if self._matcher:
            return self._matcher.path
        else:
            return self._save_path

    @property
    def label(self):
        if self._matcher:
            return self._matcher.label
        else:
            return self._label_column

    @property
    def query(self):
        if self._matcher:
            return self._matcher.query
        else:
            warnings.warn("Matcher is not used. No query columns are available.", UserWarning)
            return None

    @property
    def response(self):
        if self._matcher:
            return self._matcher.response
        else:
            warnings.warn("Matcher is not used. No response columns are available.", UserWarning)
            return None

    @property
    def match_label(self):
        if self._matcher:
            return self._matcher.match_label
        else:
            warnings.warn("Matcher is not used. No match_label is available.", UserWarning)
            return None

    @property
    def problem_type(self):
        return self._problem_type

    @property
    def problem_property(self):
        if self._problem_type is None:
            return None
        else:
            return PROBLEM_TYPES_REG.get(self._problem_type)

    @property
    def column_types(self):
        if self._matcher:
            return self._matcher.column_types
        else:
            return self._column_types

    # This func is required by the abstract trainer of TabularPredictor.
    def set_verbosity(self, verbosity: int):
        """Set the verbosity level of the log.

        Parameters
        ----------
        verbosity
            The verbosity level.

            0 --> only errors
            1 --> only warnings and critical print statements
            2 --> key print statements which should be shown by default
            3 --> more-detailed printing
            4 --> everything

        """
        self._verbosity = verbosity
        set_logger_verbosity(verbosity)
        transformers.logging.set_verbosity(verbosity2loglevel(verbosity))

    def fit(
        self,
        train_data: Union[pd.DataFrame, str],
        presets: Optional[str] = None,
        config: Optional[dict] = None,
        tuning_data: Optional[Union[pd.DataFrame, str]] = None,
        max_num_tuning_data: Optional[int] = None,
        id_mappings: Optional[Union[Dict[str, Dict], Dict[str, pd.Series]]] = None,
        time_limit: Optional[int] = None,
        save_path: Optional[str] = None,
        hyperparameters: Optional[Union[str, Dict, List[str]]] = None,
        column_types: Optional[dict] = None,
        holdout_frac: Optional[float] = None,
        teacher_predictor: Union[str, MultiModalPredictor] = None,
        seed: Optional[int] = 0,
        standalone: Optional[bool] = True,
        hyperparameter_tune_kwargs: Optional[dict] = None,
        clean_ckpts: Optional[bool] = True,
    ):
        """
        Fit MultiModalPredictor predict label column of a dataframe based on the other columns,
        which may contain image path, text, numeric, or categorical features.

        Parameters
        ----------
        train_data
            A dataframe containing training data.
        presets
            Presets regarding model quality, e.g., best_quality, high_quality, and medium_quality.
        config
            A dictionary with four keys "model", "data", "optimization", and "environment".
            Each key's value can be a string, yaml file path, or OmegaConf's DictConfig.
            Strings should be the file names (DO NOT include the postfix ".yaml") in
            automm/configs/model, automm/configs/data, automm/configs/optimization, and automm/configs/environment.
            For example, you can configure a late-fusion model for the image, text, and tabular data as follows:
            config = {
                        "model": "fusion_mlp_image_text_tabular",
                        "data": "default",
                        "optimization": "adamw",
                        "environment": "default",
                    }
            or
            config = {
                        "model": "/path/to/model/config.yaml",
                        "data": "/path/to/data/config.yaml",
                        "optimization": "/path/to/optimization/config.yaml",
                        "environment": "/path/to/environment/config.yaml",
                    }
            or
            config = {
                        "model": OmegaConf.load("/path/to/model/config.yaml"),
                        "data": OmegaConf.load("/path/to/data/config.yaml"),
                        "optimization": OmegaConf.load("/path/to/optimization/config.yaml"),
                        "environment": OmegaConf.load("/path/to/environment/config.yaml"),
                    }
        tuning_data
            A dataframe containing validation data, which should have the same columns as the train_data.
            If `tuning_data = None`, `fit()` will automatically
            hold out some random validation examples from `train_data`.
        id_mappings
             Id-to-content mappings. The contents can be text, image, etc.
             This is used when the dataframe contains the query/response identifiers instead of their contents.
        time_limit
            How long `fit()` should run for (wall clock time in seconds).
            If not specified, `fit()` will run until the model has completed training.
        save_path
            Path to directory where models and intermediate outputs should be saved.
        hyperparameters
            This is to override some default configurations.
            For example, changing the text and image backbones can be done by formatting:

            a string
            hyperparameters = "model.hf_text.checkpoint_name=google/electra-small-discriminator model.timm_image.checkpoint_name=swin_small_patch4_window7_224"

            or a list of strings
            hyperparameters = ["model.hf_text.checkpoint_name=google/electra-small-discriminator", "model.timm_image.checkpoint_name=swin_small_patch4_window7_224"]

            or a dictionary
            hyperparameters = {
                            "model.hf_text.checkpoint_name": "google/electra-small-discriminator",
                            "model.timm_image.checkpoint_name": "swin_small_patch4_window7_224",
                        }
        column_types
            A dictionary that maps column names to their data types.
            For example: `column_types = {"item_name": "text", "image": "image_path",
            "product_description": "text", "height": "numerical"}`
            may be used for a table with columns: "item_name", "brand", "product_description", and "height".
            If None, column_types will be automatically inferred from the data.
            The current supported types are:
                - "image_path": each row in this column is one image path.
                - "text": each row in this column contains text (sentence, paragraph, etc.).
                - "numerical": each row in this column contains a number.
                - "categorical": each row in this column belongs to one of K categories.
        holdout_frac
            Fraction of train_data to holdout as tuning_data for optimizing hyper-parameters or
            early stopping (ignored unless `tuning_data = None`).
            Default value (if None) is selected based on the number of rows in the training data
            and whether hyper-parameter-tuning is utilized.
        teacher_predictor
            The pre-trained teacher predictor or its saved path. If provided, `fit()` can distill its
            knowledge to a student predictor, i.e., the current predictor.
        seed
            The random seed to use for this training run.
            Defaults to 0
        standalone
            Whether to save the enire model for offline deployment or only trained parameters of parameter-efficient fine-tuning strategy.
        hyperparameter_tune_kwargs
                Hyperparameter tuning strategy and kwargs (for example, how many HPO trials to run).
                If None, then hyperparameter tuning will not be performed.
                    num_trials: int
                        How many HPO trials to run. Either `num_trials` or `time_limit` to `fit` needs to be specified.
                    scheduler: Union[str, ray.tune.schedulers.TrialScheduler]
                        If str is passed, AutoGluon will create the scheduler for you with some default parameters.
                        If ray.tune.schedulers.TrialScheduler object is passed, you are responsible for initializing the object.
                    scheduler_init_args: Optional[dict] = None
                        If provided str to `scheduler`, you can optionally provide custom init_args to the scheduler
                    searcher: Union[str, ray.tune.search.SearchAlgorithm, ray.tune.search.Searcher]
                        If str is passed, AutoGluon will create the searcher for you with some default parameters.
                        If ray.tune.schedulers.TrialScheduler object is passed, you are responsible for initializing the object.
                        You don't need to worry about `metric` and `mode` of the searcher object. AutoGluon will figure it out by itself.
                    scheduler_init_args: Optional[dict] = None
                        If provided str to `searcher`, you can optionally provide custom init_args to the searcher
                        You don't need to worry about `metric` and `mode`. AutoGluon will figure it out by itself.
        clean_ckpts
            Whether to clean the checkpoints of each validation step after training.

        Returns
        -------
        An "MultiModalPredictor" object (itself).
        """
        # 1. Sanity checks and preprocessing.
        fit_called = self._fit_called  # used in current function
        self._fit_called = True

        # NOTE: Can be refactored into Learners
        if self._problem_type and not self.problem_property.support_fit:
            raise RuntimeError(
                f"The problem_type='{self._problem_type}' does not support `predictor.fit()`. "
                f"You may try to use `predictor.predict()` or `predictor.evaluate()`."
            )

        training_start = time.time()
        
        # 2. Route to Matcher if applicable. This can be an example of how a learner would work.
        if self._matcher:
            self._matcher.fit(
                train_data=train_data,
                tuning_data=tuning_data,
                id_mappings=id_mappings,
                time_limit=time_limit,
                presets=presets,
                hyperparameters=hyperparameters,
                column_types=column_types,
                holdout_frac=holdout_frac,
                save_path=save_path,
                hyperparameter_tune_kwargs=hyperparameter_tune_kwargs,
                seed=seed,
            )
            return self

        # 3. Split training and tuning data. NOTE: Can be refactored into Learners
        if self._problem_type == OBJECT_DETECTION:
            train_data, tuning_data = setup_detection_train_tuning_data(
                self, max_num_tuning_data, seed, train_data, tuning_data
            )

        if isinstance(train_data, str):
            train_data = load_pd.load(train_data)
        if isinstance(tuning_data, str):
            tuning_data = load_pd.load(tuning_data)

        # FIXME: Move up to step 1 - preprocessing
        pl.seed_everything(seed, workers=True)

        # 4. Setup presets and configs. NOTE: Doesn't have to be refactored into Learners
        if self._presets is not None:
            # FIXME: Silently ignoring user input, there should be a warning
            presets = self._presets
        else:
            self._presets = presets

        if self._config is not None:  # continuous training
            # FIXME: Silently ignoring user input, there should be a warning
            config = self._config

        # 5. Setup save path.
        self._save_path = setup_save_path(
            resume=self._resume,
            old_save_path=self._save_path,
            proposed_save_path=save_path,
            raise_if_exist=True,
            warn_if_exist=False,
            fit_called=fit_called,
        )

        # 6. infer problem type. NOTE: Learners should already have known this at __init__ time
        self._problem_type = self._infer_problem_type(train_data=train_data, column_types=column_types)

        # FIXME: Split training and tuning data should be merged with step 3
        if tuning_data is None:
            train_data, tuning_data = self._split_train_tuning(
                data=train_data, holdout_frac=holdout_frac, random_state=seed
            )

        # 7. infer column types
        column_types = self._infer_column_types(
            train_data=train_data, tuning_data=tuning_data, column_types=column_types
        )

        # 8. infer output shape. NOTE: Can be refactored into Learners
        # FIXME: separate infer problem_type with output_shape, should be logically distinct
        _, output_shape = infer_problem_type_output_shape(
            label_column=self._label_column,
            column_types=column_types,
            data=train_data,
            provided_problem_type=self._problem_type,
        )

        # 9. infer scarcity mode. Note: this has no effect in downstream tasks, just a logging to users
        # Determine data scarcity mode, i.e. a few-shot scenario
        scarcity_mode = infer_scarcity_mode_by_data_size(
            df_train=train_data, scarcity_threshold=50
        )  # Add as separate hyperparameter somewhere?
        if scarcity_mode == FEW_SHOT and (not presets or FEW_SHOT not in presets):  # TODO: check for data  type
            logger.info(
                f"Detected data scarcity. Consider running using the preset '{FEW_SHOT_TEXT_CLASSIFICATION}' for better performance."
            )

        # FIXME: Logging the column info. Can be merged with section 7
        logger.debug(f"column_types: {column_types}")
        logger.debug(f"image columns: {[k for k, v in column_types.items() if v == 'image_path']}")

        # FIXME: infer column types while avoiding conflict with previously called .fit(). Can be merged to step 7
        if self._column_types is not None and self._column_types != column_types:
            warnings.warn(
                f"Inferred column types {column_types} are inconsistent with "
                f"the previous {self._column_types}. "
                f"New columns will not be used in the current training."
            )
            # use previous column types to avoid inconsistency with previous numerical mlp and categorical mlp
            column_types = self._column_types

        # FIXME: infer output shape for detection. Should be merged with step 8. NOTE: Can be refactored into Learners
        if self._problem_type != OBJECT_DETECTION:
            if self._output_shape is not None and output_shape is not None:
                assert self._output_shape == output_shape, (
                    f"Inferred output shape {output_shape} is different from " f"the previous {self._output_shape}"
                )
            else:
                self._output_shape = output_shape

        # 10. setup metrics for validation and evaluation. NOTE: Can be refactored into Learners
        if self._validation_metric_name is None or self._eval_metric_name is None:
            validation_metric_name, eval_metric_name = infer_metrics(
                problem_type=self._problem_type,
                eval_metric_name=self._eval_metric_name,
                validation_metric_name=self._validation_metric_name,
            )
        else:
            validation_metric_name = self._validation_metric_name
            eval_metric_name = self._eval_metric_name
            
        # 11. get minmax mode. FIXME: Can be merged with step 0 at the top
        minmax_mode = get_minmax_mode(validation_metric_name)

        # 12. get time limit. FIXME: Can be merged with step 0 at the top
        if time_limit is not None:
            time_limit = timedelta(seconds=time_limit)

        # FIXME: Can be merged with their corresponding steps.
        # set attributes for saving and prediction
        self._eval_metric_name = eval_metric_name  # In case eval_metric isn't provided in __init__().
        self._validation_metric_name = validation_metric_name
        self._column_types = column_types

        # 13. setup hyperparams and hpo params. NOTE: Can be refactored into Learners
        hyperparameters, hyperparameter_tune_kwargs = update_hyperparameters(
            problem_type=self._problem_type,
            presets=presets,
            provided_hyperparameters=hyperparameters,
            provided_hyperparameter_tune_kwargs=hyperparameter_tune_kwargs,
            teacher_predictor=teacher_predictor,
        )
        # split out the hyperparameters whose values are complex objects
        hyperparameters, advanced_hyperparameters = split_hyperparameters(hyperparameters)

        hpo_mode = True if hyperparameter_tune_kwargs else False
        if hpo_mode:
            hyperparameters = filter_hyperparameters(
                hyperparameters=hyperparameters,
                column_types=column_types,
                config=config,
                fit_called=fit_called,
            )

        # 14. init args for ._fit()
        _fit_args = dict(
            train_df=train_data,
            val_df=tuning_data,
            validation_metric_name=validation_metric_name,
            minmax_mode=minmax_mode,
            max_time=time_limit,
            save_path=self._save_path,
            ckpt_path=None if hpo_mode else self._ckpt_path,
            resume=False if hpo_mode else self._resume,
            enable_progress_bar=False if hpo_mode else self._enable_progress_bar,
            presets=presets,
            config=config,
            hyperparameters=hyperparameters,
            advanced_hyperparameters=advanced_hyperparameters,
            teacher_predictor=teacher_predictor,
            standalone=standalone,
            hpo_mode=hpo_mode,  # skip average checkpoint if in hpo mode
            clean_ckpts=clean_ckpts,
        )

        # 15.1 route to hpo if applicable
        if hpo_mode:
            # TODO: allow custom gpu
            assert self._resume is False, "You can not resume training with HPO"
            resources = dict(num_gpus=torch.cuda.device_count())
            if _fit_args["max_time"] is not None:
                _fit_args["max_time"] *= 0.95  # give some buffer time to ray lightning trainer
            _fit_args["predictor"] = self
            predictor = hyperparameter_tune(
                hyperparameter_tune_kwargs=hyperparameter_tune_kwargs,
                resources=resources,
                **_fit_args,
            )
            return predictor

        # 15.2 default ._fit() which invokes pl module
        self._fit(**_fit_args)
        
        # 16. post processing
        training_end = time.time()
        self._total_train_time = training_end - training_start

        # TODO(?) We should have a separate "_post_training_event()" for logging messages.
        logger.info(get_fit_complete_message(self._save_path))

        return self

    # FIXME: Avoid having separate logic for inferring features and label column that is combined together
    def _infer_column_types(
        self, train_data: pd.DataFrame, tuning_data: pd.DataFrame = None, column_types: dict = None
    ) -> dict:
        column_types = infer_column_types(
            data=train_data,
            label_columns=self._label_column,
            provided_column_types=column_types,
            valid_data=tuning_data,
            problem_type=self._problem_type,
        )
        column_types = infer_label_column_type_by_problem_type(
            column_types=column_types,
            label_columns=self._label_column,
            problem_type=self._problem_type,
            data=train_data,
            valid_data=tuning_data,
        )
        return column_types

    # FIXME: Align logic with Tabular,
    #  don't combine output_shape and problem_type detection, make them separate
    #  Use autogluon.core.utils.utils.infer_problem_type
    def _infer_problem_type(self, train_data: pd.DataFrame, column_types: dict = None) -> str:
        column_types_label = self._infer_column_types(
            train_data=train_data[[self._label_column]], column_types=column_types
        )

        problem_type, _ = infer_problem_type_output_shape(
            label_column=self._label_column,
            column_types=column_types_label,
            data=train_data,
            provided_problem_type=self._problem_type,
        )
        return problem_type

    def _split_train_tuning(
        self, data: pd.DataFrame, holdout_frac: float = None, random_state: int = 0
    ) -> Tuple[pd.DataFrame, pd.DataFrame]:
        """
        Splits `data` into `train_data` and `tuning_data`.
        If the problem_type is one of ['binary', 'multiclass']:
            The split will be done with stratification on the label column.
            Will guarantee at least 1 sample of every class in `data` will be present in `train_data`.
                If only 1 sample of a class exists, it will always be put in `train_data` and not `tuning_data`.

        Parameters
        ----------
        data : pd.DataFrame
            The data to be split
        holdout_frac : float, default = None
            The ratio of data to use as validation.
            If 0.2, 20% of the data will be used for validation, and 80% for training.
            If None, the ratio is automatically determined,
            ranging from 0.2 for small row count to 0.01 for large row count.
        random_state : int, default = 0
            The random state to use when splitting the data, to make the splitting process deterministic.
            If None, a random value is used.

        Returns
        -------
        Tuple of (train_data, tuning_data) of the split `data`
        """
        if holdout_frac is None:
            holdout_frac = default_holdout_frac(num_train_rows=len(data), hyperparameter_tune=False)

        # TODO: Hack since the recognized problem types are only binary, multiclass, and regression
        #  Problem types used for purpose of stratification, so regression = no stratification
        if self._problem_type in [BINARY, MULTICLASS]:
            problem_type_for_split = self._problem_type
        else:
            problem_type_for_split = REGRESSION

        train_data, tuning_data = generate_train_test_split_combined(
            data=data,
            label=self.label,
            test_size=holdout_frac,
            problem_type=problem_type_for_split,
            random_state=random_state,
        )
        return train_data, tuning_data

    def _verify_inference_ready(self):
        if not self._fit_called:
            if self._problem_type and not self.problem_property.support_zero_shot:
                raise RuntimeError(
                    f"problem_type='{self._problem_type}' does not support running inference directly. "
                    f"You need to call `predictor.fit()`, or load a predictor first before "
                    f"running `predictor.predict()`, `predictor.evaluate()` or `predictor.extract_embedding()`."
                )

    def _setup_distillation(
        self,
        teacher_predictor: Union[str, MultiModalPredictor],
    ):
        """
        Prepare for distillation. It verifies whether the student and teacher predictors have consistent
        configurations. If teacher and student have duplicate model names, it modifies teacher's model names.

        Parameters
        ----------
        teacher_predictor
            The teacher predictor in knowledge distillation.

        Returns
        -------
        teacher_model
            The teacher predictor's model.
        critics
            The critics used in computing mutual information loss.
        baseline_funcs
            The baseline functions used in computing mutual information loss.
        soft_label_loss_func
            The loss function using teacher's logits as labels.
        output_feature_adaptor
            The adaptor used to adapt student output feature to the shape of teacher's.
        output_feature_loss_func
            The loss function using minimize distance between output_feature of teacher and student.
        rkd_loss_func
            The loss function using rkd distance and angle loss between output_feature of teacher and student.
        df_preprocessor
            The teacher predictor's dataframe preprocessor.
        data_processors
            The teacher predictor's data processors.
        """
        logger.debug("setting up distillation...")
        if isinstance(teacher_predictor, str):
            teacher_predictor = MultiModalPredictor.load(teacher_predictor)

        # verify that student and teacher configs are consistent.
        assert self._problem_type == teacher_predictor.problem_type
        assert self._label_column == teacher_predictor._label_column
        assert self._output_shape == teacher_predictor._output_shape

        # if teacher and student have duplicate model names, change teacher's model names
        # we don't change student's model names to avoid changing the names back when saving the model.
        teacher_predictor = modify_duplicate_model_names(
            predictor=teacher_predictor,
            postfix="teacher",
            blacklist=self._config.model.names,
        )

        critics, baseline_funcs = None, None
        if not self._config.distiller.soft_label_loss_type:
            # automatically infer loss func based on problem type if not specified
            if self._problem_type == REGRESSION:
                soft_label_loss_func = nn.MSELoss()
            else:
                assert self._output_shape > 1
                soft_label_loss_func = nn.CrossEntropyLoss()
        elif self._config.distiller.soft_label_loss_type == "mse":
            soft_label_loss_func = nn.MSELoss()
        elif self._config.distiller.soft_label_loss_type == "cross_entropy":
            soft_label_loss_func = nn.CrossEntropyLoss()
        else:
            raise ValueError(f"Unknown soft_label_loss_type: {self._config.distiller.soft_label_loss_type}")

        if not self._config.distiller.softmax_regression_loss_type:
            # automatically infer loss func based on problem type if not specified
            if self._problem_type == REGRESSION:
                softmax_regression_loss_func = nn.MSELoss()
            else:
                assert self._output_shape > 1
                softmax_regression_loss_func = nn.CrossEntropyLoss()
        elif self._config.distiller.softmax_regression_loss_type == "mse":
            softmax_regression_loss_func = nn.MSELoss()
        elif self._config.distiller.softmax_regression_loss_type == "cross_entropy":
            softmax_regression_loss_func = nn.CrossEntropyLoss()
        else:
            raise ValueError(f"Unknown soft_label_loss_type: {self._config.distiller.softmax_regression_loss_type}")

        output_feature_loss_type = OmegaConf.select(self._config, "distiller.output_feature_loss_type", default="mse")
        if output_feature_loss_type == "cosine":
            output_feature_loss_func = nn.CosineEmbeddingLoss()
        elif output_feature_loss_type == "mse":
            output_feature_loss_func = nn.MSELoss()
        else:
            raise ValueError(f"Unknown output_feature_loss_type: {output_feature_loss_type}")

        # Adapt student's output_feature feature to teacher's
        # Refer to FitNet: https://arxiv.org/abs/1412.6550
        teacher_model_dim = teacher_predictor._model.out_features
        student_model_dim = self._model.out_features
        output_feature_adaptor = (
            nn.Linear(student_model_dim, teacher_model_dim)
            if teacher_model_dim != student_model_dim
            else nn.Identity()
        )

        rkd_distance_loss_weight = OmegaConf.select(self._config, "distiller.rkd_distance_loss_weight", default=0.0)
        rkd_angle_loss_weight = OmegaConf.select(self._config, "distiller.rkd_angle_loss_weight", default=0.0)
        rkd_loss_func = RKDLoss(rkd_distance_loss_weight, rkd_angle_loss_weight)

        # turn on returning column information in data processors
        turn_on_off_feature_column_info(
            data_processors=self._data_processors,
            flag=True,
        )
        turn_on_off_feature_column_info(
            data_processors=teacher_predictor._data_processors,
            flag=True,
        )

        return (
            teacher_predictor._model,
            critics,
            baseline_funcs,
            soft_label_loss_func,
            softmax_regression_loss_func,
            output_feature_adaptor,
            output_feature_loss_func,
            rkd_loss_func,
            teacher_predictor._df_preprocessor,
            teacher_predictor._data_processors,
        )

    def _fit(
        self,
        train_df: pd.DataFrame,
        val_df: pd.DataFrame,
        validation_metric_name: str,
        minmax_mode: str,
        max_time: timedelta,
        save_path: str,
        ckpt_path: str,
        resume: bool,
        enable_progress_bar: bool,
        presets: Optional[str] = None,
        config: Optional[dict] = None,
        hyperparameters: Optional[Union[str, Dict, List[str]]] = None,
        advanced_hyperparameters: Optional[Dict] = None,
        teacher_predictor: Union[str, MultiModalPredictor] = None,
        hpo_mode: bool = False,
        standalone: bool = True,
        clean_ckpts: bool = True,
        **hpo_kwargs,
    ):
        # TODO(?) We should have a separate "_pre_training_event()" for logging messages.
        logger.info(get_fit_start_message(save_path, validation_metric_name))
        
        # 1. get config.
        config = get_config(
            problem_type=self._problem_type,
            presets=presets,
            config=config,
            overrides=hyperparameters,
            extra=["distiller"] if teacher_predictor is not None else None,
        )

        config = update_config_by_rules(
            problem_type=self._problem_type,
            config=config,
        )

        # 2. set up df_preprocessor if not given yet
        if self._df_preprocessor is None:
            df_preprocessor = init_df_preprocessor(
                config=config,
                column_types=self._column_types,
                label_column=self._label_column,
                train_df_x=train_df.drop(columns=self._label_column),
                train_df_y=train_df[self._label_column],
            )
        else:  # continuing training
            df_preprocessor = self._df_preprocessor

        # 3. update config given df_preprocessor
        # Avoid passing tabular data with many columns to MultiHeadAttention.
        # If models have additive_attention="auto", we enable it automatically for large tables.
        config = update_tabular_config_by_resources(
            config,
            num_numerical_columns=len(df_preprocessor.numerical_feature_names),
            num_categorical_columns=len(df_preprocessor.categorical_num_categories),
        )
        config = select_model(config=config, df_preprocessor=df_preprocessor)

        # 4. if NER, update output shape. NOTE: This can be refactored into the NER Learner
        # Update output_shape with label_generator.
        if self._problem_type == NER:
            self._output_shape = len(df_preprocessor.label_generator.unique_entity_groups)

        # 5. setup model.
        # create a new model if calling ._fit() for the first time. otherwise re-use the existing self._model
        if self._model is None:
            model = create_fusion_model(
                config=config,
                num_classes=self._output_shape,
                classes=self._classes,
                num_numerical_columns=len(df_preprocessor.numerical_feature_names),
                num_categories=df_preprocessor.categorical_num_categories,
            )
        else:  # continuing training
            model = self._model

        # 6. get trainable layer params for efficient finetuning only?
        norm_param_names = get_norm_layer_param_names(model)

        trainable_param_names = get_trainable_params_efficient_finetune(
            norm_param_names,
            efficient_finetune=OmegaConf.select(config, "optimization.efficient_finetune"),
        )

        # 7. get data_processors.
        if self._data_processors is None:
            data_processors = create_fusion_data_processors(
                config=config,
                model=model,
                advanced_hyperparameters=advanced_hyperparameters,
            )
        else:  # continuing training
            data_processors = self._data_processors

        data_processors_count = {k: len(v) for k, v in data_processors.items()}
        logger.debug(f"data_processors_count: {data_processors_count}")

<<<<<<< HEAD
        # 8. infer positive labels
        pos_label = try_to_infer_pos_label(
            data_config=config.data,
            label_encoder=df_preprocessor.label_generator,
            problem_type=self._problem_type,
        )
        
        # 9. setup validation metric
=======
>>>>>>> ade4bf69
        if validation_metric_name is not None:
            validation_metric, custom_metric_func = get_metric(
                metric_name=validation_metric_name,
                num_classes=self._output_shape,
                problem_type=self._problem_type,
            )
        else:
            validation_metric, custom_metric_func = (None, None)

        # 10. setup mix up if applicable
        mixup_active, mixup_fn = get_mixup(
            model_config=OmegaConf.select(config, "model"),
            mixup_config=OmegaConf.select(config, "data.mixup"),
            num_classes=self._output_shape,
        )
        if mixup_active and (config.env.per_gpu_batch_size == 1 or config.env.per_gpu_batch_size % 2 == 1):
            warnings.warn(
                "The mixup is done on the batch."
                "The per_gpu_batch_size should be >1 and even for reasonable operation",
                UserWarning,
            )
        
        # 11. get loss function, NOTE: This can be refactored into Learner class
        loss_func = get_loss_func(
            problem_type=self._problem_type,
            mixup_active=mixup_active,
            loss_func_name=OmegaConf.select(config, "optimization.loss_function"),
            config=config.optimization,
        )

        # 12. get post process function
        model_postprocess_fn = get_model_postprocess_fn(
            problem_type=self._problem_type,
            loss_func=loss_func,
        )

        # 13. assign properties
        self._config = config
        self._df_preprocessor = df_preprocessor
        self._data_processors = data_processors
        self._model = model
        self._model_postprocess_fn = model_postprocess_fn

        # 14. if times up. return final model
        if max_time == timedelta(seconds=0):
            self._top_k_average(
                model=model,
                save_path=save_path,
                minmax_mode=minmax_mode,
                is_distill=False,
                top_k_average_method=config.optimization.top_k_average_method,
                val_df=val_df,
                validation_metric_name=validation_metric_name,
                strict_loading=not trainable_param_names,
                standalone=standalone,
                clean_ckpts=clean_ckpts,
            )

            return self

        # 15. setup distillation.
        # need to assign the above attributes before setting up distillation
        if teacher_predictor is not None:
            (
                teacher_model,
                critics,
                baseline_funcs,
                soft_label_loss_func,
                softmax_regression_loss_func,
                output_feature_adaptor,
                output_feature_loss_func,
                rkd_loss_func,
                teacher_df_preprocessor,
                teacher_data_processors,
            ) = self._setup_distillation(
                teacher_predictor=teacher_predictor,
            )
        else:
            (
                teacher_model,
                critics,
                baseline_funcs,
                soft_label_loss_func,
                softmax_regression_loss_func,
                output_feature_adaptor,
                output_feature_loss_func,
                rkd_loss_func,
                teacher_df_preprocessor,
                teacher_data_processors,
            ) = (None, None, None, None, None, None, None, None, None, None)

        if teacher_df_preprocessor is not None:
            df_preprocessor = [df_preprocessor, teacher_df_preprocessor]
        if teacher_data_processors is not None:
            data_processors = [data_processors, teacher_data_processors]

        val_use_training_mode = (self._problem_type == OBJECT_DETECTION) and (validation_metric_name != MAP)
        train_dataset = None
        if (
            self._problem_type == OBJECT_DETECTION
            and self._model.config is not None
            and MULTI_IMAGE_MIX_DATASET in self._model.config
        ):
            train_dataset = MultiImageMixDataset(
                data=train_df,
                preprocessor=[df_preprocessor],
                processors=[data_processors],
                model_config=self._model.config,
                id_mappings=None,
                is_training=True,
            )
            train_dm = BaseDataModule(
                df_preprocessor=df_preprocessor,
                data_processors=data_processors,
                per_gpu_batch_size=config.env.per_gpu_batch_size,
                num_workers=config.env.num_workers,
                train_dataset=train_dataset,
                validate_data=val_df,
                val_use_training_mode=val_use_training_mode,
            )
        else:
            train_dm = BaseDataModule(
                df_preprocessor=df_preprocessor,
                data_processors=data_processors,
                per_gpu_batch_size=config.env.per_gpu_batch_size,
                num_workers=config.env.num_workers,
                train_data=train_df,
                validate_data=val_df,
                val_use_training_mode=val_use_training_mode,
            )

<<<<<<< HEAD
        # 16. setup pl training data module
        train_dm = BaseDataModule(
            df_preprocessor=df_preprocessor,
            data_processors=data_processors,
            per_gpu_batch_size=config.env.per_gpu_batch_size,
            num_workers=config.env.num_workers,
            train_data=train_df,
            validate_data=val_df,
            val_use_training_mode=val_use_training_mode,
        )
        # 17. setup optim args
=======
>>>>>>> ade4bf69
        optimization_kwargs = dict(
            optim_type=config.optimization.optim_type,
            lr_choice=config.optimization.lr_choice,
            lr_schedule=config.optimization.lr_schedule,
            lr=config.optimization.learning_rate,
            lr_decay=config.optimization.lr_decay,
            end_lr=config.optimization.end_lr,
            lr_mult=config.optimization.lr_mult,
            weight_decay=config.optimization.weight_decay,
            warmup_steps=config.optimization.warmup_steps,
        )
        # 18. setup metrics args
        metrics_kwargs = dict(
            validation_metric=validation_metric,
            validation_metric_name=validation_metric_name,
            custom_metric_func=custom_metric_func,
        )
        
        # 19. select the correct pl module for a given problem type. 
        # NOTE: The task creation and all related variables/functions should be refactored into each Learner class
        is_distill = teacher_model is not None
        if is_distill:
            output_feature_loss_weight = OmegaConf.select(
                self._config, "distiller.output_feature_loss_weight", default=0.0
            )
            softmax_regression_weight = OmegaConf.select(
                self._config, "distiller.softmax_regression_weight", default=0.0
            )
            use_raw_features = OmegaConf.select(self._config, "distiller.use_raw_features", default=False)
            task = DistillerLitModule(
                student_model=model,
                teacher_model=teacher_model,
                matches=config.distiller.matches,
                critics=critics,
                baseline_funcs=baseline_funcs,
                hard_label_weight=config.distiller.hard_label_weight,
                soft_label_weight=config.distiller.soft_label_weight,
                softmax_regression_weight=softmax_regression_weight,
                temperature=config.distiller.temperature,
                output_feature_loss_weight=output_feature_loss_weight,
                hard_label_loss_func=loss_func,
                soft_label_loss_func=soft_label_loss_func,
                softmax_regression_loss_func=softmax_regression_loss_func,
                output_feature_adaptor=output_feature_adaptor,
                output_feature_loss_func=output_feature_loss_func,
                rkd_loss_func=rkd_loss_func,
                **metrics_kwargs,
                **optimization_kwargs,
            )
        elif self._problem_type == NER:
            task = NerLitModule(
                model=model,
                loss_func=loss_func,
                efficient_finetune=OmegaConf.select(config, "optimization.efficient_finetune"),
                mixup_fn=mixup_fn,
                mixup_off_epoch=OmegaConf.select(config, "data.mixup.turn_off_epoch"),
                model_postprocess_fn=model_postprocess_fn,
                trainable_param_names=trainable_param_names,
                **metrics_kwargs,
                **optimization_kwargs,
            )
        elif self._problem_type == OBJECT_DETECTION:
            task = MMDetLitModule(
                model=model,
                **metrics_kwargs,
                **optimization_kwargs,
            )
        else:
            task = LitModule(
                model=model,
                loss_func=loss_func,
                efficient_finetune=OmegaConf.select(config, "optimization.efficient_finetune"),
                mixup_fn=mixup_fn,
                mixup_off_epoch=OmegaConf.select(config, "data.mixup.turn_off_epoch"),
                model_postprocess_fn=model_postprocess_fn,
                trainable_param_names=trainable_param_names,
                skip_final_val=OmegaConf.select(config, "optimization.skip_final_val", default=False),
                **metrics_kwargs,
                **optimization_kwargs,
            )

        logger.debug(f"validation_metric_name: {task.validation_metric_name}")
        logger.debug(f"minmax_mode: {minmax_mode}")

        # 20. Setup call backs
        checkpoint_callback = AutoMMModelCheckpoint(
            dirpath=save_path,
            save_top_k=config.optimization.top_k,
            verbose=True,
            monitor=task.validation_metric_name,
            mode=minmax_mode,
            save_last=True,
        )
        early_stopping_callback = pl.callbacks.EarlyStopping(
            monitor=task.validation_metric_name,
            patience=config.optimization.patience,
            mode=minmax_mode,
            stopping_threshold=get_stopping_threshold(validation_metric_name),
        )
        lr_callback = pl.callbacks.LearningRateMonitor(logging_interval="step")
        model_summary = pl.callbacks.ModelSummary(max_depth=1)
        callbacks = [
            checkpoint_callback,
            early_stopping_callback,
            lr_callback,
            model_summary,
        ]

        # 21. for hpo with ray
        use_ray_lightning = "_ray_lightning_plugin" in hpo_kwargs
        if hpo_mode:
            if use_ray_lightning:
                from ray_lightning.tune import TuneReportCheckpointCallback
            else:
                from ray.tune.integration.pytorch_lightning import TuneReportCheckpointCallback
            tune_report_callback = TuneReportCheckpointCallback(
                {f"{task.validation_metric_name}": f"{task.validation_metric_name}"},
                filename=RAY_TUNE_CHECKPOINT,
            )
            callbacks = [
                tune_report_callback,
                early_stopping_callback,
                lr_callback,
                model_summary,
            ]

        custom_checkpoint_plugin = AutoMMModelCheckpointIO(
            trainable_param_names=trainable_param_names,
            model_name_to_id=model.name_to_id,
        )

        tb_logger = pl.loggers.TensorBoardLogger(
            save_dir=save_path,
            name="",
            version="",
        )
        # 22. training environment-dependent configs
        num_gpus = compute_num_gpus(config_num_gpus=config.env.num_gpus, strategy=config.env.strategy)

        precision = infer_precision(num_gpus=num_gpus, precision=config.env.precision)

        if num_gpus == 0:  # CPU only training
            grad_steps = max(
                config.env.batch_size // (config.env.per_gpu_batch_size * config.env.num_nodes),
                1,
            )
        else:
            grad_steps = max(
                config.env.batch_size // (config.env.per_gpu_batch_size * num_gpus * config.env.num_nodes),
                1,
            )

        if not hpo_mode:
            if num_gpus <= 1:
                if config.env.strategy == DEEPSPEED_OFFLOADING:  # Offloading currently only tested for single GPU
                    assert version.parse(pl.__version__) >= version.parse(
                        DEEPSPEED_MIN_PL_VERSION
                    ), f"For DeepSpeed Offloading to work reliably you need at least pytorch-lightning version {DEEPSPEED_MIN_PL_VERSION}, however, found {pl.__version__}. Please update your pytorch-lightning version."
                    from .optimization.deepspeed import CustomDeepSpeedStrategy

                    strategy = CustomDeepSpeedStrategy(
                        stage=3,
                        offload_optimizer=True,
                        offload_parameters=False,
                        allgather_bucket_size=config.env.deepspeed_allgather_size,
                        reduce_bucket_size=config.env.deepspeed_allreduce_size,
                    )
                else:
                    strategy = None
            else:
                strategy = config.env.strategy
        else:
            # we don't support running each trial in parallel without ray lightning
            if use_ray_lightning:
                strategy = hpo_kwargs.get("_ray_lightning_plugin")
            else:
                strategy = None
                num_gpus = min(num_gpus, 1)

        config.env.num_gpus = num_gpus
        config.env.precision = precision
        config.env.strategy = strategy if not config.env.strategy == DEEPSPEED_OFFLOADING else DEEPSPEED_OFFLOADING
        self._config = config
        # save artifacts for the current running, except for model checkpoint, which will be saved in trainer
        self.save(save_path, standalone=standalone)

        blacklist_msgs = ["already configured with model summary"]
        log_filter = LogFilter(blacklist_msgs)
        # 23. Declare pl.Trainer 
        with apply_log_filter(log_filter):
            trainer = pl.Trainer(
                accelerator="gpu" if num_gpus > 0 else None,
                devices=get_available_devices(
                    num_gpus=num_gpus,
                    auto_select_gpus=config.env.auto_select_gpus,
                    use_ray_lightning=use_ray_lightning,
                ),
                num_nodes=config.env.num_nodes,
                precision=precision,
                strategy=strategy,
                benchmark=False,
                deterministic=config.env.deterministic,
                max_epochs=config.optimization.max_epochs,
                max_steps=config.optimization.max_steps,
                max_time=max_time,
                callbacks=callbacks,
                logger=tb_logger,
                gradient_clip_val=OmegaConf.select(config, "optimization.gradient_clip_val", default=1),
                gradient_clip_algorithm=OmegaConf.select(
                    config, "optimization.gradient_clip_algorithm", default="norm"
                ),
                accumulate_grad_batches=grad_steps,
                log_every_n_steps=OmegaConf.select(config, "optimization.log_every_n_steps", default=10),
                enable_progress_bar=enable_progress_bar,
                fast_dev_run=config.env.fast_dev_run,
                track_grad_norm=OmegaConf.select(config, "optimization.track_grad_norm", default=-1),
                val_check_interval=config.optimization.val_check_interval,
                check_val_every_n_epoch=config.optimization.check_val_every_n_epoch
                if hasattr(config.optimization, "check_val_every_n_epoch")
                else 1,
                plugins=[custom_checkpoint_plugin],
            )

        # 24. pl.Trainer.fit()
        with warnings.catch_warnings():
            warnings.filterwarnings(
                "ignore",
                ".*does not have many workers which may be a bottleneck. "
                "Consider increasing the value of the `num_workers` argument` "
                ".* in the `DataLoader` init to improve performance.*",
            )
            warnings.filterwarnings("ignore", "Checkpoint directory .* exists and is not empty.")
            trainer.fit(
                task,
                datamodule=train_dm,
                ckpt_path=ckpt_path if resume else None,  # this is to resume training that was broken accidentally
            )

        # 25. execute call bakcs at training finish
        if trainer.global_rank == 0:
            # We do not perform averaging checkpoint in the case of hpo for each trial
            # We only averaging the checkpoint of the best trial in the end in the master process
            if not hpo_mode:
                self._top_k_average(
                    model=model,
                    save_path=save_path,
                    minmax_mode=minmax_mode,
                    is_distill=is_distill,
                    top_k_average_method=config.optimization.top_k_average_method,
                    val_df=val_df,
                    validation_metric_name=validation_metric_name,
                    strategy=strategy,
                    strict_loading=not trainable_param_names,
                    # Not strict loading if using parameter-efficient finetuning
                    standalone=standalone,
                    clean_ckpts=clean_ckpts,
                )
            self._best_score = trainer.callback_metrics[f"val_{self._validation_metric_name}"].item()
        else:
            sys.exit(f"Training finished, exit the process with global_rank={trainer.global_rank}...")

    def _top_k_average(
        self,
        model,
        save_path,
        minmax_mode,
        is_distill,
        top_k_average_method,
        val_df,
        validation_metric_name,
        strategy=None,
        last_ckpt_path=None,
        strict_loading=True,
        standalone=True,
        clean_ckpts=True,
    ):
        # FIXME: we need to change validation_metric to evaluation_metric for model choosing
        # since we called self.evaluate. Below is a temporal fix for NER.
        if self._problem_type is not None and self._problem_type == NER:
            validation_metric_name = OVERALL_F1  # seqeval only support overall_f1

        best_k_models_yaml_path = os.path.join(save_path, BEST_K_MODELS_FILE)
        if os.path.exists(best_k_models_yaml_path):
            with open(best_k_models_yaml_path, "r") as f:
                best_k_models = yaml.safe_load(f)

        else:
            # In some cases, the training ends up too early (e.g., due to time_limit) so that there is
            # no saved best_k model checkpoints. In that scenario, we won't perform any model averaging.
            best_k_models = None
        if last_ckpt_path is None:
            last_ckpt_path = os.path.join(save_path, LAST_CHECKPOINT)

        if is_distill:
            prefix = "student_model."
        else:
            prefix = "model."

        if best_k_models:
            if top_k_average_method == UNIFORM_SOUP:
                logger.info(f"Start to fuse {len(best_k_models)} checkpoints via the uniform soup algorithm.")
                ingredients = top_k_model_paths = list(best_k_models.keys())
            else:
                top_k_model_paths = [
                    v[0]
                    for v in sorted(
                        list(best_k_models.items()),
                        key=lambda ele: ele[1],
                        reverse=(minmax_mode == MAX),
                    )
                ]
                if top_k_average_method == GREEDY_SOUP:
                    # Select the ingredients based on the methods proposed in paper
                    #  "Model soups: averaging weights of multiple fine-tuned models improves accuracy without
                    #  increasing inference time", https://arxiv.org/pdf/2203.05482.pdf
                    monitor_op = {MIN: operator.le, MAX: operator.ge}[minmax_mode]
                    ingredients = [top_k_model_paths[0]]
                    if len(top_k_model_paths) > 1:
                        logger.info(
                            f"Start to fuse {len(top_k_model_paths)} checkpoints via the greedy soup algorithm."
                        )

                        self._model = self._load_state_dict(
                            model=model,
                            path=top_k_model_paths[0],
                            prefix=prefix,
                            strict=strict_loading,
                        )
                        best_score = self.evaluate(val_df, metrics=[validation_metric_name])[validation_metric_name]
                        for i in range(1, len(top_k_model_paths)):
                            cand_avg_state_dict = average_checkpoints(
                                checkpoint_paths=ingredients + [top_k_model_paths[i]],
                            )
                            self._model = self._load_state_dict(
                                model=self._model,
                                state_dict=cand_avg_state_dict,
                                prefix=prefix,
                                strict=strict_loading,
                            )
                            cand_score = self.evaluate(val_df, metrics=[validation_metric_name])[
                                validation_metric_name
                            ]
                            if monitor_op(cand_score, best_score):
                                # Add new ingredient
                                ingredients.append(top_k_model_paths[i])
                                best_score = cand_score
                elif top_k_average_method == BEST:
                    ingredients = [top_k_model_paths[0]]
                else:
                    raise ValueError(
                        f"The key for 'optimization.top_k_average_method' is not supported. "
                        f"We only support '{GREEDY_SOUP}', '{UNIFORM_SOUP}' and '{BEST}'. "
                        f"The provided value is '{top_k_average_method}'."
                    )
        else:
            # best_k_models is empty so we will manually save a checkpoint from the trainer
            # and use it as the main ingredients
            ingredients = [last_ckpt_path]
            top_k_model_paths = []
            # no checkpoints are available, do nothing
            if not os.path.isfile(last_ckpt_path):
                return

        # Average all the ingredients
        avg_state_dict = average_checkpoints(
            checkpoint_paths=ingredients,
        )
        self._model = self._load_state_dict(
            model=model,
            state_dict=avg_state_dict,
            prefix=prefix,
            strict=strict_loading,
        )

        if is_distill:
            avg_state_dict = self._replace_model_name_prefix(
                state_dict=avg_state_dict,
                old_prefix="student_model",
                new_prefix="model",
            )

        if not standalone:
            checkpoint = {"state_dict": avg_state_dict}
        else:
            if strategy and hasattr(strategy, "strategy_name") and strategy.strategy_name == DEEPSPEED_STRATEGY:
                checkpoint = {
                    "state_dict": {
                        name.partition("module.")[2]: param
                        for name, param in strategy.model._zero3_consolidated_16bit_state_dict().items()
                    }
                }
            else:
                checkpoint = {
                    "state_dict": {"model." + name: param for name, param in self._model.state_dict().items()}
                }

        torch.save(checkpoint, os.path.join(save_path, MODEL_CHECKPOINT))

        if clean_ckpts:
            # clean old checkpoints + the intermediate files stored
            for per_path in top_k_model_paths:
                if os.path.isfile(per_path):
                    os.remove(per_path)
            # remove the yaml file after cleaning the checkpoints
            if os.path.isfile(best_k_models_yaml_path):
                os.remove(best_k_models_yaml_path)
            # clean the last checkpoint
            if os.path.isfile(last_ckpt_path):
                os.remove(last_ckpt_path)

    def _default_predict(
        self,
        data: pd.DataFrame,
        df_preprocessor: MultiModalFeaturePreprocessor,
        data_processors: Dict,
        num_gpus: int,
        precision: Union[int, str],
        batch_size: int,
        strategy: str,
    ) -> List[Dict]:

        if self._config.env.strategy == DEEPSPEED_OFFLOADING and DEEPSPEED_MODULE not in sys.modules:
            # Need to initialize DeepSpeed and optimizer as currently required in Pytorch-Lighting integration of deepspeed.
            # TODO: Using optimiation_kwargs for inference is confusing and bad design. Remove as soon as fixed in pytorch-lighting.
            from .optimization.deepspeed import CustomDeepSpeedStrategy

            strategy = CustomDeepSpeedStrategy(
                stage=3,
                offload_optimizer=True,
                offload_parameters=False,
                allgather_bucket_size=self._config.env.deepspeed_allgather_size,
                reduce_bucket_size=self._config.env.deepspeed_allreduce_size,
            )
            norm_param_names = get_norm_layer_param_names(self._model)
            trainable_param_names = get_trainable_params_efficient_finetune(
                norm_param_names,
                efficient_finetune=OmegaConf.select(self._config, "optimization.efficient_finetune"),
            )

            optimization_kwargs = dict(
                optim_type=self._config.optimization.optim_type,
                lr_choice=self._config.optimization.lr_choice,
                lr_schedule=self._config.optimization.lr_schedule,
                lr=self._config.optimization.learning_rate,
                lr_decay=self._config.optimization.lr_decay,
                end_lr=self._config.optimization.end_lr,
                lr_mult=self._config.optimization.lr_mult,
                weight_decay=self._config.optimization.weight_decay,
                warmup_steps=self._config.optimization.warmup_steps,
            )
        else:
            optimization_kwargs = {}
            trainable_param_names = []

        predict_dm = BaseDataModule(
            df_preprocessor=df_preprocessor,
            data_processors=data_processors,
            per_gpu_batch_size=batch_size,
            num_workers=self._config.env.num_workers_evaluation,
            predict_data=data,
        )

        callbacks = []
        if strategy == "ddp":
            if self._problem_type != OBJECT_DETECTION:
                raise NotImplementedError(f"inference using ddp is only implemented for {OBJECT_DETECTION}")
            else:
                pred_writer = DDPCacheWriter(pipeline=self._problem_type, write_interval="epoch")
                callbacks = [pred_writer]

        if self._problem_type == NER:
            task = NerLitModule(
                model=self._model,
                model_postprocess_fn=self._model_postprocess_fn,
                efficient_finetune=OmegaConf.select(self._config, "optimization.efficient_finetune"),
                trainable_param_names=trainable_param_names,
                **optimization_kwargs,
            )
        elif self._problem_type == OBJECT_DETECTION:
            task = MMDetLitModule(
                model=self._model,
                **optimization_kwargs,
            )
        else:
            task = LitModule(
                model=self._model,
                model_postprocess_fn=self._model_postprocess_fn,
                efficient_finetune=OmegaConf.select(self._config, "optimization.efficient_finetune"),
                trainable_param_names=trainable_param_names,
                **optimization_kwargs,
            )

        blacklist_msgs = []
        if self._verbosity <= 3:  # turn off logging in prediction
            blacklist_msgs.append("Automatic Mixed Precision")
            blacklist_msgs.append("GPU available")
            blacklist_msgs.append("TPU available")
            blacklist_msgs.append("IPU available")
            blacklist_msgs.append("HPU available")
            blacklist_msgs.append("select gpus")
            blacklist_msgs.append("LOCAL_RANK")
        log_filter = LogFilter(blacklist_msgs)

        with apply_log_filter(log_filter):
            evaluator = pl.Trainer(
                accelerator="gpu" if num_gpus > 0 else None,
                devices=get_available_devices(num_gpus=num_gpus, auto_select_gpus=self._config.env.auto_select_gpus),
                num_nodes=self._config.env.num_nodes,
                precision=precision,
                strategy=strategy,
                benchmark=False,
                enable_progress_bar=self._enable_progress_bar,
                deterministic=self._config.env.deterministic,
                max_epochs=-1,  # Add max_epochs to disable warning
                logger=False,
                callbacks=callbacks,
            )

            with warnings.catch_warnings():
                warnings.filterwarnings(
                    "ignore",
                    ".*does not have many workers which may be a bottleneck. "
                    "Consider increasing the value of the `num_workers` argument` "
                    ".* in the `DataLoader` init to improve performance.*",
                )

                outputs = evaluator.predict(
                    task,
                    datamodule=predict_dm,
                    return_predictions=not callbacks,
                )

                if strategy == "ddp":
                    if evaluator.global_rank != 0:
                        sys.exit(f"Prediction finished, exit the process with global_rank={evaluator.global_rank}...")
                    else:
                        outputs = pred_writer.collect_all_gpu_results(num_gpus=num_gpus)
                elif self._problem_type == OBJECT_DETECTION:
                    # reformat single gpu output for object detection
                    # outputs shape: num_batch, 1(["bbox"]), batch_size, 80, n, 5
                    # output LABEL if exists for evaluations
                    outputs = [
                        {BBOX: bbox, LABEL: ele[LABEL][i]} if LABEL in ele else {BBOX: bbox}
                        for ele in outputs
                        for i, bbox in enumerate(ele[BBOX])
                    ]

        return outputs

    def _on_predict_start(
        self,
        data: Union[pd.DataFrame, dict, list],
        requires_label: bool,
    ):
        if self._column_types is None:
            data = data_to_df(data=data)
            allowable_dtypes, fallback_dtype = infer_dtypes_by_model_names(model_config=self._config.model)
            column_types = infer_column_types(
                data=data,
                allowable_column_types=allowable_dtypes,
                fallback_column_type=fallback_dtype,
            )
            if self._label_column and self._label_column in data.columns:
                column_types = infer_label_column_type_by_problem_type(
                    column_types=column_types,
                    label_columns=self._label_column,
                    problem_type=self._problem_type,
                    data=data,
                )
            if self._problem_type == OBJECT_DETECTION:
                column_types = infer_rois_column_type(
                    column_types=column_types,
                    data=data,
                )
        else:  # called .fit() or .load()
            column_names = list(self._column_types.keys())
            # remove label column since it's not required in inference.
            column_names.remove(self._label_column)
            data = data_to_df(
                data=data,
                required_columns=self._df_preprocessor.required_feature_names,
                all_columns=column_names,
            )
            column_types = self._column_types
            column_types_copy = copy.deepcopy(column_types)
            for col_name, col_type in column_types.items():
                if col_type in [IMAGE_BYTEARRAY, IMAGE_PATH]:
                    if is_image_column(data=data[col_name], col_name=col_name, image_type=IMAGE_PATH):
                        image_type = IMAGE_PATH
                    elif is_image_column(
                        data=data[col_name],
                        col_name=col_name,
                        image_type=IMAGE_BYTEARRAY,
                    ):
                        image_type = IMAGE_BYTEARRAY
                    else:
                        image_type = col_type
                    if col_type != image_type:
                        column_types_copy[col_name] = image_type
            self._df_preprocessor._column_types = column_types_copy

        if self._df_preprocessor is None:
            df_preprocessor = init_df_preprocessor(
                config=self._config,
                column_types=column_types,
                label_column=self._label_column,
                train_df_x=data,  # TODO: drop label like in line 884?
                train_df_y=data[self._label_column] if self._label_column else None,
            )
        else:  # called .fit() or .load()
            df_preprocessor = self._df_preprocessor

        data_processors = copy.copy(self._data_processors)
        # For prediction data with no labels provided.
        if not requires_label:
            data_processors.pop(LABEL, None)

        return data, df_preprocessor, data_processors

    def set_num_gpus(self, num_gpus):
        assert isinstance(num_gpus, int)
        self._config.env.num_gpus = num_gpus

    def get_num_gpus(self):
        try:
            return self._config.env.num_gpus
        except:
            return None

    def evaluate(
        self,
        data: Union[pd.DataFrame, dict, list, str],
        query_data: Optional[list] = None,
        response_data: Optional[list] = None,
        id_mappings: Optional[Union[Dict[str, Dict], Dict[str, pd.Series]]] = None,
        metrics: Optional[Union[str, List[str]]] = None,
        chunk_size: Optional[int] = 1024,
        similarity_type: Optional[str] = "cosine",
        cutoffs: Optional[List[int]] = [1, 5, 10],
        label: Optional[str] = None,
        return_pred: Optional[bool] = False,
        realtime: Optional[bool] = None,
        eval_tool: Optional[str] = None,
    ):
        """
        Evaluate model on a test dataset.

        Parameters
        ----------
        data
            A dataframe, containing the same columns as the training data.
            Or a str, that is a path of the annotation file for detection.
        query_data
            Query data used for ranking.
        response_data
            Response data used for ranking.
        id_mappings
             Id-to-content mappings. The contents can be text, image, etc.
             This is used when data/query_data/response_data contain the query/response identifiers instead of their contents.
        metrics
            A list of metric names to report.
            If None, we only return the score for the stored `_eval_metric_name`.
        chunk_size
            Scan the response data by chunk_size each time. Increasing the value increases the speed, but requires more memory.
        similarity_type
            Use what function (cosine/dot_prod) to score the similarity (default: cosine).
        cutoffs
            A list of cutoff values to evaluate ranking.
        label
            The label column name in data. Some tasks, e.g., image<-->text matching, have no label column in training data,
            but the label column may be still required in evaluation.
        return_pred
            Whether to return the prediction result of each row.
        realtime
            Whether to do realtime inference, which is efficient for small data (default None).
            If not specified, we would infer it on based on the data modalities
            and sample number.
        eval_tool
            The eval_tool for object detection. Could be "pycocotools" or "torchmetrics".

        Returns
        -------
        A dictionary with the metric names and their corresponding scores.
        Optionally return a dataframe of prediction results.
        """
        self._verify_inference_ready()
        if self._matcher:
            return self._matcher.evaluate(
                data=data,
                query_data=query_data,
                response_data=response_data,
                id_mappings=id_mappings,
                chunk_size=chunk_size,
                similarity_type=similarity_type,
                cutoffs=cutoffs,
                label=label,
                metrics=metrics,
                return_pred=return_pred,
                realtime=realtime,
            )
        if self._problem_type == OBJECT_DETECTION:
            if realtime:
                return NotImplementedError(
                    f"Current problem type {self._problem_type} does not support realtime predict."
                )
            if isinstance(data, str):
                return evaluate_coco(
                    predictor=self,
                    anno_file_or_df=data,
                    metrics=metrics,
                    return_pred=return_pred,
                    eval_tool=eval_tool,
                )
            else:
                data = object_detection_data_to_df(data)
                return evaluate_coco(
                    predictor=self,
                    anno_file_or_df=data,
                    metrics=metrics,
                    return_pred=return_pred,
                    eval_tool="torchmetrics",
                )

        if self._problem_type == NER:
            ret_type = NER_RET
        else:
            ret_type = LOGITS

        outputs = predict(
            predictor=self,
            data=data,
            requires_label=True,
            realtime=realtime,
        )
        logits = extract_from_output(ret_type=ret_type, outputs=outputs)

        metric_data = {}
        if self._problem_type in [BINARY, MULTICLASS]:
            y_pred_prob = logits_to_prob(logits)
            metric_data[Y_PRED_PROB] = y_pred_prob

        y_pred = self._df_preprocessor.transform_prediction(
            y_pred=logits,
            inverse_categorical=False,
        )
        y_pred_inv = self._df_preprocessor.transform_prediction(
            y_pred=logits,
            inverse_categorical=True,
        )

        if self._problem_type == NER:
            y_true = self._df_preprocessor.transform_label_for_metric(df=data, tokenizer=self._model.tokenizer)
        else:
            y_true = self._df_preprocessor.transform_label_for_metric(df=data)

        metric_data.update(
            {
                Y_PRED: y_pred,
                Y_TRUE: y_true,
            }
        )

        metrics_is_none = False

        if metrics is None:
            metrics_is_none = True
            metrics = [self._eval_metric_name]
        if isinstance(metrics, str):
            metrics = [metrics]

        results = {}
        if self._problem_type == NER:
            score = compute_score(
                metric_data=metric_data,
                metric_name=self._eval_metric_name.lower(),
            )
            score = {k.lower(): v for k, v in score.items()}
            if metrics_is_none:
                results = score
            else:
                for per_metric in metrics:
                    if per_metric.lower() in score:
                        results.update({per_metric: score[per_metric.lower()]})
                    else:
                        logger.warning(f"Warning: {per_metric} is not a supported evaluation metric!")
                if not results:
                    results = score  # If the results dict is empty, return all scores.
        else:
            for per_metric in metrics:
                score = compute_score(
                    metric_data=metric_data,
                    metric_name=per_metric.lower(),
                )
                results[per_metric] = score

        if return_pred:
            return results, self._as_pandas(data=data, to_be_converted=y_pred_inv)
        else:
            return results

    def _match_queries_and_candidates(
        self,
        query_data: Union[pd.DataFrame, dict, list],
        candidate_data: Union[pd.DataFrame, dict, list],
        return_prob: Optional[bool] = False,
    ):
        query_embeddings = self.extract_embedding(query_data, as_tensor=True)
        assert (
            len(query_embeddings) == 1
        ), f"Multiple embedding types `{query_embeddings.keys()}` exist in query data. Please reduce them to one type."
        query_embeddings = list(query_embeddings.values())[0]

        candidate_embeddings = self.extract_embedding(candidate_data, as_tensor=True)
        assert (
            len(candidate_embeddings) == 1
        ), f"Multiple embedding types `{candidate_embeddings.keys()}` exist in candidate data. Please reduce them to one type."
        candidate_embeddings = list(candidate_embeddings.values())[0]

        if return_prob:
            ret = (100.0 * query_embeddings @ candidate_embeddings.T).float().softmax(dim=-1)
        else:
            ret = (query_embeddings @ candidate_embeddings.T).argmax(dim=-1)

        ret = tensor_to_ndarray(ret)

        return ret

    def get_predictor_classes(self):
        """
        returns the classes of the detection (only works for detection)
        Parameters
        ----------
        Returns
        -------
            List of class names
        """
        return self._model.model.CLASSES

    def predict(
        self,
        data: Union[pd.DataFrame, dict, list, str],
        candidate_data: Optional[Union[pd.DataFrame, dict, list]] = None,
        id_mappings: Optional[Union[Dict[str, Dict], Dict[str, pd.Series]]] = None,
        as_pandas: Optional[bool] = None,
        realtime: Optional[bool] = None,
        save_results: Optional[bool] = None,
    ):
        """
        Predict values for the label column of new data.

        Parameters
        ----------
        data
            The data to make predictions for. Should contain same column names as training data and
            follow same format (except for the `label` column).
        candidate_data
            The candidate data from which to search the query data's matches.
        id_mappings
             Id-to-content mappings. The contents can be text, image, etc.
             This is used when data contain the query/response identifiers instead of their contents.
        as_pandas
            Whether to return the output as a pandas DataFrame(Series) (True) or numpy array (False).
        realtime
            Whether to do realtime inference, which is efficient for small data (default None).
            If not specified, we would infer it on based on the data modalities
            and sample number.
        save_results
            Whether to save the prediction results (only works for detection now)

        Returns
        -------
        Array of predictions, one corresponding to each row in given dataset.
        """
        self._verify_inference_ready()

        if self._matcher:
            return self._matcher.predict(
                data=data,
                id_mappings=id_mappings,
                as_pandas=as_pandas,
                realtime=realtime,
            )
        if self._problem_type == OBJECT_DETECTION:
            data = object_detection_data_to_df(data)

            if self._label_column not in data:
                self._label_column = None

        if self._problem_type == OBJECT_DETECTION or self._problem_type == OCR_TEXT_DETECTION:
            ret_type = BBOX
        elif self._problem_type == OCR_TEXT_RECOGNITION:
            ret_type = [TEXT, SCORE]
        else:
            ret_type = LOGITS

        if self._problem_type == NER:
            ret_type = NER_RET

        if candidate_data:
            pred = self._match_queries_and_candidates(
                query_data=data,
                candidate_data=candidate_data,
                return_prob=False,
            )
        else:
            outputs = predict(
                predictor=self,
                data=data,
                requires_label=False,
                realtime=realtime,
            )

            if self._problem_type == OCR_TEXT_RECOGNITION:
                logits = []
                for r_type in ret_type:
                    logits.append(extract_from_output(outputs=outputs, ret_type=r_type))
            else:
                logits = extract_from_output(outputs=outputs, ret_type=ret_type)

            if self._df_preprocessor:
                if ret_type == BBOX:
                    pred = logits
                else:
                    pred = self._df_preprocessor.transform_prediction(
                        y_pred=logits,
                    )
            else:
                if isinstance(logits, (torch.Tensor, np.ndarray)) and logits.ndim == 2:
                    pred = logits.argmax(axis=1)
                else:
                    pred = logits

            if self._problem_type == NER:
                pred = merge_bio_format(data[self._df_preprocessor.ner_feature_names[0]], pred)

            if self._problem_type == OBJECT_DETECTION:
                if self._model.output_bbox_format == XYWH:
                    pred = convert_pred_to_xywh(pred)

        if save_results:
            ## Dumping Result for detection only now
            assert (
                self._problem_type == OBJECT_DETECTION
            ), "Aborting: save results only works for object detection now."

            self._save_path = setup_save_path(
                old_save_path=self._save_path,
                warn_if_exist=False,
            )

            result_path = os.path.join(self._save_path, "result.txt")

            save_result_df(
                pred=pred,
                data=data,
                detection_classes=self._model.model.CLASSES,
                result_path=result_path,
            )

        if (as_pandas is None and isinstance(data, pd.DataFrame)) or as_pandas is True:
            if self._problem_type == OBJECT_DETECTION:
                pred = save_result_df(
                    pred=pred,
                    data=data,
                    detection_classes=self._model.model.CLASSES,
                    result_path=None,
                )
            else:
                pred = self._as_pandas(data=data, to_be_converted=pred)

        return pred

    def predict_proba(
        self,
        data: Union[pd.DataFrame, dict, list],
        candidate_data: Optional[Union[pd.DataFrame, dict, list]] = None,
        id_mappings: Optional[Union[Dict[str, Dict], Dict[str, pd.Series]]] = None,
        as_pandas: Optional[bool] = None,
        as_multiclass: Optional[bool] = True,
        realtime: Optional[bool] = None,
    ):
        """
        Predict probabilities class probabilities rather than class labels.
        This is only for the classification tasks. Calling it for a regression task will throw an exception.

        Parameters
        ----------
        data
            The data to make predictions for. Should contain same column names as training data and
              follow same format (except for the `label` column).
        candidate_data
            The candidate data from which to search the query data's matches.
        id_mappings
             Id-to-content mappings. The contents can be text, image, etc.
             This is used when data contain the query/response identifiers instead of their contents.
        as_pandas
            Whether to return the output as a pandas DataFrame(Series) (True) or numpy array (False).
        as_multiclass
            Whether to return the probability of all labels or
            just return the probability of the positive class for binary classification problems.
        realtime
            Whether to do realtime inference, which is efficient for small data (default None).
            If not specified, we would infer it on based on the data modalities
            and sample number.

        Returns
        -------
        Array of predicted class-probabilities, corresponding to each row in the given data.
        When as_multiclass is True, the output will always have shape (#samples, #classes).
        Otherwise, the output will have shape (#samples,)
        """
        self._verify_inference_ready()
        if self._matcher:
            return self._matcher.predict_proba(
                data=data,
                id_mappings=id_mappings,
                as_pandas=as_pandas,
                as_multiclass=as_multiclass,
                realtime=realtime,
            )

        assert self._problem_type not in [
            REGRESSION,
        ], f"Problem {self._problem_type} has no probability output."

        if candidate_data:
            prob = self._match_queries_and_candidates(
                query_data=data,
                candidate_data=candidate_data,
                return_prob=True,
            )
        else:
            outputs = predict(
                predictor=self,
                data=data,
                requires_label=False,
                realtime=realtime,
            )

            if self._problem_type == NER:
                ner_outputs = extract_from_output(outputs=outputs, ret_type=NER_RET)
                prob = self._df_preprocessor.transform_prediction(
                    y_pred=ner_outputs,
                    return_proba=True,
                )
            else:
                logits = extract_from_output(outputs=outputs, ret_type=LOGITS)
                prob = logits_to_prob(logits)

        if not as_multiclass:
            if self._problem_type == BINARY:
                prob = prob[:, 1]

        if (as_pandas is None and isinstance(data, pd.DataFrame)) or as_pandas is True:
            prob = self._as_pandas(data=data, to_be_converted=prob)

        return prob

    def extract_embedding(
        self,
        data: Union[pd.DataFrame, dict, list],
        id_mappings: Optional[Union[Dict[str, Dict], Dict[str, pd.Series]]] = None,
        return_masks: Optional[bool] = False,
        as_tensor: Optional[bool] = False,
        as_pandas: Optional[bool] = False,
        realtime: Optional[bool] = None,
        signature: Optional[str] = None,
    ):
        """
        Extract features for each sample, i.e., one row in the provided dataframe `data`.

        Parameters
        ----------
        data
            The data to extract embeddings for. Should contain same column names as training dataset and
            follow same format (except for the `label` column).
        id_mappings
             Id-to-content mappings. The contents can be text, image, etc.
             This is used when data contain the query/response identifiers instead of their contents.
        return_masks
            If true, returns a mask dictionary, whose keys are the same as those in the features dictionary.
            If a sample has empty input in feature column `image_0`, the sample will has mask 0 under key `image_0`.
        as_tensor
            Whether to return a Pytorch tensor.
        as_pandas
            Whether to return the output as a pandas DataFrame (True) or numpy array (False).
        realtime
            Whether to do realtime inference, which is efficient for small data (default None).
            If not specified, we would infer it on based on the data modalities
            and sample number.
        signature
            When using matcher, it can be query or response.

        Returns
        -------
        Array of embeddings, corresponding to each row in the given data.
        It will have shape (#samples, D) where the embedding dimension D is determined
        by the neural network's architecture.
        """
        self._verify_inference_ready()
        if self._matcher:
            return self._matcher.extract_embedding(
                data=data,
                signature=signature,
                id_mappings=id_mappings,
                as_tensor=as_tensor,
                as_pandas=as_pandas,
                realtime=realtime,
            )

        turn_on_off_feature_column_info(
            data_processors=self._data_processors,
            flag=True,
        )
        outputs = predict(
            predictor=self,
            data=data,
            requires_label=False,
            realtime=realtime,
        )
        if self._problem_type in [FEATURE_EXTRACTION, ZERO_SHOT_IMAGE_CLASSIFICATION]:
            features = extract_from_output(outputs=outputs, ret_type=COLUMN_FEATURES, as_ndarray=as_tensor is False)
            if return_masks:
                masks = extract_from_output(outputs=outputs, ret_type=MASKS, as_ndarray=as_tensor is False)
        else:
            features = extract_from_output(outputs=outputs, ret_type=FEATURES, as_ndarray=as_tensor is False)

        if as_pandas:
            features = pd.DataFrame(features, index=data.index)
            if return_masks:
                masks = pd.DataFrame(masks, index=data.index)

        if return_masks:
            return features, masks
        else:
            return features

    def _as_pandas(
        self,
        data: Union[pd.DataFrame, dict, list],
        to_be_converted: Union[np.ndarray, dict],
    ):
        if isinstance(data, pd.DataFrame):
            index = data.index
        else:
            index = None
        if isinstance(to_be_converted, list) or (
            isinstance(to_be_converted, np.ndarray) and to_be_converted.ndim == 1
        ):
            return pd.Series(to_be_converted, index=index, name=self._label_column)
        else:
            return pd.DataFrame(to_be_converted, index=index, columns=self.class_labels)

    @staticmethod
    def _load_state_dict(
        model: nn.Module,
        state_dict: dict = None,
        path: str = None,
        prefix: str = "model.",
        strict: bool = True,
    ):
        if state_dict is None:
            if os.path.isdir(path + "-dir"):  # deepspeed save checkpoints into a directory
                from pytorch_lightning.utilities.deepspeed import convert_zero_checkpoint_to_fp32_state_dict

                convert_zero_checkpoint_to_fp32_state_dict(path + "-dir", path)
                shutil.rmtree(path + "-dir")
                state_dict = torch.load(path, map_location=torch.device("cpu"))["state_dict"]
            else:
                state_dict = torch.load(path, map_location=torch.device("cpu"))["state_dict"]
        state_dict = {k.partition(prefix)[2]: v for k, v in state_dict.items() if k.startswith(prefix)}
        load_result = model.load_state_dict(state_dict, strict=strict)
        assert (
            len(load_result.unexpected_keys) == 0
        ), f"Load model failed, unexpected keys {load_result.unexpected_keys.__str__()}"
        return model

    @staticmethod
    def _replace_model_name_prefix(
        state_dict: dict,
        old_prefix: str,
        new_prefix: str,
    ):
        start_idx = len(old_prefix)
        state_dict_processed = {
            new_prefix + k[start_idx:]: v for k, v in state_dict.items() if k.startswith(old_prefix)
        }
        return state_dict_processed

    def save(self, path: str, standalone: Optional[bool] = True):
        """
        Save this predictor to file in directory specified by `path`.

        Parameters
        ----------
        path
            The directory to save this predictor.
        standalone
            Whether to save the downloaded model for offline deployment.
            When standalone = True, save the transformers.CLIPModel and transformers.AutoModel to os.path.join(path,model_name),
            and reset the associate model.model_name.checkpoint_name start with `local://` in config.yaml.
            When standalone = False, the saved artifact may require an online environment to process in load().
        """
        if self._matcher:
            self._matcher.save(path=path, standalone=standalone)
            return

        config = copy.deepcopy(self._config)
        if standalone and (
            not OmegaConf.select(config, "optimization.efficient_finetune")
            or OmegaConf.select(config, "optimization.efficient_finetune") == "None"
        ):
            config = save_pretrained_model_configs(model=self._model, config=config, path=path)

        os.makedirs(path, exist_ok=True)
        OmegaConf.save(config=config, f=os.path.join(path, "config.yaml"))

        with open(os.path.join(path, "df_preprocessor.pkl"), "wb") as fp:
            pickle.dump(self._df_preprocessor, fp)

        # Save text tokenizers before saving data processors
        data_processors = copy.deepcopy(self._data_processors)

        for modality in [TEXT, TEXT_NER, NER, DOCUMENT]:
            if modality in data_processors:
                data_processors[modality] = save_text_tokenizers(
                    text_processors=data_processors[modality],
                    path=path,
                )

        # Clear the documents cache dictionary before saving.
        for modality in [DOCUMENT]:
            if modality in data_processors:
                for p in data_processors[modality]:
                    p.documents.clear()

        with open(os.path.join(path, "data_processors.pkl"), "wb") as fp:
            pickle.dump(data_processors, fp)

        with open(os.path.join(path, f"assets.json"), "w") as fp:
            json.dump(
                {
                    "class_name": self.__class__.__name__,
                    "column_types": self._column_types,
                    "label_column": self._label_column,
                    "problem_type": self._problem_type,
                    "presets": self._presets,
                    "eval_metric_name": self._eval_metric_name,
                    "validation_metric_name": self._validation_metric_name,
                    "output_shape": self._output_shape,
                    "classes": self._classes,
                    "save_path": self._save_path,
                    "pretrained_path": self._pretrained_path,
                    "fit_called": self._fit_called,
                    "best_score": self._best_score,
                    "total_train_time": self._total_train_time,
                    "version": ag_version.__version__,
                },
                fp,
                ensure_ascii=True,
            )

        # In case that users save to a path, which is not the original save_path.
        if os.path.abspath(path) != os.path.abspath(self._save_path):
            model_path = os.path.join(self._save_path, "model.ckpt")
            if os.path.isfile(model_path):
                shutil.copy(model_path, path)
            else:
                # FIXME(?) Fix the saving logic
                RuntimeError(
                    f"Cannot find the model checkpoint in '{model_path}'. Have you removed the folder that "
                    f"is created in .fit()? Currently, .save() won't function appropriately if that folder is "
                    f"removed."
                )

    @staticmethod
    def _load_metadata(
        predictor: MultiModalPredictor,
        path: str,
        resume: Optional[bool] = False,
        verbosity: Optional[int] = 3,
    ):
        path = os.path.abspath(os.path.expanduser(path))
        assert os.path.isdir(path), f"'{path}' must be an existing directory."
        config = OmegaConf.load(os.path.join(path, "config.yaml"))

        config = get_local_pretrained_config_paths(
            config=config, path=path
        )  # check the config to load offline pretrained model configs

        with open(os.path.join(path, "assets.json"), "r") as fp:
            assets = json.load(fp)
        config = upgrade_config(config, assets["version"])

        with open(os.path.join(path, "df_preprocessor.pkl"), "rb") as fp:
            df_preprocessor = CustomUnpickler(fp).load()
            if (
                not hasattr(df_preprocessor, "_rois_feature_names")
                and hasattr(df_preprocessor, "_image_feature_names")
                and ROIS in df_preprocessor._image_feature_names
            ):  # backward compatibility for mmlab models
                df_preprocessor._image_feature_names = [
                    name for name in df_preprocessor._image_feature_names if name != ROIS
                ]
                df_preprocessor._rois_feature_names = [ROIS]

        try:
            with open(os.path.join(path, "data_processors.pkl"), "rb") as fp:
                data_processors = CustomUnpickler(fp).load()
            # Load text tokenizers after loading data processors.
            for modality in [
                TEXT,
                TEXT_NER,
                NER,
            ]:  # NER is included for backward compatibility
                if modality in data_processors:
                    data_processors[modality] = load_text_tokenizers(
                        text_processors=data_processors[modality],
                        path=path,
                    )

            # backward compatibility. Add feature column names in each data processor.
            data_processors = assign_feature_column_names(
                data_processors=data_processors,
                df_preprocessor=df_preprocessor,
            )

            # Only keep the modalities with non-empty processors.
            data_processors = {k: v for k, v in data_processors.items() if len(v) > 0}
        except:  # backward compatibility. reconstruct the data processor in case something went wrong.
            data_processors = None

        # backward compatibility. Use ROISProcessor for old mmdet/mmocr models.
        if assets["problem_type"] == OBJECT_DETECTION or (
            "pipeline" in assets and assets["pipeline"] == OBJECT_DETECTION
        ):
            data_processors = None

        predictor._label_column = assets["label_column"]
        predictor._problem_type = assets["problem_type"]
        if "pipeline" in assets:  # backward compatibility
            predictor._problem_type = assets["pipeline"]
        if "presets" in assets:
            predictor._presets = assets["presets"]
        if "best_score" in assets:  # backward compatibility
            predictor._best_score = assets["best_score"]
        if "total_train_time" in assets:  # backward compatibility
            predictor._total_train_time = assets["total_train_time"]
        predictor._eval_metric_name = assets["eval_metric_name"]
        predictor._verbosity = verbosity
        predictor._resume = resume
        predictor._save_path = path  # in case the original exp dir is copied to somewhere else
        predictor._pretrain_path = path
        if "fit_called" in assets:
            predictor._fit_called = assets["fit_called"]
        else:
            predictor._fit_called = True  # backward compatible
        predictor._config = config
        predictor._output_shape = assets["output_shape"]
        if "classes" in assets:
            predictor._classes = assets["classes"]
        predictor._column_types = assets["column_types"]
        predictor._validation_metric_name = assets["validation_metric_name"]
        predictor._df_preprocessor = df_preprocessor
        predictor._data_processors = data_processors

        return predictor

    @classmethod
    def load(
        cls,
        path: str,
        resume: Optional[bool] = False,
        verbosity: Optional[int] = 3,
    ):
        """
        Load a predictor object from a directory specified by `path`. The to-be-loaded predictor
        can be completely or partially trained by .fit(). If a previous training has completed,
        it will load the checkpoint `model.ckpt`. Otherwise if a previous training accidentally
        collapses in the middle, it can load the `last.ckpt` checkpoint by setting `resume=True`.

        Parameters
        ----------
        path
            The directory to load the predictor object.
        resume
            Whether to resume training from `last.ckpt`. This is useful when a training was accidentally
            broken during the middle and we want to resume the training from the last saved checkpoint.
        verbosity
            Verbosity levels range from 0 to 4 and control how much information is printed.
            Higher levels correspond to more detailed print statements (you can set verbosity = 0 to suppress warnings).

        Returns
        -------
        The loaded predictor object.
        """
        path = os.path.abspath(os.path.expanduser(path))
        assert os.path.isdir(path), f"'{path}' must be an existing directory."
        predictor = cls(label="dummy_label")

        with open(os.path.join(path, "assets.json"), "r") as fp:
            assets = json.load(fp)
        if "class_name" in assets and assets["class_name"] == "MultiModalMatcher":
            predictor._matcher = MultiModalMatcher.load(
                path=path,
                resume=resume,
                verbosity=verbosity,
            )
            return predictor

        predictor = cls._load_metadata(predictor=predictor, path=path, resume=resume, verbosity=verbosity)

        efficient_finetune = OmegaConf.select(predictor._config, "optimization.efficient_finetune")

        model = create_fusion_model(
            config=predictor._config,
            num_classes=predictor._output_shape,
            classes=predictor._classes,
            num_numerical_columns=len(predictor._df_preprocessor.numerical_feature_names),
            num_categories=predictor._df_preprocessor.categorical_num_categories,
            pretrained=False
            if not efficient_finetune or efficient_finetune == "None"
            else True,  # set "pretrain=False" to prevent downloading online models
        )

        if predictor._data_processors is None:
            predictor._data_processors = create_fusion_data_processors(
                config=predictor._config,
                model=model,
            )

        resume_ckpt_path = os.path.join(path, LAST_CHECKPOINT)
        final_ckpt_path = os.path.join(path, MODEL_CHECKPOINT)
        if resume:  # resume training which crashed before
            if not os.path.isfile(resume_ckpt_path):
                if os.path.isfile(final_ckpt_path):
                    raise ValueError(
                        f"Resuming checkpoint '{resume_ckpt_path}' doesn't exist, but "
                        f"final checkpoint '{final_ckpt_path}' exists, which means training "
                        f"is already completed."
                    )
                else:
                    raise ValueError(
                        f"Resuming checkpoint '{resume_ckpt_path}' and "
                        f"final checkpoint '{final_ckpt_path}' both don't exist. "
                        f"Consider starting training from scratch."
                    )
            load_path = resume_ckpt_path
            logger.info(f"Resume training from checkpoint: '{resume_ckpt_path}'")
            ckpt_path = resume_ckpt_path
        else:  # load a model checkpoint for prediction, evaluation, or continuing training on new data
            if not os.path.isfile(final_ckpt_path):
                if os.path.isfile(resume_ckpt_path):
                    raise ValueError(
                        f"Final checkpoint '{final_ckpt_path}' doesn't exist, but "
                        f"resuming checkpoint '{resume_ckpt_path}' exists, which means training "
                        f"is not done yet. Consider resume training from '{resume_ckpt_path}'."
                    )
                else:
                    raise ValueError(
                        f"Resuming checkpoint '{resume_ckpt_path}' and "
                        f"final checkpoint '{final_ckpt_path}' both don't exist. "
                        f"Consider starting training from scratch."
                    )
            load_path = final_ckpt_path
            logger.info(f"Load pretrained checkpoint: {os.path.join(path, MODEL_CHECKPOINT)}")
            ckpt_path = None  # must set None since we do not resume training

        model = cls._load_state_dict(
            model=model,
            path=load_path,
            strict=not efficient_finetune or efficient_finetune == "None",
        )

        predictor._ckpt_path = ckpt_path
        predictor._model = model

        loss_func = get_loss_func(
            problem_type=predictor._problem_type,
            mixup_active=False,
            loss_func_name=OmegaConf.select(predictor._config, "optimization.loss_function"),
            config=predictor._config.optimization,
        )

        model_postprocess_fn = get_model_postprocess_fn(
            problem_type=predictor._problem_type,
            loss_func=loss_func,
        )
        predictor._model_postprocess_fn = model_postprocess_fn

        return predictor

    @property
    def class_labels(self):
        """
        The original name of the class labels.
        For example, the tabular data may contain classes equal to
        "entailment", "contradiction", "neutral". Internally, these will be converted to
        0, 1, 2, ...
        This function returns the original names of these raw labels.

        Returns
        -------
        List that contain the class names. It will be None if it's not a classification problem.
        """
        if self._problem_type == MULTICLASS or self._problem_type == BINARY:
            return self._df_preprocessor.label_generator.classes_
        else:
            warnings.warn("Accessing class names for a non-classification problem. Return None.")
            return None

    @property
    def positive_class(self):
        """
        Name of the class label that will be mapped to 1.
        This is only meaningful for binary classification problems.

        It is useful for computing metrics such as F1 which require a positive and negative class.
        You may refer to https://en.wikipedia.org/wiki/F-score for more details.
        In binary classification, :class:`MultiModalPredictor.predict_proba(as_multiclass=False)`
        returns the estimated probability that each row belongs to the positive class.
        Will print a warning and return None if called when `predictor.problem_type != 'binary'`.

        Returns
        -------
        The positive class name in binary classification or None if the problem is not binary classification.
        """
        if self._problem_type != BINARY:
            logger.warning(
                f"Warning: Attempted to retrieve positive class label in a non-binary problem. "
                f"Positive class labels only exist in binary classification. "
                f"Returning None instead. The problem type is '{self._problem_type}'"
                f" but positive_class only exists for '{BINARY}'."
            )
            return None
        else:
            return self.class_labels[1]

    def fit_summary(self, verbosity=0, show_plot=False):
        """
        Output summary of information about models produced during `fit()`.

        Parameters
        ----------
        verbosity : int, default = 2
            Verbosity levels range from 0 to 4 and control how much information is printed.
            verbosity = 0 for no output printing.
            TODO: Higher levels correspond to more detailed print statements
        show_plot : bool, default = False
            If True, shows the model summary plot in browser when verbosity > 1.

        Returns
        -------
        Dict containing various detailed information.
        We do not recommend directly printing this dict as it may be very large.
        """
        if self._total_train_time is None:
            logging.info("There is no `best_score` or `total_train_time`. Have you called `predictor.fit()`?")
        else:
            logging.info(
                f"Here's the model summary:"
                f""
                f"The model achieved score '{self._best_score}' on the validation metric"
                f" '{self._validation_metric_name}'. "
                f"The total training time is {timedelta(seconds=self._total_train_time)}"
            )
        results = {
            f"val_{self._validation_metric_name}": self._best_score,
            "training_time": self._total_train_time,
        }
        return results

    def list_supported_models(self, pretrained=True):
        """
        List supported models for each problem_type to let users know
        options of checkpoint name to choose during fit().

        Parameters
        ----------
        pretrained : bool, default = True
            If True, only return the models with pretrained weights.
            If False, return all the models as long as there is model definition.

        Returns
        -------
        a list of model names
        """
        if self.problem_property and self.problem_property.is_classification:
            # FIXME (Need to list the supported models for each modality)
            return list_timm_models(pretrained=pretrained)
        else:
            raise ValueError(f"list_supported_models() is not available for problem type: {self._problem_type}")


class AutoMMPredictor(MultiModalPredictor):
    def __init__(self, **kwargs):
        warnings.warn(
            "AutoMMPredictor has been renamed as 'MultiModalPredictor'. "
            "Consider to use MultiModalPredictor instead. Using AutoMMPredictor will "
            "raise an exception starting in v0.7."
        )
        super(AutoMMPredictor, self).__init__(**kwargs)<|MERGE_RESOLUTION|>--- conflicted
+++ resolved
@@ -13,7 +13,7 @@
 import time
 import warnings
 from datetime import timedelta
-from typing import Dict, List, Optional, Tuple, Union
+from typing import Dict, List, Optional, Union
 
 import numpy as np
 import pandas as pd
@@ -651,11 +651,9 @@
         -------
         An "MultiModalPredictor" object (itself).
         """
-        # 1. Sanity checks and preprocessing.
         fit_called = self._fit_called  # used in current function
         self._fit_called = True
 
-        # NOTE: Can be refactored into Learners
         if self._problem_type and not self.problem_property.support_fit:
             raise RuntimeError(
                 f"The problem_type='{self._problem_type}' does not support `predictor.fit()`. "
@@ -663,8 +661,6 @@
             )
 
         training_start = time.time()
-        
-        # 2. Route to Matcher if applicable. This can be an example of how a learner would work.
         if self._matcher:
             self._matcher.fit(
                 train_data=train_data,
@@ -681,7 +677,6 @@
             )
             return self
 
-        # 3. Split training and tuning data. NOTE: Can be refactored into Learners
         if self._problem_type == OBJECT_DETECTION:
             train_data, tuning_data = setup_detection_train_tuning_data(
                 self, max_num_tuning_data, seed, train_data, tuning_data
@@ -692,10 +687,8 @@
         if isinstance(tuning_data, str):
             tuning_data = load_pd.load(tuning_data)
 
-        # FIXME: Move up to step 1 - preprocessing
         pl.seed_everything(seed, workers=True)
 
-        # 4. Setup presets and configs. NOTE: Doesn't have to be refactored into Learners
         if self._presets is not None:
             # FIXME: Silently ignoring user input, there should be a warning
             presets = self._presets
@@ -706,7 +699,6 @@
             # FIXME: Silently ignoring user input, there should be a warning
             config = self._config
 
-        # 5. Setup save path.
         self._save_path = setup_save_path(
             resume=self._resume,
             old_save_path=self._save_path,
@@ -716,21 +708,17 @@
             fit_called=fit_called,
         )
 
-        # 6. infer problem type. NOTE: Learners should already have known this at __init__ time
         self._problem_type = self._infer_problem_type(train_data=train_data, column_types=column_types)
 
-        # FIXME: Split training and tuning data should be merged with step 3
         if tuning_data is None:
             train_data, tuning_data = self._split_train_tuning(
                 data=train_data, holdout_frac=holdout_frac, random_state=seed
             )
 
-        # 7. infer column types
         column_types = self._infer_column_types(
             train_data=train_data, tuning_data=tuning_data, column_types=column_types
         )
 
-        # 8. infer output shape. NOTE: Can be refactored into Learners
         # FIXME: separate infer problem_type with output_shape, should be logically distinct
         _, output_shape = infer_problem_type_output_shape(
             label_column=self._label_column,
@@ -739,7 +727,6 @@
             provided_problem_type=self._problem_type,
         )
 
-        # 9. infer scarcity mode. Note: this has no effect in downstream tasks, just a logging to users
         # Determine data scarcity mode, i.e. a few-shot scenario
         scarcity_mode = infer_scarcity_mode_by_data_size(
             df_train=train_data, scarcity_threshold=50
@@ -749,11 +736,9 @@
                 f"Detected data scarcity. Consider running using the preset '{FEW_SHOT_TEXT_CLASSIFICATION}' for better performance."
             )
 
-        # FIXME: Logging the column info. Can be merged with section 7
         logger.debug(f"column_types: {column_types}")
         logger.debug(f"image columns: {[k for k, v in column_types.items() if v == 'image_path']}")
 
-        # FIXME: infer column types while avoiding conflict with previously called .fit(). Can be merged to step 7
         if self._column_types is not None and self._column_types != column_types:
             warnings.warn(
                 f"Inferred column types {column_types} are inconsistent with "
@@ -763,7 +748,6 @@
             # use previous column types to avoid inconsistency with previous numerical mlp and categorical mlp
             column_types = self._column_types
 
-        # FIXME: infer output shape for detection. Should be merged with step 8. NOTE: Can be refactored into Learners
         if self._problem_type != OBJECT_DETECTION:
             if self._output_shape is not None and output_shape is not None:
                 assert self._output_shape == output_shape, (
@@ -772,7 +756,6 @@
             else:
                 self._output_shape = output_shape
 
-        # 10. setup metrics for validation and evaluation. NOTE: Can be refactored into Learners
         if self._validation_metric_name is None or self._eval_metric_name is None:
             validation_metric_name, eval_metric_name = infer_metrics(
                 problem_type=self._problem_type,
@@ -782,21 +765,16 @@
         else:
             validation_metric_name = self._validation_metric_name
             eval_metric_name = self._eval_metric_name
-            
-        # 11. get minmax mode. FIXME: Can be merged with step 0 at the top
         minmax_mode = get_minmax_mode(validation_metric_name)
 
-        # 12. get time limit. FIXME: Can be merged with step 0 at the top
         if time_limit is not None:
             time_limit = timedelta(seconds=time_limit)
 
-        # FIXME: Can be merged with their corresponding steps.
         # set attributes for saving and prediction
         self._eval_metric_name = eval_metric_name  # In case eval_metric isn't provided in __init__().
         self._validation_metric_name = validation_metric_name
         self._column_types = column_types
 
-        # 13. setup hyperparams and hpo params. NOTE: Can be refactored into Learners
         hyperparameters, hyperparameter_tune_kwargs = update_hyperparameters(
             problem_type=self._problem_type,
             presets=presets,
@@ -816,7 +794,6 @@
                 fit_called=fit_called,
             )
 
-        # 14. init args for ._fit()
         _fit_args = dict(
             train_df=train_data,
             val_df=tuning_data,
@@ -837,7 +814,6 @@
             clean_ckpts=clean_ckpts,
         )
 
-        # 15.1 route to hpo if applicable
         if hpo_mode:
             # TODO: allow custom gpu
             assert self._resume is False, "You can not resume training with HPO"
@@ -852,10 +828,7 @@
             )
             return predictor
 
-        # 15.2 default ._fit() which invokes pl module
         self._fit(**_fit_args)
-        
-        # 16. post processing
         training_end = time.time()
         self._total_train_time = training_end - training_start
 
@@ -902,7 +875,7 @@
 
     def _split_train_tuning(
         self, data: pd.DataFrame, holdout_frac: float = None, random_state: int = 0
-    ) -> Tuple[pd.DataFrame, pd.DataFrame]:
+    ) -> (pd.DataFrame, pd.DataFrame):
         """
         Splits `data` into `train_data` and `tuning_data`.
         If the problem_type is one of ['binary', 'multiclass']:
@@ -1103,8 +1076,6 @@
     ):
         # TODO(?) We should have a separate "_pre_training_event()" for logging messages.
         logger.info(get_fit_start_message(save_path, validation_metric_name))
-        
-        # 1. get config.
         config = get_config(
             problem_type=self._problem_type,
             presets=presets,
@@ -1118,7 +1089,6 @@
             config=config,
         )
 
-        # 2. set up df_preprocessor if not given yet
         if self._df_preprocessor is None:
             df_preprocessor = init_df_preprocessor(
                 config=config,
@@ -1130,7 +1100,6 @@
         else:  # continuing training
             df_preprocessor = self._df_preprocessor
 
-        # 3. update config given df_preprocessor
         # Avoid passing tabular data with many columns to MultiHeadAttention.
         # If models have additive_attention="auto", we enable it automatically for large tables.
         config = update_tabular_config_by_resources(
@@ -1140,13 +1109,10 @@
         )
         config = select_model(config=config, df_preprocessor=df_preprocessor)
 
-        # 4. if NER, update output shape. NOTE: This can be refactored into the NER Learner
         # Update output_shape with label_generator.
         if self._problem_type == NER:
             self._output_shape = len(df_preprocessor.label_generator.unique_entity_groups)
 
-        # 5. setup model.
-        # create a new model if calling ._fit() for the first time. otherwise re-use the existing self._model
         if self._model is None:
             model = create_fusion_model(
                 config=config,
@@ -1158,7 +1124,6 @@
         else:  # continuing training
             model = self._model
 
-        # 6. get trainable layer params for efficient finetuning only?
         norm_param_names = get_norm_layer_param_names(model)
 
         trainable_param_names = get_trainable_params_efficient_finetune(
@@ -1166,7 +1131,6 @@
             efficient_finetune=OmegaConf.select(config, "optimization.efficient_finetune"),
         )
 
-        # 7. get data_processors.
         if self._data_processors is None:
             data_processors = create_fusion_data_processors(
                 config=config,
@@ -1179,17 +1143,6 @@
         data_processors_count = {k: len(v) for k, v in data_processors.items()}
         logger.debug(f"data_processors_count: {data_processors_count}")
 
-<<<<<<< HEAD
-        # 8. infer positive labels
-        pos_label = try_to_infer_pos_label(
-            data_config=config.data,
-            label_encoder=df_preprocessor.label_generator,
-            problem_type=self._problem_type,
-        )
-        
-        # 9. setup validation metric
-=======
->>>>>>> ade4bf69
         if validation_metric_name is not None:
             validation_metric, custom_metric_func = get_metric(
                 metric_name=validation_metric_name,
@@ -1199,7 +1152,6 @@
         else:
             validation_metric, custom_metric_func = (None, None)
 
-        # 10. setup mix up if applicable
         mixup_active, mixup_fn = get_mixup(
             model_config=OmegaConf.select(config, "model"),
             mixup_config=OmegaConf.select(config, "data.mixup"),
@@ -1211,8 +1163,6 @@
                 "The per_gpu_batch_size should be >1 and even for reasonable operation",
                 UserWarning,
             )
-        
-        # 11. get loss function, NOTE: This can be refactored into Learner class
         loss_func = get_loss_func(
             problem_type=self._problem_type,
             mixup_active=mixup_active,
@@ -1220,20 +1170,17 @@
             config=config.optimization,
         )
 
-        # 12. get post process function
         model_postprocess_fn = get_model_postprocess_fn(
             problem_type=self._problem_type,
             loss_func=loss_func,
         )
 
-        # 13. assign properties
         self._config = config
         self._df_preprocessor = df_preprocessor
         self._data_processors = data_processors
         self._model = model
         self._model_postprocess_fn = model_postprocess_fn
 
-        # 14. if times up. return final model
         if max_time == timedelta(seconds=0):
             self._top_k_average(
                 model=model,
@@ -1250,7 +1197,6 @@
 
             return self
 
-        # 15. setup distillation.
         # need to assign the above attributes before setting up distillation
         if teacher_predictor is not None:
             (
@@ -1321,20 +1267,6 @@
                 val_use_training_mode=val_use_training_mode,
             )
 
-<<<<<<< HEAD
-        # 16. setup pl training data module
-        train_dm = BaseDataModule(
-            df_preprocessor=df_preprocessor,
-            data_processors=data_processors,
-            per_gpu_batch_size=config.env.per_gpu_batch_size,
-            num_workers=config.env.num_workers,
-            train_data=train_df,
-            validate_data=val_df,
-            val_use_training_mode=val_use_training_mode,
-        )
-        # 17. setup optim args
-=======
->>>>>>> ade4bf69
         optimization_kwargs = dict(
             optim_type=config.optimization.optim_type,
             lr_choice=config.optimization.lr_choice,
@@ -1346,15 +1278,11 @@
             weight_decay=config.optimization.weight_decay,
             warmup_steps=config.optimization.warmup_steps,
         )
-        # 18. setup metrics args
         metrics_kwargs = dict(
             validation_metric=validation_metric,
             validation_metric_name=validation_metric_name,
             custom_metric_func=custom_metric_func,
         )
-        
-        # 19. select the correct pl module for a given problem type. 
-        # NOTE: The task creation and all related variables/functions should be refactored into each Learner class
         is_distill = teacher_model is not None
         if is_distill:
             output_feature_loss_weight = OmegaConf.select(
@@ -1419,7 +1347,6 @@
         logger.debug(f"validation_metric_name: {task.validation_metric_name}")
         logger.debug(f"minmax_mode: {minmax_mode}")
 
-        # 20. Setup call backs
         checkpoint_callback = AutoMMModelCheckpoint(
             dirpath=save_path,
             save_top_k=config.optimization.top_k,
@@ -1443,7 +1370,6 @@
             model_summary,
         ]
 
-        # 21. for hpo with ray
         use_ray_lightning = "_ray_lightning_plugin" in hpo_kwargs
         if hpo_mode:
             if use_ray_lightning:
@@ -1471,7 +1397,7 @@
             name="",
             version="",
         )
-        # 22. training environment-dependent configs
+
         num_gpus = compute_num_gpus(config_num_gpus=config.env.num_gpus, strategy=config.env.strategy)
 
         precision = infer_precision(num_gpus=num_gpus, precision=config.env.precision)
@@ -1523,7 +1449,6 @@
 
         blacklist_msgs = ["already configured with model summary"]
         log_filter = LogFilter(blacklist_msgs)
-        # 23. Declare pl.Trainer 
         with apply_log_filter(log_filter):
             trainer = pl.Trainer(
                 accelerator="gpu" if num_gpus > 0 else None,
@@ -1558,7 +1483,6 @@
                 plugins=[custom_checkpoint_plugin],
             )
 
-        # 24. pl.Trainer.fit()
         with warnings.catch_warnings():
             warnings.filterwarnings(
                 "ignore",
@@ -1573,7 +1497,6 @@
                 ckpt_path=ckpt_path if resume else None,  # this is to resume training that was broken accidentally
             )
 
-        # 25. execute call bakcs at training finish
         if trainer.global_rank == 0:
             # We do not perform averaging checkpoint in the case of hpo for each trial
             # We only averaging the checkpoint of the best trial in the end in the master process
@@ -1755,7 +1678,6 @@
         batch_size: int,
         strategy: str,
     ) -> List[Dict]:
-
         if self._config.env.strategy == DEEPSPEED_OFFLOADING and DEEPSPEED_MODULE not in sys.modules:
             # Need to initialize DeepSpeed and optimizer as currently required in Pytorch-Lighting integration of deepspeed.
             # TODO: Using optimiation_kwargs for inference is confusing and bad design. Remove as soon as fixed in pytorch-lighting.
