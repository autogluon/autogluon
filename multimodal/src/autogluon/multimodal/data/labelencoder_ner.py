import json
import logging
import re
from typing import Any, Dict, List, Optional, Union

import jsonschema
import numpy as np
import pandas as pd
from nptyping import NDArray
from omegaconf import DictConfig, OmegaConf

from ..constants import AUTOMM, END_OFFSET, ENTITY_GROUP, NER_ANNOTATION, START_OFFSET
from .utils import process_ner_annotations

logger = logging.getLogger(AUTOMM)


class NerLabelEncoder:
    """
    Label Encoder for the named entity recognition task.
    """

    def __init__(self, config: DictConfig, entity_map: Optional[dict] = None):
        self.entity_map = entity_map
        model_config = config.model.ner
        self.ner_special_tags = OmegaConf.to_object(model_config.special_tags)
        self.prefix = config.model.names[0]
        self.b_prefix = "B-"
        self.i_prefix = "I-"

    def fit(self, y: pd.Series, x: pd.Series):
        """
        Extract the annotations, check the unique entity groups, and build entity to index mappings.
        """
        _, entity_groups = self.extract_ner_annotations(y)
        self.unique_entity_groups = self.ner_special_tags + entity_groups
        self.entity_map = {entity: index for index, entity in enumerate(self.unique_entity_groups)}
        self.inverse_entity_map = {index: entity for index, entity in enumerate(self.unique_entity_groups)}
        logger.debug(f"Unique entity groups in the data: {entity_groups}")

    def extract_ner_annotations(self, y: pd.Series):
        """
        Validate the JSON annotations with predefined JSON schema and convert it into list.

        Parameters
        ----------
        y
            The raw json annotations.

        Returns
        -------
        all_annotations
            A list of NER annotations.
        unique_entity_groups
            A list of unique entity groups.
        """

        # Predefined Json schema
        schema = {
            "$schema": "http://json-schema.org/draft-04/schema#",
            "type": "array",
            "items": {
                "type": "object",
                "properties": {
                    ENTITY_GROUP: {"type": "string"},
                    START_OFFSET: {"type": "integer"},
                    END_OFFSET: {"type": "integer"},
                },
                "required": [ENTITY_GROUP, START_OFFSET, END_OFFSET],
            },
        }
        all_annotations = []
        all_entity_groups = []
        for ner_annotations in y.iteritems():
            json_ner_annotations = json.loads(ner_annotations[-1])  # load the json annotations
            try:
                jsonschema.validate(json_ner_annotations, schema)  # verify the json schema
            except jsonschema.ValidationError as e:
                # Raise an error if the provided json annotations do not match the predefined schema
                raise ValueError(f"The provided json annotations are invalid: {e.message}")
            sentence_annotations = []
            for annot in json_ner_annotations:
                entity_group = annot[ENTITY_GROUP]
                if not (entity_group.startswith(self.b_prefix) or entity_group.startswith(self.i_prefix)):
                    entity_group = self.b_prefix + entity_group
                all_entity_groups.append(entity_group)
                if self.entity_map is not None:
                    if entity_group in self.entity_map:
                        sentence_annotations.append(
                            (
                                (annot[START_OFFSET], annot[END_OFFSET]),
                                self.entity_map[entity_group],
                            )
                        )
                else:
                    sentence_annotations.append(
                        (
                            (annot[START_OFFSET], annot[END_OFFSET]),
                            entity_group,
                        )
                    )
            all_annotations.append(sentence_annotations)
        unique_entity_groups = list(set(all_entity_groups))
        return all_annotations, unique_entity_groups

    def transform(self, y: pd.Series):
        """
        Transform raw JSON annotations to list annotations.

        Parameters
        ----------
        y
            The raw json annotations.

        Returns
        -------
        all_annotations
            A list of NER annotations.
        """
        all_annotations, _ = self.extract_ner_annotations(y)
        return all_annotations

    def transform_label_for_metric(self, y: pd.Series, x: pd.Series, tokenizer):
        """
        Transform raw JSON annotations to word level annotations which can be used
        as references of seqeval evaluation.
        For more information: https://huggingface.co/spaces/evaluate-metric/seqeval

        Parameters
        ----------
        y
            The raw json annotations.
        x
            The raw text data
        tokenizer
            The tokenizer to be used for text tokenization.

        Returns
        -------
        transformed_y
            A list of word level anotations.
        """
        all_annotations, _ = self.extract_ner_annotations(y)
        transformed_y = []
        for annotation, text_snippet in zip(all_annotations, x.iteritems()):
<<<<<<< HEAD
            word_label, _, _, _ = process_ner_annotations(annotation, text_snippet[-1], tokenizer, is_eval=True)
            word_label_invers = [self.inverse_entity_map[l] for l in word_label]
=======
            word_label = process_ner_annotations(annotation, text_snippet[-1], tokenizer, is_eval=True)
            word_label_invers = []
            for l in word_label:
                entity_group = self.inverse_entity_map[l]
                if (
                    not (entity_group.startswith(self.b_prefix) or entity_group.startswith(self.i_prefix))
                    and entity_group is not self.ner_special_tags[-1]
                ):
                    entity_group = self.b_prefix + entity_group
                word_label_invers.append(entity_group)
>>>>>>> 8d0d42e8
            transformed_y.append(word_label_invers)
        return transformed_y

    def inverse_transform(self, y: List):
        """
        Inverse Transform NER model predictions into human readable dictionary annotations
        which have the same format as the original annotations.

        Parameters
        ----------
        y
            NER model predictions.

        Returns
        -------
        pred_label_only
            Predictions which only have labels.
        pred_with_offset
            Predictions with both labels and the position (character offset) of the corresponding words.
        """
        pred_label_only, pred_with_offset = [], []
        for token_preds, offsets in y:
            temp_pred, temp_offset = [], []
            for token_pred, offset in zip(token_preds, offsets):
                inverse_pred_label = self.inverse_entity_map[token_pred]
                if (
                    not (inverse_pred_label.startswith(self.b_prefix) or inverse_pred_label.startswith(self.i_prefix))
                    and inverse_pred_label != self.ner_special_tags[-1]
                ):
                    temp_pred.append(self.b_prefix + inverse_pred_label)
                else:
                    temp_pred.append(inverse_pred_label)
                if inverse_pred_label != self.ner_special_tags[-1]:
                    temp_offset.append(
                        {
                            ENTITY_GROUP: inverse_pred_label,
                            START_OFFSET: offset[0],
                            END_OFFSET: offset[1],
                        }
                    )
            pred_label_only.append(temp_pred)
            pred_with_offset.append(temp_offset)
        return pred_label_only, pred_with_offset<|MERGE_RESOLUTION|>--- conflicted
+++ resolved
@@ -143,11 +143,7 @@
         all_annotations, _ = self.extract_ner_annotations(y)
         transformed_y = []
         for annotation, text_snippet in zip(all_annotations, x.iteritems()):
-<<<<<<< HEAD
             word_label, _, _, _ = process_ner_annotations(annotation, text_snippet[-1], tokenizer, is_eval=True)
-            word_label_invers = [self.inverse_entity_map[l] for l in word_label]
-=======
-            word_label = process_ner_annotations(annotation, text_snippet[-1], tokenizer, is_eval=True)
             word_label_invers = []
             for l in word_label:
                 entity_group = self.inverse_entity_map[l]
@@ -157,7 +153,6 @@
                 ):
                     entity_group = self.b_prefix + entity_group
                 word_label_invers.append(entity_group)
->>>>>>> 8d0d42e8
             transformed_y.append(word_label_invers)
         return transformed_y
 
