--- conflicted
+++ resolved
@@ -13,14 +13,6 @@
 except ImportError:
     BICUBIC = PIL.Image.BICUBIC
 
-<<<<<<< HEAD
-try:
-    from mmcv.transforms import Compose
-except ImportError as e:
-    pass
-
-=======
->>>>>>> cccad2f6
 from ..utils import is_rois_input
 from .process_mmlab_base import MMLabProcessor
 
@@ -129,38 +121,8 @@
         -------
         A dictionary containing one sample's images and their number.
         """
-<<<<<<< HEAD
-        mm_data = dict(img_prefix=None, bbox_fields=[])
-        ret = {}
-
-        for per_col_name, per_col_content in image_paths.items():
-            if is_rois_input(per_col_content):
-                rois = np.array(per_col_content)
-                # https://github.com/open-mmlab/mmdetection/blob/ecac3a77becc63f23d9f6980b2a36f86acd00a8a/mmdet/datasets/transforms/loading.py#L155
-                mm_data["instances"] = []
-                for roi in rois:
-                    mm_data["instances"].append(
-                        {
-                            "bbox": roi[:4],
-                            "bbox_label": roi[4],
-                            "ignore_flag": 0,
-                        }
-                    )
-            else:
-                with PIL.Image.open(per_col_content[0]) as img:
-                    # mm_data["img_info"] = dict(filename=per_col_content[0], height=img.height, width=img.width)
-                    mm_data["img_path"] = per_col_content[0]
-        if self.requires_column_info:
-            pass  # TODO
-
-        mm_data["img_id"] = 0  # TODO: use a non trivial image id for TTA (test time augmentation)
-
-        ret.update({self.image_key: self.load_processor(mm_data)})
-
-=======
         mm_data = self.prepare_one_sample(image_paths=image_paths, is_training=is_training)
         ret = {self.image_key: self.load_processor(mm_data)}
->>>>>>> cccad2f6
         return ret
 
     def process_one_loaded_sample(
@@ -209,38 +171,8 @@
         -------
         A dictionary containing one sample's images and their number.
         """
-<<<<<<< HEAD
-        mm_data = dict(img_prefix=None, bbox_fields=[])
-        ret = {}
-
-        for per_col_name, per_col_content in image_paths.items():
-            if is_rois_input(per_col_content):
-                rois = np.array(per_col_content)
-                # https://github.com/open-mmlab/mmdetection/blob/ecac3a77becc63f23d9f6980b2a36f86acd00a8a/mmdet/datasets/transforms/loading.py#L155
-                mm_data["instances"] = []
-                for roi in rois:
-                    mm_data["instances"].append(
-                        {
-                            "bbox": roi[:4],
-                            "bbox_label": roi[4],
-                            "ignore_flag": 0,
-                        }
-                    )
-            else:
-                with PIL.Image.open(per_col_content[0]) as img:
-                    # mm_data["img_info"] = dict(filename=per_col_content[0], height=img.height, width=img.width)
-                    mm_data["img_path"] = per_col_content[0]
-        if self.requires_column_info:
-            pass  # TODO
-
-        mm_data["img_id"] = 0  # TODO: use a non trivial image id for TTA (test time augmentation)
-
-        ret.update({self.image_key: self.train_processor(mm_data) if is_training else self.val_processor(mm_data)})
-
-=======
         mm_data = self.prepare_one_sample(image_paths=image_paths, is_training=is_training)
         ret = {self.image_key: self.train_processor(mm_data) if is_training else self.val_processor(mm_data)}
->>>>>>> cccad2f6
         return ret
 
     def __call__(
