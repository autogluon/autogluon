--- conflicted
+++ resolved
@@ -430,11 +430,7 @@
     pipeline: Optional[str],
     data: Optional[pd.DataFrame] = None,
     valid_data: Optional[pd.DataFrame] = None,
-<<<<<<< HEAD
-    allowable_label_types: Optional[List[str]] = (CATEGORICAL, NUMERICAL, ROIS),
-=======
-    allowable_label_types: Optional[List[str]] = (CATEGORICAL, NUMERICAL, NER_ANNOTATION),
->>>>>>> 9a5b54bc
+    allowable_label_types: Optional[List[str]] = (CATEGORICAL, NUMERICAL, NER_ANNOTATION, ROIS),
     fallback_label_type: Optional[str] = CATEGORICAL,
 ):
     """
