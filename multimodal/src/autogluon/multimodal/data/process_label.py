from typing import Any, Dict, List, Optional, Union

from torch import nn

from ..constants import LABEL, NER, NER_ANNOTATION, TEXT
from .collator import Stack
from .utils import process_ner_annotations


class LabelProcessor:
    """
    Prepare ground-truth labels for the model specified by "prefix".
    For multiple models, we need to create a LabelProcessor for each model so that
    each model will have independent labels.
    """

    def __init__(
        self,
        model: nn.Module,
    ):
        """
        Parameters
        ----------
        prefix
            The prefix connecting a processor to its corresponding model.
        """
        self.prefix = model.prefix
        self.tokenizer = None
        self.model = model
        if self.prefix == NER:
            self.tokenizer = model.tokenizer

    @property
    def label_key(self):
        return f"{self.prefix}_{LABEL}"

    def collate_fn(self, label_column_names: Optional[List] = None) -> Dict:
        """
        Collate individual labels into a batch. Here it stacks labels.
        This function will be used when creating Pytorch DataLoader.

        Returns
        -------
        A dictionary containing one model's collator function for labels.
        """
        fn = {self.label_key: Stack()}
        return fn

    def process_one_sample(
        self,
        labels: Dict[str, Union[int, float, list]],
    ) -> Dict:
        """
        Process one sample's labels. Here it only picks the first label.
        New rules can be added if necessary.

        Parameters
        ----------
        labels
            One sample may have multiple labels.
        Returns
        -------
        A dictionary containing one sample's label.
        """
        if self.prefix == NER:
            ner_annotation = labels[NER_ANNOTATION]
            ner_text = labels[TEXT]
            # online label generation
            return {
                self.label_key: process_ner_annotations(ner_annotation, ner_text, self.tokenizer),
            }
        else:
            return {
                self.label_key: labels[next(iter(labels))],  # get the first key's value
            }

    def __call__(
        self,
<<<<<<< HEAD
        all_labels: Dict[str, Union[NDArray[(Any,), Any], list]],
        idx: int,
=======
        labels: Dict[str, Union[int, float]],
>>>>>>> 070a57c6
        is_training: bool,
    ) -> Dict:
        """
        Extract one sample's labels and customize them for a specific model.

        Parameters
        ----------
        labels
            Labels of one sample.
        is_training
            Whether to do processing in the training mode. This unused flag is for the API compatibility.

        Returns
        -------
        A dictionary containing one sample's processed label.
        """
        return self.process_one_sample(labels)<|MERGE_RESOLUTION|>--- conflicted
+++ resolved
@@ -76,12 +76,7 @@
 
     def __call__(
         self,
-<<<<<<< HEAD
-        all_labels: Dict[str, Union[NDArray[(Any,), Any], list]],
-        idx: int,
-=======
         labels: Dict[str, Union[int, float]],
->>>>>>> 070a57c6
         is_training: bool,
     ) -> Dict:
         """
