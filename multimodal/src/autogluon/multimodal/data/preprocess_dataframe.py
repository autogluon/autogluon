--- conflicted
+++ resolved
@@ -146,10 +146,10 @@
             return [col_name for col_name in self._image_feature_names if self._column_types[col_name] == IMAGE_PATH]
 
     @property
-<<<<<<< HEAD
     def rois_feature_names(self):
         return self._rois_feature_names
-=======
+
+    @property
     def image_bytearray_names(self):
         if hasattr(self, "_image_bytearray_names"):
             return self._image_bytearray_names
@@ -157,7 +157,6 @@
             return [
                 col_name for col_name in self._image_feature_names if self._column_types[col_name] == IMAGE_BYTEARRAY
             ]
->>>>>>> 266782bc
 
     @property
     def image_feature_names(self):
@@ -235,20 +234,15 @@
         return self._fit_y_called
 
     def get_column_names(self, modality: str):
-<<<<<<< HEAD
         if modality.startswith(IMAGE):
-            return self._image_path_names if hasattr(self, "_image_path_names") else self._image_feature_names
-        elif modality == ROIS:
-            return self._rois_feature_names
-=======
-        if modality.startswith(IMAGE) or modality == ROIS:
             if hasattr(self, "_image_path_names"):
                 return self._image_path_names
             elif hasattr(self, "_image_bytearray_names"):
                 return self._image_bytearray_names
             else:
                 return self._image_feature_names
->>>>>>> 266782bc
+        elif modality == ROIS:
+            return self._rois_feature_names
         elif modality.startswith(TEXT):
             return self._text_feature_names
         elif modality == CATEGORICAL:
