--- conflicted
+++ resolved
@@ -129,11 +129,8 @@
         self._categorical_num_categories = []
         self._numerical_feature_names = []
         self._image_feature_names = []
-<<<<<<< HEAD
         self._rois_feature_names = []
-=======
         self._ner_feature_names = []
->>>>>>> 6bcbf0d4
 
     @property
     def label_column(self):
@@ -242,13 +239,9 @@
                 return self._image_path_names
             else:
                 return self._image_feature_names
-<<<<<<< HEAD
         elif modality == ROIS:
             return self._rois_feature_names
-        elif modality.startswith(TEXT):
-=======
         elif modality == TEXT:
->>>>>>> 6bcbf0d4
             return self._text_feature_names
         elif modality == CATEGORICAL:
             return self._categorical_feature_names
