import ast
import logging
import os
import warnings
from copy import deepcopy
from typing import Any, Dict, List, Optional

import numpy as np
from nptyping import NDArray
from omegaconf import DictConfig
from torch import nn
from transformers import AutoConfig, AutoTokenizer, BertTokenizer, CLIPTokenizer, ElectraTokenizer

from ..constants import (
    AUTOMM,
    CHOICES_IDS,
    COLUMN,
    NER,
    TEXT,
    TEXT_SEGMENT_IDS,
    TEXT_TOKEN_IDS,
    TEXT_VALID_LENGTH,
    TOKEN_WORD_MAPPING,
    WORD_OFFSETS,
)
from .collator import Pad, Stack
from .template_engine import TemplateEngine
from .trivial_augmenter import TrivialAugment
from .utils import (
    extract_value_from_config,
    normalize_txt,
    register_encoding_decoding_error_handlers,
    tokenize_ner_text,
)

logger = logging.getLogger(AUTOMM)

# Disable tokenizer parallelism
os.environ["TOKENIZERS_PARALLELISM"] = "false"


ALL_TOKENIZERS = {
    "bert": BertTokenizer,
    "clip": CLIPTokenizer,
    "electra": ElectraTokenizer,
    "hf_auto": AutoTokenizer,
}


def construct_text_augmenter(
    augment_maxscale: float,
    augment_types: List[str],
) -> Optional[TrivialAugment]:
    """
    Build up a text augmentor from the provided list of augmentation types

    Parameters
    ----------
    augment_maxscale:
        maximum scale for text augmentation
    augment_types
        A list of text augment types.

    Returns
    -------
    A trivial augment instance.
    """
    if augment_maxscale == 0.0 or augment_maxscale is None:
        return None

    if augment_types is None or len(augment_types) == 0:
        return TrivialAugment(TEXT, max_strength=augment_maxscale)
    else:
        auglist = []
        for aug_type in augment_types:

            if "(" in aug_type:
                trans_mode = aug_type[0 : aug_type.find("(")]
                args = ast.literal_eval(aug_type[aug_type.find("(") :])
            else:
                trans_mode = aug_type
                args = None

            auglist.append((trans_mode, args))

        return TrivialAugment(TEXT, augment_maxscale, auglist)


class TextProcessor:
    """
    Prepare text data for the model specified by "prefix". For multiple models requiring text data,
    we need to create a TextProcessor for each related model so that they will have independent input.
    """

    def __init__(
        self,
        model: nn.Module,
        tokenizer_name: Optional[str] = "hf_auto",
        max_len: Optional[int] = None,
        insert_sep: Optional[bool] = True,
        text_segment_num: Optional[int] = 1,
        stochastic_chunk: Optional[bool] = False,
        requires_column_info: bool = False,
        text_detection_length: Optional[int] = None,
        text_trivial_aug_maxscale: Optional[float] = 0.0,
        train_augment_types: Optional[List[str]] = None,
        template_config: Optional[DictConfig] = None,
        normalize_text: Optional[bool] = False,
    ):
        """
        Parameters
        ----------
        prefix
            The prefix connecting a processor to its corresponding model.
        checkpoint_name
            Name of the pretrained huggingface checkpoint, e.g., "microsoft/deberta-v3-small"
        tokenizer_name
            Name of the huggingface tokenizer type (default "hf_auto").
        max_len
            The maximum length of text tokens.
        insert_sep
            Whether to insert SEP tokens.
        text_segment_num
            The number of text segments.
        stochastic_chunk
            Whether to use stochastic chunking, which will randomly slice each individual text.
        requires_column_info
            Whether to require feature column information in dataloader.
        text_detection_length
            A naive way to detect text column versus tabular column that were treated as text
        text_trivial_aug_maxscale
            Used in trivial augment as the maximum scale that can be random generated
            A value of 0 means turn off trivial augment
            https://arxiv.org/pdf/2103.10158.pdf
        train_augment_types
            All possible augmentation operations
        normalize_text
            Whether to normalize text to resolve encoding problems.
            Examples of normalized texts can be found at
            https://github.com/awslabs/autogluon/tree/master/examples/automm/kaggle_feedback_prize#15-a-few-examples-of-normalized-texts
        """
        self.prefix = model.prefix
        self.tokenizer_name = tokenizer_name
        self.requires_column_info = requires_column_info
        # Use the model's tokenizer if it exists.
        if hasattr(model, "tokenizer"):
            self.tokenizer = model.tokenizer
        else:
            self.tokenizer = self.get_pretrained_tokenizer(
                tokenizer_name=tokenizer_name,
                checkpoint_name=model.checkpoint_name,
            )
        if hasattr(self.tokenizer, "deprecation_warnings"):
            # Disable the warning "Token indices sequence length is longer than the specified maximum sequence..."
            # See https://github.com/huggingface/transformers/blob/6ac77534bfe97c00e0127bb4fc846ae0faf1c9c5/src/transformers/tokenization_utils_base.py#L3362
            self.tokenizer.deprecation_warnings["sequence-length-is-longer-than-the-specified-maximum"] = True

        self.cls_token_id, self.sep_token_id, self.eos_token_id = self.get_special_tokens(tokenizer=self.tokenizer)
        if max_len is None or max_len <= 0:
            self.max_len = self.tokenizer.model_max_length
        else:
            if max_len < self.tokenizer.model_max_length:
                warnings.warn(
                    f"provided max length: {max_len} "
                    f"is smaller than {model.checkpoint_name}'s default: {self.tokenizer.model_max_length}"
                )
            self.max_len = min(max_len, self.tokenizer.model_max_length)
        logger.debug(f"text max length: {self.max_len}")

        self.insert_sep = insert_sep
        self.eos_only = self.cls_token_id == self.sep_token_id == self.eos_token_id

        extracted = extract_value_from_config(config=model.config.to_diff_dict(), keys=("type_vocab_size",))
        if len(extracted) == 0:
            default_segment_num = 1
        elif len(extracted) == 1:
            default_segment_num = extracted[0]
        else:
            raise ValueError(f" more than one type_vocab_size values are detected: {extracted}")

        if default_segment_num <= 0:
            default_segment_num = 1

        if text_segment_num < default_segment_num:
            warnings.warn(
                f"provided text_segment_num: {text_segment_num} "
                f"is smaller than {model.checkpoint_name}'s default: {default_segment_num}"
            )
        self.text_segment_num = min(text_segment_num, default_segment_num)
        assert self.text_segment_num >= 1
        logger.debug(f"text segment num: {self.text_segment_num}")

        self.stochastic_chunk = stochastic_chunk
        self.normalize_text = normalize_text

        # construct augmentor
        self.train_augment_types = train_augment_types
        self.text_detection_length = text_detection_length
        self.text_trivial_aug_maxscale = text_trivial_aug_maxscale
        self.train_augmenter = construct_text_augmenter(self.text_trivial_aug_maxscale, self.train_augment_types)
        self.template_config = template_config
        self.template_engine = TemplateEngine(self.template_config)

        if self.normalize_text:
            register_encoding_decoding_error_handlers()

    @property
    def text_token_ids_key(self):
        return f"{self.prefix}_{TEXT_TOKEN_IDS}"

    @property
    def text_segment_ids_key(self):
        return f"{self.prefix}_{TEXT_SEGMENT_IDS}"

    @property
    def choices_ids_key(self):
        return f"{self.prefix}_{CHOICES_IDS}"

    @property
    def text_valid_length_key(self):
        return f"{self.prefix}_{TEXT_VALID_LENGTH}"

    @property
    def text_token_word_mapping_key(self):
        return f"{self.prefix}_{TOKEN_WORD_MAPPING}"

    @property
    def text_word_offsets_key(self):
        return f"{self.prefix}_{WORD_OFFSETS}"

    @property
    def text_column_prefix(self):
        return f"{self.text_token_ids_key}_{COLUMN}"

    def collate_fn(self, text_column_names: Optional[List] = None) -> Dict:
        """
        Collate text features into a batch.
        This function will be used when creating Pytorch DataLoader.

        Returns
        -------
        A dictionary containing one model's collator function for text data.
        """
        fn = {}
        if self.requires_column_info:
            assert text_column_names, "Empty text column names."
            for col_name in text_column_names:
                fn[f"{self.text_column_prefix}_{col_name}"] = Stack()

        fn.update(
            {
                self.text_token_ids_key: Pad(pad_val=self.tokenizer.pad_token_id),
                self.text_valid_length_key: Stack(),
                self.text_segment_ids_key: Pad(pad_val=0),
                self.choices_ids_key: Pad(pad_val=0),
            }
        )

        if self.prefix == NER:
            fn.update(
                {
                    self.text_token_word_mapping_key: Pad(pad_val=0),
                    self.text_word_offsets_key: Pad(pad_val=0),
                }
            )

        return fn

    def build_one_token_sequence(
        self,
        text_tokens: Dict[str, NDArray[(Any,), np.int32]],
    ) -> Dict:
        """
        Construct one token sequence based on multiple token sequences coming from different
        text columns in a multimodal pd.DataFrame. The token sequence length and the text segment
        id are upper bounded by "self.max_len" and "self.text_segment_num".

        Parameters
        ----------
        text_tokens
            One sample's text token sequences from different text columns in a multimodal pd.DataFrame.

        Returns
        -------
        A dictionary containing one sample's text tokens, valid length, and segment ids.
        """
        if self.insert_sep:
            max_length = self.max_len - (len(text_tokens) + 1)
        else:
            max_length = self.max_len - 2
        if self.eos_only:
            # For EOS-only, the tokens will be combined as
            # [Field1 Tokens] [EOS] [Field2 Tokens] [EOS] [Field3 Tokens] [EOS]
            # Otherwise, the tokens will be combined as
            # [CLS] [Field1 Tokens] [SEP] [Field2 Tokens] [SEP] [Field3 Tokens] [EOS]
            max_length += 1
        trimmed_lengths = self.get_trimmed_lengths(
            [len(txt_token) for txt_token in text_tokens.values()],
            max_length,
            do_merge=True,
        )
        seg = 0
        if self.eos_only:
            # There is no cls token in the EOS-only mode
            token_ids = []
        else:
            token_ids = [self.cls_token_id]

        choices_ids = []
        segment_ids = [seg]
        ret = {}

        for (col_name, txt_token), trim_length in zip(text_tokens.items(), trimmed_lengths):
            if col_name == CHOICES_IDS:
                choices_ids = txt_token
                continue
            segment_start = len(token_ids)
            if self.stochastic_chunk:
                start_ptr = np.random.randint(0, len(txt_token) - trim_length + 1)
            else:
                start_ptr = 0
            token_ids.extend(txt_token[start_ptr : (start_ptr + trim_length)].tolist())
            segment_ids.extend([seg] * trim_length)
            if self.requires_column_info:
                # np.int64 corresponds to torch.LongTensor
                col_token_idxs = np.array([segment_start, segment_start + trim_length], dtype=np.int64)
                ret[f"{self.text_column_prefix}_{col_name}"] = col_token_idxs
            if self.insert_sep:
                token_ids.append(self.sep_token_id)
                segment_ids.append(seg)
            seg = (seg + 1) % self.text_segment_num

        if hasattr(self, "eos_token_id"):
            if token_ids[-1] != self.eos_token_id:
                token_ids.append(self.eos_token_id)
                segment_ids.append(seg)
        else:  # backward compatibility
            if token_ids[-1] != self.sep_token_id:
                token_ids.append(self.sep_token_id)
                segment_ids.append(seg)

        ret.update(
            {
                self.text_token_ids_key: np.array(token_ids, dtype=np.int32),
                self.text_valid_length_key: len(token_ids),
                self.text_segment_ids_key: np.array(segment_ids, dtype=np.int32),
                self.choices_ids_key: np.array(choices_ids, dtype=np.int32),
            }
        )

        return ret

    def build_one_token_sequence_from_text(
        self,
        text: Dict[str, str],
        is_training: bool,
    ) -> Dict:
        """
        Tokenize a sample's text data and build one token sequence. One sample may have
        multiple text columns in a multimodal pd.DataFrame.

        Parameters
        ----------
        text
            The raw text data of one sample.

        is_training
            Flag to apply augmentation only to training.

        Returns
        -------
        A dictionary containing one sample's text tokens, valid length, and segment ids.
        """
        # tokenize text
        tokens = {}
        warnings.filterwarnings("ignore", "Token indices sequence length is longer than.*result in indexing errors")

        if self.template_config.turn_on:
            template, applied_template = self.template_engine.sample_and_apply_template(text)
            if template:
                answer_choices = template.get_answer_choices_list(text)
                text = {}
                text[TEXT_TOKEN_IDS] = applied_template[0]
                text[CHOICES_IDS] = answer_choices

        for col_name, col_text in text.items():
            if is_training:
                if self.train_augmenter is not None:
                    # naive way to detect categorical/numerical text:
                    if len(col_text.split(" ")) >= self.text_detection_length:
                        col_text = self.train_augmenter(col_text)
            if col_name == CHOICES_IDS:
                answer_ids = self.tokenizer(
                    col_text,
                    return_tensors="pt",
                    padding=True,
                )["input_ids"]
                tokens[col_name] = answer_ids
                continue
            col_tokens = self.tokenizer.encode(
                col_text,
                add_special_tokens=False,
                truncation=False,
            )
            tokens[col_name] = np.array(col_tokens, dtype=np.int32)
        # build token sequence
        return self.build_one_token_sequence(tokens)

    @staticmethod
    def get_special_tokens(tokenizer):
        """
        Extract the cls, sep, and eos token ids from a huggingface tokenizer. In most cases,
        we can use the attributes "cls_token_id" and "sep_token_id". But for CLIP, we
        need to use "bos_token_id" and "eos_token_id".

        Parameters
        ----------
        tokenizer
            A huggingface tokenizer instance.

        Returns
        -------
        The cls, sep, and eos token ids.
        """
        cls_id, sep_id, eos_id = tokenizer.cls_token_id, tokenizer.sep_token_id, tokenizer.sep_token_id
        if cls_id is None or sep_id is None:
            # CLIP uses eos_token's feature as the pooled output.
            # See https://github.com/huggingface/transformers/blob/v4.14.1/src/transformers/models/clip/modeling_clip.py#L657
            cls_id, sep_id, eos_id = tokenizer.bos_token_id, tokenizer.bos_token_id, tokenizer.eos_token_id

        if cls_id is None and sep_id is None:
            # Special treatment for T5 (EOS-only).
            cls_id = sep_id = eos_id

        if cls_id is None or sep_id is None or eos_id is None:
            raise ValueError(f"tokenizer class: {tokenizer.__class__.__name__} has no valid cls, sep, and eos ids.")
        return cls_id, sep_id, eos_id

    @staticmethod
    def get_pretrained_tokenizer(
        tokenizer_name: str,
        checkpoint_name: str,
    ):
        """
        Load the tokenizer for a pre-trained huggingface checkpoint.

        Parameters
        ----------
        tokenizer_name
            The tokenizer type, e.g., "bert", "clip", "electra", and "hf_auto".
        checkpoint_name
            Name of a pre-trained checkpoint.

        Returns
        -------
        A tokenizer instance.
        """
        tokenizer_class = ALL_TOKENIZERS[tokenizer_name]
        return tokenizer_class.from_pretrained(checkpoint_name)

    @staticmethod
    def get_trimmed_lengths(
        lengths: List[int],
        max_length: int,
        do_merge: bool = False,
    ) -> np.ndarray:
        """
        Get the trimmed lengths of multiple text token sequences. It will make sure that
        the trimmed length is smaller than or equal to the max_length.
        - do_merge is True
            Make sure that sum(trimmed_lengths) <= max_length.
            The strategy is always trying to trim the longer lengths.
        - do_merge is False
            Make sure that all(trimmed_lengths <= max_length).

        Parameters
        ----------
        lengths
            The original lengths of each token sequence.
        max_length
            When do_merge is True,
                We set the max_length constraint on the total length.
            When do_merge is False,
                We set the max_length constraint on individual sequences.
        do_merge
            Whether these sentences will be merged.

        Returns
        -------
        trimmed_lengths
            The trimmed lengths of each individual text field.
        """
        lengths = np.array(lengths)
        if do_merge:
            total_length = sum(lengths)
            if total_length <= max_length:
                return lengths
            trimmed_lengths = np.zeros_like(lengths)
            while sum(trimmed_lengths) != max_length:
                remainder = max_length - sum(trimmed_lengths)
                budgets = lengths - trimmed_lengths
                nonzero_idx = (budgets > 0).nonzero()[0]
                nonzero_budgets = budgets[nonzero_idx]
                if remainder < len(nonzero_idx):
                    for i in range(remainder):
                        trimmed_lengths[nonzero_idx[i]] += 1
                else:
                    increment = min(min(nonzero_budgets), remainder // len(nonzero_idx))
                    trimmed_lengths[nonzero_idx] += increment
            return trimmed_lengths
        else:
            return np.minimum(lengths, max_length)

    def process_ner_text(
        self,
        text: Dict[str, str],
    ):
        """
        Process the NER text data.
        Parameters
        ----------
        text
            All the raw text data in a dataset.

        Returns
        -------
        A dictionary containing one sample's text tokens, valid length, segment ids, attention mask,
        offset mapping, word offsets, and choice ids.
        """
        col_tokens, ret = None, {}
        for col_name, col_text in text.items():
            col_tokens, token_to_word_mappings, word_offsets = tokenize_ner_text(col_text, self.tokenizer)
            if self.requires_column_info:
                ret[f"{self.text_column_prefix}_{col_name}"] = np.array(
                    [0, sum(col_tokens.attention_mask)], dtype=np.int64
                )
        ret.update(
            {
                self.text_token_ids_key: np.array(col_tokens.input_ids, dtype=np.int32),
                self.text_valid_length_key: sum(col_tokens.attention_mask),
                self.text_segment_ids_key: np.array(col_tokens.token_type_ids, dtype=np.int32),
                self.text_token_word_mapping_key: token_to_word_mappings,
                self.text_word_offsets_key: word_offsets,
                self.choices_ids_key: np.array([], dtype=np.int32),
            }
        )
        return ret

    def __call__(
        self,
        texts: Dict[str, str],
        is_training: bool,
    ) -> Dict:
        """
        Extract one sample's text data, tokenize them, and build one token sequence.

        Parameters
        ----------
        texts
            Texts of one sample.
        is_training
            Whether to do processing in the training mode.

        Returns
        -------
        A dictionary containing one sample's text tokens, valid length, and segment ids.
        """
        if self.normalize_text:
<<<<<<< HEAD
            per_sample_text = {
                per_column_name: normalize_txt(per_column_text[idx])
                for per_column_name, per_column_text in all_text.items()
            }
        else:
            per_sample_text = {
                per_column_name: per_column_text[idx] for per_column_name, per_column_text in all_text.items()
            }

        if self.prefix == NER:
            return self.process_ner_text(per_sample_text)
        else:
            return self.build_one_token_sequence_from_text(per_sample_text, is_training)
=======
            texts = {col_name: normalize_txt(col_text) for col_name, col_text in texts.items()}

        return self.build_one_token_sequence_from_text(texts, is_training)
>>>>>>> 070a57c6

    def __deepcopy__(self, memo):
        cls = self.__class__
        result = cls.__new__(cls)
        memo[id(self)] = result

        for k, v in self.__dict__.items():
            if k != "train_augmenter":
                setattr(result, k, deepcopy(v, memo))
        # manual reconstruct augmenter
        result.train_augmenter = construct_text_augmenter(result.text_trivial_aug_maxscale, result.train_augment_types)
        return result

    def __getstate__(self):
        odict = self.__dict__.copy()  # get attribute dictionary
        del odict["train_augmenter"]  # remove textaugmenter to support pickle
        return odict

    def __setstate__(self, state):
        self.__dict__ = state
        self.train_augmenter = construct_text_augmenter(
            state["text_trivial_aug_maxscale"], state["train_augment_types"]
        )<|MERGE_RESOLUTION|>--- conflicted
+++ resolved
@@ -566,25 +566,12 @@
         A dictionary containing one sample's text tokens, valid length, and segment ids.
         """
         if self.normalize_text:
-<<<<<<< HEAD
-            per_sample_text = {
-                per_column_name: normalize_txt(per_column_text[idx])
-                for per_column_name, per_column_text in all_text.items()
-            }
-        else:
-            per_sample_text = {
-                per_column_name: per_column_text[idx] for per_column_name, per_column_text in all_text.items()
-            }
+            texts = {col_name: normalize_txt(col_text) for col_name, col_text in texts.items()}
 
         if self.prefix == NER:
             return self.process_ner_text(per_sample_text)
         else:
-            return self.build_one_token_sequence_from_text(per_sample_text, is_training)
-=======
-            texts = {col_name: normalize_txt(col_text) for col_name, col_text in texts.items()}
-
-        return self.build_one_token_sequence_from_text(texts, is_training)
->>>>>>> 070a57c6
+            return self.build_one_token_sequence_from_text(texts, is_training)
 
     def __deepcopy__(self, memo):
         cls = self.__class__
