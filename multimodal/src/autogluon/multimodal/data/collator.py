import math
import warnings
import numpy as np
import torch


def _pad_arrs_to_max_length(arrs, pad_axis, pad_val, round_to=None, max_length=None):
    """
    Inner Implementation of the Pad collate.

    Parameters
    ----------
        arrs (list)
        pad_axis (int)
        pad_val (number)
        round_to (int, optional). (default: ``None``)
        max_length (int, optional). (default: ``None``)

    Returns
    -------
        ret : torch.Tensor
        original_length : torch.Tensor
    """
    if not isinstance(arrs[0], torch.Tensor):
        arrs = [torch.as_tensor(ele) for ele in arrs]

    original_length = [ele.size(pad_axis) for ele in arrs]
    max_arr_len = max(original_length)

    if round_to is not None:
        max_arr_len = round_to * math.ceil(max_arr_len / round_to)
    elif max_length is not None:
        if max_length < max_arr_len:
            raise ValueError(
                f"If max_length is specified, max_length={max_length} must be larger "
                f"than the maximum length {max_arr_len} of the given arrays at axis={pad_axis}"
            )
        max_arr_len = max_length

    size = arrs[0].size()
    prev_trailing_dims = size[:pad_axis]
    after_trailing_dims = size[pad_axis + 1 :]

    out_dims = (len(arrs),) + prev_trailing_dims + (max_arr_len,) + after_trailing_dims
    out_tensor = arrs[0].new_full(out_dims, pad_val)
    for i, tensor in enumerate(arrs):
        length = tensor.size(pad_axis)
        out_tensor[i].narrow(pad_axis, 0, length)[:] = tensor

    original_length = torch.as_tensor(original_length)

    return out_tensor, original_length


def _stack_arrs(arrs):
    if isinstance(arrs[0], torch.Tensor):
        return torch.stack(arrs, 0)
    else:
        return _stack_arrs([torch.as_tensor(x) for x in arrs])


class Stack:
    """
    Stack the input data samples to construct the batch.
    The N input samples must have the same shape/length and will be stacked to construct a batch.
    """

    def __call__(self, data):
        """
        Collate the input data.

        Parameters
        ----------
            data (list): The input data samples.

        Returns
        -------
            batch_data (torch.Tensor)
        """
<<<<<<< HEAD
        return _stack_arrs(data, False)
=======
        return _stack_arrs(data)
>>>>>>> e869e216


class Pad:
    """
    Returns a callable that pads and stacks data.

    Parameters
    ----------
        axis (int, optional): The axis to pad the arrays.
            The arrays will be padded to the largest dimension at :attr:`axis`.
            For example, assume the input arrays have shape (10, 8, 5), (6, 8, 5), (3, 8, 5)
            and the `axis` is 0.
            Each input will be padded into (10, 8, 5) and then stacked to form the final output,
            which has shape（3, 10, 8, 5). (default ``0``)
        pad_val (float or int, optional): The padding value. (default ``0``)
        round_to (int, optional):
            If specified, the padded dimension will be rounded to be multiple of this argument.
            Mutually exclusive with :attr:`max_length`. (default ``None``)
        max_length (int, optional):
            If specified, the padded dimension will have length :attr:`max_length`,
            and it must be larger than the maximum length in the arrays at :attr:`axis`.
            Mutually exclusive with :attr:`round_to`.  (default ``None``)
        ret_length (bool, optional): Whether to return the valid length in the output.
            (default ``False``)
    """

    def __init__(self, axis=0, pad_val=0, round_to=None, max_length=None, ret_length=False):
        self._axis = axis
        if not isinstance(axis, int):
            raise ValueError(f"axis must be an integer! Received axis={axis}, type={type(axis)}.")

        if round_to is not None and max_length is not None:
            raise ValueError(f"Only either round_to={round_to} or max_length={max_length} can be specified.")

        self._pad_val = 0 if pad_val is None else pad_val
        self._round_to = round_to
        self._max_length = max_length
        self._ret_length = ret_length

        if pad_val is None:
            warnings.warn(
                "Padding value is not given and will be set automatically to 0 "
                "in data.Pad(). "
                "Please check whether this is intended "
                "(e.g. value of padding index in the tokenizer)."
            )

    def __call__(self, data):
        """
        Collate the input data.

        The arrays will be padded to the largest dimension at `axis` and then
        stacked to form the final output. In addition, the function will output
        the original dimensions at the `axis` if ret_length is turned on.

        Parameters
        ----------
            data : List[np.ndarray] or List[List[dtype]] or List[torch.Tensor]
                List of samples to pad and stack.

        Returns
        -------
            batch_data (torch.Tensor): Data in the minibatch. Shape is (N, ...)
            valid_length (NDArray, optional):
                The sequences' original lengths at the padded axis. Shape is (N,). This will only be
                returned if `ret_length` is True.

        """
        if isinstance(data[0], (torch.Tensor, np.ndarray, list, tuple)):
            padded_arr, original_length = _pad_arrs_to_max_length(
                data,
                pad_axis=self._axis,
                pad_val=self._pad_val,
                round_to=self._round_to,
                max_length=self._max_length,
            )
            if self._ret_length:
                return padded_arr, original_length
            else:
                return padded_arr
        else:
            raise NotImplementedError


class Tuple:
    """
    Wrap multiple data collator functions together. The input functions will be applied
    to the corresponding input fields.

    Each data sample should be a list or tuple containing multiple attributes. The `i`th collate
    function stored in `Tuple` will be applied on the `i`th attribute. For example, each
    data sample is (nd_data, label). You can wrap two collate functions using
    `Tuple(DataCollate, LabelCollate)` to collate nd_data and label correspondingly.

    Parameters
    ----------
        fn (list or tuple or callable): The collate functions to wrap.
        *args (tuple of callable, optional): The additional collate functions to wrap.

    """

    def __init__(self, fn, *args):
        if isinstance(fn, (list, tuple)):
            if len(args) != 0:
                raise ValueError(
                    "Input pattern not understood. "
                    "The input of Tuple can be Tuple(A, B, C) "
                    "or Tuple([A, B, C]) or Tuple((A, B, C)). "
                    f"Received fn={str(fn)}, args={str(args)}"
                )
            self._fn = fn
        else:
            self._fn = (fn,) + args
        for i, ele_fn in enumerate(self._fn):
            if not hasattr(ele_fn, "__call__"):
                raise ValueError(f"Collate functions must be callable! type(fn[{i}])={type(ele_fn)}")

    def __call__(self, data):
        """
        Collate the input data.

        Parameters
        ----------
            data (list): The samples to collate. Each sample should contain N attributes.

        Returns
        -------
            ret (tuple):
                A tuple of length N. Contains the collated result of each attribute in the input.
        """
        if len(data[0]) != len(self._fn):
            raise ValueError(f"The number of attributes in each data sample should contains {len(self._fn)} elements")
        ret = []
        for i, ele_fn in enumerate(self._fn):
            ret.append(ele_fn([ele[i] for ele in data]))
        return tuple(ret)


class List:
    """
    Simply forward the list of input data.

    This is particularly useful when the Dataset contains textual data
    and in conjunction with the `Tuple` collate function.

    """

    def __call__(self, data):
        """
        Parameters
        ----------
            data (list): The list of samples

        Returns
        -------
            ret (list): The input list
        """
        return list(data)


class Dict:
    """
    Wrap multiple collate functions together and apply it to merge inputs from a dict.

    The generated batch samples are stored as a dict with the same keywords.

    Each data sample should be a dict and the fn corresponds to `key` will be applied on the
    input with the keyword `key`.
    For example, each data sample is {'data': nd_data, 'label': nd_label}.
    You can merge the data and labels using
    `Dict({'data': DataCollate, 'label': LabelCollate})` to collate the nd_data and nd_label.

    Parameters
    ----------
        fn_dict (dict): A dictionary that contains the key-->collate function mapping.

    """

    def __init__(self, fn_dict):
        self._fn_dict = fn_dict
        if not isinstance(fn_dict, dict):
            raise ValueError(f"Input must be a dictionary! type of input={type(fn_dict)}")
        for fn in fn_dict.values():
            if not hasattr(fn, "__call__"):
                raise ValueError("Elements of the dictionary must be callable!")
        self._fn_dict = fn_dict

    def __call__(self, data):
        """

        Parameters
        ----------
            data (dict): The samples to collate. Each sample should be a dictionary

        Returns
        -------
            ret (dict): The resulting dictionary that stores the merged samples.
        """
        ret = dict()
        for k, ele_fn in self._fn_dict.items():
            ret[k] = ele_fn([ele[k] for ele in data])
        return ret<|MERGE_RESOLUTION|>--- conflicted
+++ resolved
@@ -77,11 +77,7 @@
         -------
             batch_data (torch.Tensor)
         """
-<<<<<<< HEAD
-        return _stack_arrs(data, False)
-=======
         return _stack_arrs(data)
->>>>>>> e869e216
 
 
 class Pad:
