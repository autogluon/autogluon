--- conflicted
+++ resolved
@@ -170,39 +170,12 @@
             for col_name in image_column_names:
                 fn[f"{self.image_column_prefix}_{col_name}"] = StackCollator()
 
-<<<<<<< HEAD
         fn.update(
             {
                 self.image_key: Pad(pad_val=0),
-                self.image_valid_num_key: Stack(),
+                self.image_valid_num_key: StackCollator(),
             }
         )
-=======
-        if self.prefix.lower().startswith(MMLAB_MODELS):
-            assert mmcv is not None, "Please install mmcv-full by: mim install mmcv-full."
-            if self.prefix.lower().startswith(MMDET_IMAGE):
-                from ..utils import CollateMMCV
-
-                fn.update(
-                    {
-                        self.image_key: CollateMMCV(samples_per_gpu=per_gpu_batch_size),
-                    }
-                )
-            else:
-                # TODO: update MMOCR
-                fn.update(
-                    {
-                        self.image_key: lambda x: collate(x, samples_per_gpu=per_gpu_batch_size),
-                    }
-                )
-        else:
-            fn.update(
-                {
-                    self.image_key: PadCollator(pad_val=0),
-                    self.image_valid_num_key: StackCollator(),
-                }
-            )
->>>>>>> 9f9acbb8
 
         return fn
 
