import ast
import logging
import warnings
from typing import Dict, List, Optional

import numpy as np
import PIL
import torch
from timm.data.constants import (
    IMAGENET_DEFAULT_MEAN,
    IMAGENET_DEFAULT_STD,
    IMAGENET_INCEPTION_MEAN,
    IMAGENET_INCEPTION_STD,
)
from torch import nn
from torchvision import transforms

from .randaug import RandAugment

try:
    import mmcv
    from mmcv.parallel import collate
except ImportError:
    mmcv = None

try:
    import mmdet
    from mmdet.datasets import replace_ImageToTensor
    from mmdet.datasets.pipelines import Compose
except ImportError:
    mmdet = None

try:
    import mmocr
except ImportError:
    mmocr = None

try:
    from torchvision.transforms import InterpolationMode

    BICUBIC = InterpolationMode.BICUBIC
except ImportError:
    BICUBIC = PIL.Image.BICUBIC

from ..constants import (
    AUTOMM,
    CLIP,
    CLIP_IMAGE_MEAN,
    CLIP_IMAGE_STD,
    COLUMN,
    IMAGE,
    IMAGE_VALID_NUM,
    MMDET_IMAGE,
    MMOCR_TEXT_DET,
    TIMM_IMAGE,
)
from .collator import Pad, Stack
from .trivial_augmenter import TrivialAugment
from .utils import extract_value_from_config

logger = logging.getLogger(AUTOMM)


class ImageProcessor:
    """
    Prepare image data for the model specified by "prefix". For multiple models requiring image data,
    we need to create a ImageProcessor for each related model so that they will have independent input.
    """

    def __init__(
        self,
        model: nn.Module,
        train_transform_types: List[str],
        val_transform_types: List[str],
<<<<<<< HEAD
        samples_per_gpu: Optional[int] = None,
        checkpoint_name: Optional[str] = None,
=======
>>>>>>> 17a6371b
        norm_type: Optional[str] = None,
        size: Optional[int] = None,
        max_img_num_per_col: Optional[int] = 1,
        missing_value_strategy: Optional[str] = "skip",
        requires_column_info: bool = False,
    ):
        """
        Parameters
        ----------
        prefix
            The prefix connecting a processor to its corresponding model.
        train_transform_types
            A list of image transforms used in training. Note that the transform order matters.
        val_transform_types
            A list of image transforms used in validation/test/prediction. Note that the transform order matters.
        samples_per_gpu
            Number of samples per gpu, used in MMDET to group data in each batch.
        checkpoint_name
            Name of a pre-trained checkpoint, which can be from either timm or huggingface.
            It is required to extract some default hyper-parameters.
        norm_type
            How to normalize an image. We now support:
            - inception
                Normalize image by IMAGENET_INCEPTION_MEAN and IMAGENET_INCEPTION_STD from timm
            - imagenet
                Normalize image by IMAGENET_DEFAULT_MEAN and IMAGENET_DEFAULT_STD from timm
            - clip
                Normalize image by mean (0.48145466, 0.4578275, 0.40821073) and
                std (0.26862954, 0.26130258, 0.27577711), used for CLIP.
        size
            The width / height of a square image.
        max_img_num_per_col
            The maximum number of images one sample can have.
        missing_value_strategy
            How to deal with a missing image. We now support:
            - skip
                Skip this sample
            -zero
                Use an image with zero pixels.
        requires_column_info
            Whether to require feature column information in dataloader.
        trivial_augment_maxscale
            Used in trivial augment as the maximum scale that can be random generated
            A value of 0 means turn off trivial augment
            https://arxiv.org/pdf/2103.10158.pdf
        model
            The model using this data processor.
        """
        self.train_transform_types = train_transform_types
        self.val_transform_types = val_transform_types
        logger.debug(f"image training transform type: {train_transform_types}")
        logger.debug(f"image validation transform type: {val_transform_types}")

        self.prefix = model.prefix
        self.missing_value_strategy = missing_value_strategy
        self.requires_column_info = requires_column_info
        self.size = None
        self.mean = None
        self.std = None

        if model is not None:
            self.size, self.mean, self.std = self.extract_default(model.config)
        if self.size is None:
            if size is not None:
                self.size = size
                logger.debug(f"using provided image size: {self.size}")
            else:
                raise ValueError("image size is missing")
        else:
            logger.debug(f"using detected image size: {self.size}")
        if self.mean is None or self.std is None:
            if norm_type is not None:
                self.mean, self.std = self.mean_std(norm_type)
                logger.debug(f"using provided normalization: {norm_type}")
            else:
                raise ValueError("image normalization mean and std are missing")
        else:
            logger.debug(f"using detected image normalization: {self.mean} and {self.std}")
        self.normalization = transforms.Normalize(self.mean, self.std)
        self.max_img_num_per_col = max_img_num_per_col
        if max_img_num_per_col <= 0:
            logger.debug(f"max_img_num_per_col {max_img_num_per_col} is reset to 1")
            max_img_num_per_col = 1
        self.max_img_num_per_col = max_img_num_per_col
        logger.debug(f"max_img_num_per_col: {max_img_num_per_col}")

        if self.prefix == MMDET_IMAGE or self.prefix == MMOCR_TEXT_DET:
            if self.prefix == MMDET_IMAGE:
                assert mmdet is not None, "Please install MMDetection by: pip install mmdet."
            else:
                assert mmocr is not None, "Please install MMOCR by: pip install mmocr."
            cfg = model.model.cfg
            cfg.data.test.pipeline = replace_ImageToTensor(cfg.data.test.pipeline)
            self.val_processor = Compose(cfg.data.test.pipeline)
            self.train_processor = Compose(cfg.data.test.pipeline)
            if isinstance(samples_per_gpu, int) and samples_per_gpu > 0:
                self.samples_per_gpu = samples_per_gpu
            else:
                raise ValueError(f"invalid samples_per_gpu value: {samples_per_gpu}")
        else:
            self.train_processor = self.construct_processor(self.train_transform_types)
            self.val_processor = self.construct_processor(self.val_transform_types)

    @property
    def image_key(self):
        return f"{self.prefix}_{IMAGE}"

    @property
    def image_valid_num_key(self):
        return f"{self.prefix}_{IMAGE_VALID_NUM}"

    @property
    def image_column_prefix(self):
        return f"{self.image_key}_{COLUMN}"

    def collate_fn(self, image_column_names: Optional[List] = None) -> Dict:
        """
        Collate images into a batch. Here it pads images since the image number may
        vary from sample to sample. Samples with less images will be padded zeros.
        The valid image numbers of samples will be stacked into a vector.
        This function will be used when creating Pytorch DataLoader.

        Returns
        -------
        A dictionary containing one model's collator function for image data.
        """
        fn = {}
        if self.requires_column_info:
            assert image_column_names, "Empty image column names."
            for col_name in image_column_names:
                fn[f"{self.image_column_prefix}_{col_name}"] = Stack()

        if self.prefix == MMDET_IMAGE or self.prefix == MMOCR_TEXT_DET:
            assert mmcv is not None, "Please install mmcv-full by: mim install mmcv-full."
            fn.update(
                {
                    self.image_key: lambda x: collate(x, samples_per_gpu=self.samples_per_gpu),
                }
            )
        else:
            fn.update(
                {
                    self.image_key: Pad(pad_val=0),
                    self.image_valid_num_key: Stack(),
                }
            )

        return fn

    @staticmethod
    def mean_std(norm_type: str):
        """
        Get image normalization mean and std by its name.

        Parameters
        ----------
        norm_type
            Name of image normalization.

        Returns
        -------
        Normalization mean and std.
        """
        if norm_type == "inception":
            return IMAGENET_INCEPTION_MEAN, IMAGENET_INCEPTION_STD
        elif norm_type == "imagenet":
            return IMAGENET_DEFAULT_MEAN, IMAGENET_DEFAULT_STD
        elif norm_type == "clip":
            return CLIP_IMAGE_MEAN, CLIP_IMAGE_STD
        else:
            raise ValueError(f"unknown image normalization: {norm_type}")

    def extract_default(self, config=None):
        """
        Extract some default hyper-parameters, e.g., image size, mean, and std,
        from a pre-trained (timm or huggingface) checkpoint.

        Parameters
        ----------
        checkpoint_name
            Name of a pre-trained checkpoint.

        Returns
        -------
        image_size
            Image width/height.
        mean
            Image normalization mean.
        std
            Image normalizaiton std.
        """
        if self.prefix.lower().startswith(MMDET_IMAGE):
            image_size = config.test_pipeline[1]["img_scale"][0]
            mean = config.test_pipeline[1]["transforms"][2]["mean"]
            std = config.test_pipeline[1]["transforms"][2]["std"]
        elif self.prefix.lower().startswith(MMOCR_TEXT_DET):
            image_size = config.data.test.pipeline[1]["img_scale"][0]
            mean = config.data.test.pipeline[1]["transforms"][1]["mean"]
            std = config.data.test.pipeline[1]["transforms"][1]["std"]
        elif self.prefix.lower().startswith(TIMM_IMAGE):
            image_size = config["input_size"][-1]
            mean = config["mean"]
            std = config["std"]
        elif self.prefix.lower().startswith(CLIP):
            extracted = extract_value_from_config(
                config=config.to_diff_dict(),
                keys=("image_size",),
            )
            if len(extracted) == 0:
                image_size = None
            elif len(extracted) >= 1:
                image_size = extracted[0]
                if isinstance(image_size, tuple):
                    image_size = image_size[-1]
            else:
                raise ValueError(f" more than one image_size values are detected: {extracted}")
            mean = None
            std = None
        else:
            raise ValueError(f"Unknown image processor prefix: {self.prefix}")
        return image_size, mean, std

    def construct_processor(
        self,
        transform_types: List[str],
    ) -> transforms.Compose:
        """
        Build up an image processor from the provided list of transform types.

        Parameters
        ----------
        transform_types
            A list of image transform types.

        Returns
        -------
        A torchvision transform.
        """
        processor = []
        for trans_type in transform_types:
            args = None
            kargs = None
            if "(" in trans_type:
                trans_mode = trans_type[0 : trans_type.find("(")]
                if "{" in trans_type:
                    kargs = ast.literal_eval(trans_type[trans_type.find("{") : trans_type.rfind(")")])
                else:
                    args = ast.literal_eval(trans_type[trans_type.find("(") :])
            else:
                trans_mode = trans_type

            if trans_mode == "resize_to_square":
                processor.append(transforms.Resize((self.size, self.size), interpolation=BICUBIC))
            elif trans_mode == "resize_shorter_side":
                processor.append(transforms.Resize(self.size, interpolation=BICUBIC))
            elif trans_mode == "center_crop":
                processor.append(transforms.CenterCrop(self.size))
            elif trans_mode == "horizontal_flip":
                processor.append(transforms.RandomHorizontalFlip())
            elif trans_mode == "vertical_flip":
                processor.append(transforms.RandomVerticalFlip())
            elif trans_mode == "color_jitter":
                if kargs is not None:
                    processor.append(transforms.ColorJitter(**kargs))
                elif args is not None:
                    processor.append(transforms.ColorJitter(*args))
                else:
                    processor.append(transforms.ColorJitter(brightness=0.1, contrast=0.1, saturation=0.1))
            elif trans_mode == "affine":
                if kargs is not None:
                    processor.append(transforms.RandomAffine(**kargs))
                elif args is not None:
                    processor.append(transforms.RandomAffine(*args))
                else:
                    processor.append(transforms.RandomAffine(degrees=15, translate=(0.1, 0.1), scale=(0.9, 1.1)))
            elif trans_mode == "randaug":
                if kargs is not None:
                    processor.append(RandAugment(**kargs))
                elif args is not None:
                    processor.append(RandAugment(*args))
                else:
                    processor.append(RandAugment(2, 9))
            elif trans_mode == "trivial_augment":
                processor.append(TrivialAugment(IMAGE, 30))
            else:
                raise ValueError(f"unknown transform type: {trans_mode}")

        processor.append(transforms.ToTensor())
        processor.append(self.normalization)
        return transforms.Compose(processor)

    def process_one_sample(
        self,
        image_paths: Dict[str, List[str]],
        is_training: bool,
    ) -> Dict:
        """
        Read images, process them, and stack them. One sample can have multiple images,
        resulting in a tensor of (n, 3, size, size), where n <= max_img_num_per_col is the available image number.

        Parameters
        ----------
        image_paths
            One sample may have multiple image columns in a pd.DataFrame and multiple images
            inside each image column.
        is_training
            Whether to process images in the training mode.

        Returns
        -------
        A dictionary containing one sample's images and their number.
        """
        images = []
        zero_images = []
        ret = {}
        column_start = 0
        for per_col_name, per_col_image_paths in image_paths.items():
            for img_path in per_col_image_paths[: self.max_img_num_per_col]:
                if self.prefix == MMDET_IMAGE or self.prefix == MMOCR_TEXT_DET:
                    data = dict(img_info=dict(filename=img_path), img_prefix=None)
                    images.append(self.val_processor(data))
                else:
                    with warnings.catch_warnings():
                        warnings.filterwarnings(
                            "ignore",
                            message=(
                                "Palette images with Transparency expressed in bytes should be converted to RGBA images"
                            ),
                        )
                        is_zero_img = False
                        try:
                            img = PIL.Image.open(img_path).convert("RGB")
                        except Exception as e:
                            if self.missing_value_strategy.lower() == "zero":
                                logger.debug(f"Using a zero image due to '{e}'")
                                img = PIL.Image.new("RGB", (self.size, self.size), color=0)
                                is_zero_img = True
                            else:
                                raise e

                    if is_training:
                        img = self.train_processor(img)
                    else:
                        img = self.val_processor(img)

                    if is_zero_img:
                        zero_images.append(img)
                    else:
                        images.append(img)

            if self.requires_column_info:
                # only count the valid images since they are put ahead of the zero images in the below returning
                ret[f"{self.image_column_prefix}_{per_col_name}"] = np.array(
                    [column_start, len(images)], dtype=np.int64
                )
                column_start = len(images)
        if self.prefix == MMDET_IMAGE or self.prefix == MMOCR_TEXT_DET:
            ret.update({self.image_key: images[0]})
        else:
            ret.update(
                {
                    self.image_key: torch.tensor([])
                    if len(images + zero_images) == 0
                    else torch.stack(images + zero_images, dim=0),
                    self.image_valid_num_key: len(images),
                }
            )
        return ret

    def __call__(
        self,
        all_image_paths: Dict[str, List[List[str]]],
        idx: int,
        is_training: bool,
    ) -> Dict:
        """
        Obtain one sample's images and customized them for a specific model.

        Parameters
        ----------
        all_image_paths
            Paths of all the images in a dataset.
        idx
            The sample index in a dataset.
        is_training
            Whether to process images in the training mode.

        Returns
        -------
        A dictionary containing one sample's processed images and their number.
        """
        per_sample_paths = {
            per_column_name: per_column_paths[idx] for per_column_name, per_column_paths in all_image_paths.items()
        }
        return self.process_one_sample(per_sample_paths, is_training)

    def __getstate__(self):
        odict = self.__dict__.copy()  # get attribute dictionary
        del odict["train_processor"]  # remove augmenter to support pickle
        return odict

    def __setstate__(self, state):
        self.__dict__ = state
        if len(state["train_transform_types"]) > 0:
            self.train_processor = self.construct_processor(self.train_transform_types)<|MERGE_RESOLUTION|>--- conflicted
+++ resolved
@@ -72,11 +72,8 @@
         model: nn.Module,
         train_transform_types: List[str],
         val_transform_types: List[str],
-<<<<<<< HEAD
         samples_per_gpu: Optional[int] = None,
         checkpoint_name: Optional[str] = None,
-=======
->>>>>>> 17a6371b
         norm_type: Optional[str] = None,
         size: Optional[int] = None,
         max_img_num_per_col: Optional[int] = 1,
