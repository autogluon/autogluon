--- conflicted
+++ resolved
@@ -93,10 +93,7 @@
     save_pretrained_model_configs,
     save_text_tokenizers,
     select_model,
-<<<<<<< HEAD
     predict,
-=======
->>>>>>> a34972f0
     try_to_infer_pos_label,
 )
 
