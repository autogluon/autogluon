"""Image Prediction task"""
import copy
import logging
import os
import pickle
import warnings

import numpy as np
import pandas as pd
from gluoncv.auto.tasks import ImagePrediction as _ImageClassification
from gluoncv.model_zoo import get_model_list

from autogluon.core.constants import MULTICLASS, BINARY, REGRESSION
from autogluon.core.data.label_cleaner import LabelCleaner
from autogluon.core.utils import set_logger_verbosity
from autogluon.core.utils import verbosity2loglevel, get_gpu_count
from autogluon.core.utils.utils import generate_train_test_split
from ..configs.presets_configs import unpack, _check_gpu_memory_presets
from ..utils import MXNetErrorCatcher

__all__ = ['ImagePredictor']

from autogluon.core.utils.multiprocessing_utils import is_fork_enabled

logger = logging.getLogger()  # return root logger


class ImagePredictor(object):
    """AutoGluon Predictor for predicting image category based on their whole contents

    Parameters
    ----------
    label : str, default = 'label'
        Name of the column that contains the target variable to predict.
    problem_type : str, default = None
        Type of prediction problem. Options: ('multiclass'). If problem_type = None, the prediction problem type is inferred
         based on the provided dataset. Currently only multiclass(or single class vs. background) classification is supported.
    eval_metric : str, default = None
        Metric by which to evaluate the data with. Options: ('accuracy').
        Currently only supports accuracy for multiclass classification.
    path : str, default = None
        The directory for saving logs or intermediate data. If unspecified, will create a sub-directory under
        current working directory.
    verbosity : int, default = 2
        Verbosity levels range from 0 to 4 and control how much information is printed.
        Higher levels correspond to more detailed print statements (you can set verbosity = 0 to suppress warnings).
        If using logging, you can alternatively control amount of information printed via logger.setLevel(L),
        where L ranges from 0 to 50 (Note: higher values of L correspond to fewer print statements, opposite of verbosity levels)
    """
    # Dataset is a subclass of `pd.DataFrame`, with `image` and `label` columns.
    Dataset = _ImageClassification.Dataset

    def __init__(self, label='label', problem_type=None, eval_metric=None, path=None, verbosity=2):
        self._problem_type = problem_type
        self._eval_metric = eval_metric
        if path is None:
            path = os.getcwd()
        self._log_dir = path
        self._verbosity = verbosity
        self._classifier = None
        self._label_cleaner = None
        self._fit_summary = {}
        self._label = label
        self._label_inner = 'label'
        self._train_classes = None
        assert isinstance(self._label, str)
        os.makedirs(self._log_dir, exist_ok=True)

    @property
    def path(self):
        return self._log_dir

    @unpack('image_predictor')
    def fit(self,
            train_data,
            tuning_data=None,
            time_limit='auto',
            presets=None,
            hyperparameters=None,
            **kwargs):
        """Automatic fit process for image prediction.

        Parameters
        ----------
        train_data : pd.DataFrame or str
            Training data, can be a dataframe like image dataset.
            For dataframe like datasets, `image` and `label` columns are required.
            `image`: raw image paths. `label`: categorical integer id, starting from 0.
            For more details of how to construct a dataset for image predictor, check out:
            `http://preview.d2l.ai/d8/main/image_classification/getting_started.html`.
            If a string is provided, will search for d8 built-in datasets.
        tuning_data : pd.DataFrame or str, default = None
            Another dataset containing validation data reserved for model selection and hyperparameter-tuning,
            can be a dataframe like image dataset.
            If a string is provided, will search for k8 datasets.
            If `None`, the validation dataset will be randomly split from `train_data` according to `holdout_frac`.
        time_limit : int, default = 'auto'(defaults to 2 hours if no presets detected)
            Time limit in seconds, if `None`, will run until all tuning and training finished.
            If `time_limit` is hit during `fit`, the
            HPO process will interrupt and return the current best configuration.
        presets : list or str or dict, default = ['medium_quality_faster_train']
            List of preset configurations for various arguments in `fit()`. Can significantly impact predictive accuracy, memory-footprint, and inference latency of trained models,
            and various other properties of the returned `predictor`.
            It is recommended to specify presets and avoid specifying most other `fit()` arguments or model hyperparameters prior to becoming familiar with AutoGluon.
            As an example, to get the most accurate overall predictor (regardless of its efficiency), set `presets='best_quality'`.
            To get good quality with faster inference speed, set `presets='good_quality_faster_inference'`
            Any user-specified arguments in `fit()` will override the values used by presets.
            If specifying a list of presets, later presets will override earlier presets if they alter the same argument.
            For precise definitions of the provided presets, see file: `autogluon/vision/configs/presets_configs.py`.
            Users can specify custom presets by passing in a dictionary of argument values as an element to the list.
            Available Presets: ['best_quality', 'high_quality_fast_inference', 'good_quality_faster_inference', 'medium_quality_faster_train']
            It is recommended to only use one `quality` based preset in a given call to `fit()` as they alter many of the same arguments and are not compatible with each-other.

            Note that depending on your specific hardware limitation(# gpu, size of gpu memory...) your mileage may vary a lot, you may choose lower quality presets if necessary, and
            try to reduce `batch_size` if OOM("RuntimeError: CUDA error: out of memory") happens frequently during the `fit`.

            In-depth Preset Info:
                best_quality={
                    'hyperparameters': {
                        'model': Categorical('resnet50_v1b', 'resnet101_v1d', 'resnest200'),
                        'lr': Real(1e-5, 1e-2, log=True),
                        'batch_size': Categorical(8, 16, 32, 64, 128),
                        'epochs': 200,
                        'early_stop_patience': -1
                        },
                    'hyperparameter_tune_kwargs': {
                        'num_trials': 1024,
                        'search_strategy': 'bayesopt'},
                    'time_limit': 12*3600,}
                    Best predictive accuracy with little consideration to inference time or model size. Achieve even better results by specifying a large time_limit value.
                    Recommended for applications that benefit from the best possible model accuracy.

                good_quality_fast_inference={
                    'hyperparameters': {
                        'model': Categorical('resnet50_v1b', 'resnet34_v1b'),
                        'lr': Real(1e-4, 1e-2, log=True),
                        'batch_size': Categorical(8, 16, 32, 64, 128),
                        'epochs': 150,
                        'early_stop_patience': 20
                        },
                    'hyperparameter_tune_kwargs': {
                        'num_trials': 512,
                        'search_strategy': 'bayesopt'},
                    'time_limit': 8*3600,}
                    Good predictive accuracy with fast inference.
                    Recommended for applications that require reasonable inference speed and/or model size.

                medium_quality_faster_train={
                    'hyperparameters': {
                        'model': 'resnet50_v1b',
                        'lr': 0.01,
                        'batch_size': 64,
                        'epochs': 50,
                        'early_stop_patience': 5
                        },
                    'hyperparameter_tune_kwargs': {
                        'num_trials': 8,
                        'search_strategy': 'random'},
                    'time_limit': 1*3600,}

                    Medium predictive accuracy with very fast inference and very fast training time.
                    This is the default preset in AutoGluon, but should generally only be used for quick prototyping.

                medium_quality_faster_inference={
                    'hyperparameters': {
                        'model': Categorical('resnet18_v1b', 'mobilenetv3_small'),
                        'lr': Categorical(0.01, 0.005, 0.001),
                        'batch_size': Categorical(64, 128),
                        'epochs': Categorical(50, 100),
                        'early_stop_patience': 10
                        },
                    'hyperparameter_tune_kwargs': {
                        'num_trials': 32,
                        'search_strategy': 'bayesopt'},
                        'time_limit': 2*3600,}

                    Medium predictive accuracy with very fast inference.
                    Comparing with `medium_quality_faster_train` it uses faster model but explores more hyperparameters.
        hyperparameters : dict, default = None
            Extra hyperparameters for specific models.
            Accepted args includes(not limited to):
            epochs : int, default value based on network
                The `epochs` for model training.
            net : mx.gluon.Block
                The custom network. If defined, the model name in config will be ignored so your
                custom network will be used for training rather than pulling it from model zoo.
            optimizer : mx.Optimizer
                The custom optimizer object. If defined, the optimizer will be ignored in config but this
                object will be used in training instead.
            batch_size : int
                Mini batch size
            lr : float
                Trainer learning rate for optimization process.
            early_stop_patience : int, default=10
                Number of epochs with no improvement after which train is early stopped. Use `None` to disable.
            early_stop_min_delta : float, default=1e-4
                The small delta value to ignore when evaluating the metric. A large delta helps stablize the early
                stopping strategy against tiny fluctuation, e.g. 0.5->0.49->0.48->0.499->0.500001 is still considered as
                a good timing for early stopping.
            early_stop_baseline : float, default=None
                The minimum(baseline) value to trigger early stopping. For example, with `early_stop_baseline=0.5`,
                early stopping won't be triggered if the metric is less than 0.5 even if plateau is detected.
                Use `None` to disable.
            early_stop_max_value : float, default=None
                The max value for metric, early stop training instantly once the max value is achieved. Use `None` to disable.
            You can get the list of accepted hyperparameters in `config.yaml` saved by this predictor.
        **kwargs :
            holdout_frac : float, default = 0.1
                The random split ratio for `tuning_data` if `tuning_data==None`.
            random_state : int, default = None
                The random_state(seed) for shuffling data, only used if `tuning_data==None`.
                Note that the `random_state` only affect the splitting process, not model training.
                If not specified(None), will leave the original random sampling intact.
            nthreads_per_trial : int, default = (# cpu cores)
                Number of CPU threads for each trial, if `None`, will detect the # cores on current instance.
            ngpus_per_trial : int, default = (# gpus)
                Number of GPUs to use for each trial, if `None`, will detect the # gpus on current instance.
            hyperparameter_tune_kwargs: dict, default = None
                num_trials : int, default = 1
                    The limit of HPO trials that can be performed within `time_limit`. The HPO process will be terminated
                    when `num_trials` trials have finished or wall clock `time_limit` is reached, whichever comes first.
                search_strategy : str, default = 'random'
                    Searcher strategy for HPO, 'random' by default.
                    Options include: ‘random’ (random search), ‘bayesopt’ (Gaussian process Bayesian optimization),
                    ‘grid’ (grid search).
                max_reward : float, default = None
                    The reward threashold for stopping criteria. If `max_reward` is reached during HPO, the scheduler
                    will terminate earlier to reduce time cost.
                scheduler_options : dict, default = None
                    Extra options for HPO scheduler, please refer to :class:`autogluon.core.Searcher` for details.
        """
        if self._problem_type is None:
            # options: multiclass, binary, regression
            self._problem_type = MULTICLASS
        assert self._problem_type in (MULTICLASS, BINARY, REGRESSION), f"Invalid problem_type: {self._problem_type}"
        if self._eval_metric is None:
            if self._problem_type == REGRESSION:
                # options: rmse
                self._eval_metric = 'rmse'
                logger.log(20, 'ImagePredictor sets rmse as default eval_metric for regression problems.')
            else:
                # options: accuracy
                self._eval_metric = 'accuracy'
                logger.log(20, 'ImagePredictor sets accuracy as default eval_metric for classification problems.')
        # init/validate kwargs
        kwargs = self._validate_kwargs(kwargs)
        # unpack
        num_trials = kwargs['hyperparameter_tune_kwargs']['num_trials']
        nthreads_per_trial = kwargs['nthreads_per_trial']
        ngpus_per_trial = kwargs['ngpus_per_trial']
        holdout_frac = kwargs['holdout_frac']
        random_state = kwargs['random_state']
        scheduler = kwargs['hyperparameter_tune_kwargs']['scheduler']
        searcher = kwargs['hyperparameter_tune_kwargs']['searcher']
        max_reward = kwargs['hyperparameter_tune_kwargs']['max_reward']
        scheduler_options = kwargs['hyperparameter_tune_kwargs']['scheduler_options']
        # deep copy to avoid inplace overwrite
        train_data = copy.deepcopy(train_data)
        tuning_data = copy.deepcopy(tuning_data)

        log_level = verbosity2loglevel(self._verbosity)
        set_logger_verbosity(self._verbosity, logger=logger)
        if presets:
            if not isinstance(presets, list):
                presets = [presets]
            logger.log(20, f'Presets specified: {presets}')

        if time_limit == 'auto':
            # no presets, no user specified time_limit
            time_limit = 7200
            logger.log(20, f'`time_limit=auto` set to `time_limit={time_limit}`.')

        use_rec = False
        if isinstance(train_data, str) and train_data == 'imagenet':
            logger.warning('ImageNet is a huge dataset which cannot be downloaded directly, ' +
                           'please follow the data preparation tutorial in GluonCV.' +
                           'The following record files(symlinks) will be used: \n' +
                           'rec_train : ~/.mxnet/datasets/imagenet/rec/train.rec\n' +
                           'rec_train_idx : ~/.mxnet/datasets/imagenet/rec/train.idx\n' +
                           'rec_val : ~/.mxnet/datasets/imagenet/rec/val.rec\n' +
                           'rec_val_idx : ~/.mxnet/datasets/imagenet/rec/val.idx\n')
            train_data = pd.DataFrame({'image': [], self._label_inner: []})
            tuning_data = pd.DataFrame({'image': [], self._label_inner: []})
            use_rec = True
        if isinstance(train_data, str):
            from d8.image_classification import Dataset as D8D
            names = D8D.list()
            if train_data.lower() in names:
                train_data = D8D.get(train_data)
            else:
                valid_names = '\n'.join(names)
                raise ValueError(f'`train_data` {train_data} is not among valid list {valid_names}')
            if tuning_data is None:
                train_data, tuning_data = train_data.split(1 - holdout_frac)
        if isinstance(tuning_data, str):
            from d8.image_classification import Dataset as D8D
            names = D8D.list()
            if tuning_data.lower() in names:
                tuning_data = D8D.get(tuning_data)
            else:
                valid_names = '\n'.join(names)
                raise ValueError(f'`tuning_data` {tuning_data} is not among valid list {valid_names}')

        # data sanity check
        train_data = self._validate_data(train_data)
        train_labels = _get_valid_labels(train_data)
        self._label_cleaner = LabelCleaner.construct(problem_type=self._problem_type, y=train_labels, y_uncleaned=train_labels)
        train_labels_cleaned = self._label_cleaner.transform(train_labels)
        # converting to internal label set
        _set_valid_labels(train_data, train_labels_cleaned)
        if tuning_data is None:
            train_data, tuning_data, _, _ = generate_train_test_split(X=train_data, y=train_data[self._label_inner], problem_type=self._problem_type, test_size=holdout_frac)
            logger.info('Randomly split train_data into train[%d]/validation[%d] splits.',
                              len(train_data), len(tuning_data))
            train_data = train_data.reset_index(drop=True)
            tuning_data = tuning_data.reset_index(drop=True)

        train_data = self._validate_data(train_data)
        if isinstance(train_data, self.Dataset):
            train_data = self.Dataset(train_data, classes=train_data.classes)
        if tuning_data is not None:
            tuning_data = self._validate_data(tuning_data)
            # converting to internal label set
            _set_valid_labels(tuning_data, self._label_cleaner.transform(_get_valid_labels(tuning_data)))
            if isinstance(tuning_data, self.Dataset):
                tuning_data = self.Dataset(tuning_data, classes=tuning_data.classes)

        if self._classifier is not None:
            logging.getLogger("ImageClassificationEstimator").propagate = True
            self._classifier._logger.setLevel(log_level)
            self._fit_summary = self._classifier.fit(train_data, tuning_data, 1 - holdout_frac, random_state, resume=False)
            if hasattr(self._classifier, 'fit_history'):
                self._fit_summary['fit_history'] = self._classifier.fit_history()
            return self

        # new HPO task
        if time_limit is not None and num_trials is None:
            num_trials = 99999
        if time_limit is None and num_trials is None:
            raise ValueError('`time_limit` and `num_trials` can not be `None` at the same time, '
                             'otherwise the training will not be terminated gracefully.')
        config = {'log_dir': self._log_dir,
                  'num_trials': 99999 if num_trials is None else max(1, num_trials),
                  'time_limits': 2147483647 if time_limit is None else max(1, time_limit),
                  'searcher': searcher,
                  # needed for gluon-cv TODO: remove after gluon-cv is updated https://github.com/dmlc/gluon-cv/issues/1633
                  'search_strategy': searcher,
                  'scheduler': scheduler,
                  }
        if max_reward is not None:
            config['max_reward'] = max_reward
        if nthreads_per_trial is not None:
            config['nthreads_per_trial'] = nthreads_per_trial
        elif is_fork_enabled():
            # This is needed to address multiprocessing.context.TimeoutError in fork mode
            config['nthreads_per_trial'] = 0
        if ngpus_per_trial is not None:
            config['ngpus_per_trial'] = ngpus_per_trial
        if isinstance(hyperparameters, dict):
            if 'batch_size' in hyperparameters:
                bs = hyperparameters['batch_size']
                _check_gpu_memory_presets(bs, ngpus_per_trial, 4, 256)  # 256MB per sample
            net = hyperparameters.pop('net', None)
            if net is not None:
                config['custom_net'] = net
            optimizer = hyperparameters.pop('optimizer', None)
            if optimizer is not None:
                config['custom_optimizer'] = optimizer
            # check if hyperparameters overwriting existing config
            for k, v in hyperparameters.items():
                if k in config:
                    raise ValueError(f'Overwriting {k} = {config[k]} to {v} by hyperparameters is ambiguous.')
            config.update(hyperparameters)
        if scheduler_options is not None:
            config.update(scheduler_options)
        if use_rec == True:
            config['use_rec'] = True
        if 'early_stop_patience' not in config:
            config['early_stop_patience'] = 10
        if config['early_stop_patience'] == None:
            config['early_stop_patience'] = -1
        # TODO(zhreshold): expose the transform function(or sign function) for converting custom metrics
        if 'early_stop_baseline' not in config or config['early_stop_baseline'] == None:
            config['early_stop_baseline'] = -np.Inf
        if 'early_stop_max_value' not in config or config['early_stop_max_value'] == None:
            config['early_stop_max_value'] = np.Inf
        # batch size cannot be larger than dataset size
        bs = min(config.get('batch_size', 16), len(train_data))
        config['batch_size'] = bs
        if ngpus_per_trial is not None and ngpus_per_trial > 1 and bs < ngpus_per_trial:
            # batch size must be larger than # gpus
            config['ngpus_per_trial'] = bs
        # verbosity
        if log_level > logging.INFO:
            logging.getLogger('gluoncv.auto.tasks.image_classification').propagate = False
            logging.getLogger("ImageClassificationEstimator").propagate = False
            logging.getLogger("ImageClassificationEstimator").setLevel(log_level)
        task = _ImageClassification(problem_type=self._problem_type, config=config)
        # GluonCV can't handle these separately - patching created config
        task.search_strategy = scheduler
        task.scheduler_options['searcher'] = searcher
        task._logger.setLevel(log_level)
        task._logger.propagate = True
        self._train_classes = train_data.classes
        with warnings.catch_warnings(record=True) as w:
            warnings.simplefilter("always")
            with MXNetErrorCatcher() as err:
                self._classifier = task.fit(train_data, tuning_data, 1 - holdout_frac, random_state)
            if err.exc_value is not None:
                raise RuntimeError(err.exc_value + err.hint)
        self._classifier._logger.setLevel(log_level)
        self._classifier._logger.propagate = True
        self._fit_summary = task.fit_summary()
        if hasattr(task, 'fit_history'):
            self._fit_summary['fit_history'] = task.fit_history()
        return self

    def _validate_data(self, data):
        """Check whether data is valid, try to convert with best effort if not"""
        if isinstance(data, pd.DataFrame):
            # TODO(zhreshold): allow custom label column without this renaming trick
            if self._label != self._label_inner and self._label in data.columns:
                # data is deepcopied so it's okay to overwrite directly
<<<<<<< HEAD
                data = data.rename(columns={'label': '_unused_label', self._label: 'label'}, errors='ignore')
=======
                data = data.rename(columns={self._label_inner: '_unused_label', self._label: self._label_inner}, errors='ignore')

>>>>>>> 6d197d08
        if not (hasattr(data, 'classes') and hasattr(data, 'to_mxnet')):
            if isinstance(data, pd.DataFrame):
                # raw dataframe, try to add metadata automatically
                if self._label_inner in data.columns and 'image' in data.columns:
                    # check image relative/abs path is valid
                    sample = data.iloc[0]['image']
                    if not os.path.isfile(sample):
                        raise OSError(f'Detected invalid image path `{sample}`, please ensure all image paths are absolute or you are using the right working directory.')
                    logger.log(20, 'Converting raw DataFrame to ImagePredictor.Dataset...')
                    if self._problem_type in [MULTICLASS, BINARY]:
                        infer_classes = sorted(data.label.unique().tolist())
                        logger.log(20, f'Detected {len(infer_classes)} unique classes: {infer_classes}')
                    elif self._problem_type == REGRESSION:
                        infer_classes = []
                        logger.log(20, f'Regression problem does not need classes')
                    instruction = 'train_data = ImagePredictor.Dataset(train_data, classes=["foo", "bar"])'
                    logger.log(20, f'If you feel the `classes` is inaccurate, please construct the dataset explicitly, e.g. {instruction}')
                    data = _ImageClassification.Dataset(data, classes=infer_classes)
                else:
                    err_msg = 'Unable to convert raw DataFrame to ImagePredictor Dataset, ' + \
                              '`image` and `label` columns are required.' + \
                              'You may visit `https://auto.gluon.ai/stable/tutorials/image_prediction/dataset.html` ' + \
                              'for details.'
                    raise AttributeError(err_msg)
            else:
                raise TypeError(f"Unable to process dataset of type: {type(data)}")
        elif isinstance(data, _ImageClassification.Dataset):
            assert self._label_inner in data.columns
            assert hasattr(data, 'classes')
            orig_classes = data.classes
            if not isinstance(data.classes, (tuple, list)):
                # consider it as an invalid dataset without proper label, try to reconstruct as a normal DataFrame
                orig_classes = []
            # check whether classes are outdated, no action required if all unique labels is subset of `classes`
            unique_labels = sorted(data[self._label_inner].unique().tolist())
            if not (all(ulabel in orig_classes for ulabel in unique_labels)):
                data = _ImageClassification.Dataset(data, classes=unique_labels)
                logger.log(20, f'Reset labels to {unique_labels}')
        if len(data) < 1:
            raise ValueError('Empty dataset.')
        return data

    def _validate_kwargs(self, kwargs):
        """validate and initialize default kwargs"""
        kwargs['holdout_frac'] = kwargs.get('holdout_frac', 0.1)
        if not (0 < kwargs['holdout_frac'] < 1.0):
            raise ValueError(f'Range error for `holdout_frac`, expected to be within range (0, 1), given {kwargs["holdout_frac"]}')
        kwargs['random_state'] = kwargs.get('random_state', None)
        kwargs['nthreads_per_trial'] = kwargs.get('nthreads_per_trial', None)
        kwargs['ngpus_per_trial'] = kwargs.get('ngpus_per_trial', None)
        if kwargs['ngpus_per_trial'] is not None and kwargs['ngpus_per_trial'] > 0:
            detected_gpu = get_gpu_count()
            if detected_gpu < kwargs['ngpus_per_trial']:
                raise ValueError(f"Insufficient detected # gpus {detected_gpu} vs requested {kwargs['ngpus_per_trial']}")
        # tune kwargs
        hpo_tune_args = kwargs.get('hyperparameter_tune_kwargs', {})
        hpo_tune_args['num_trials'] = hpo_tune_args.get('num_trials', 1)
        hpo_tune_args['searcher'] = hpo_tune_args.get('searcher', 'random')
        if not hpo_tune_args['searcher'] in ('random', 'bayesopt', 'grid'):
            raise ValueError(f"Invalid searcher: {hpo_tune_args['searcher']}, supported: ('random', 'bayesopt', 'grid')")
        hpo_tune_args['scheduler'] = hpo_tune_args.get('scheduler', 'local')
        if not hpo_tune_args['scheduler'] in ('fifo', 'local'):
            raise ValueError(f"Invalid searcher: {hpo_tune_args['searcher']}, supported: ('fifo', 'local')")
        hpo_tune_args['max_reward'] = hpo_tune_args.get('max_reward', None)
        if hpo_tune_args['max_reward'] is not None and hpo_tune_args['max_reward'] < 0:
            raise ValueError(f"Expected `max_reward` to be a positive float number between 0 and 1.0, given {hpo_tune_args['max_reward']}")
        hpo_tune_args['scheduler_options'] = hpo_tune_args.get('scheduler_options', None)
        kwargs['hyperparameter_tune_kwargs'] = hpo_tune_args
        return kwargs

    def predict_proba(self, data, as_pandas=True):
        """Predict images as a whole, return the probabilities of each category rather
        than class-labels.

        Parameters
        ----------
        data : str, pd.DataFrame or ndarray
            The input, can be str(filepath), pd.DataFrame with 'image' column, or raw ndarray input.
        as_pandas : bool, default = True
            Whether to return the output as a pandas object (True) or list of numpy array(s) (False).
            Pandas object is a DataFrame.

        Returns
        -------

        pd.DataFrame
            The returned dataframe will contain probs of each category. If more than one image in input,
            the returned dataframe will contain `images` column, and all results are concatenated.
        """
        if self._classifier is None:
            raise RuntimeError('Classifier is not initialized, try `fit` first.')
        assert self._label_cleaner is not None
        y_pred_proba = self._classifier.predict(data, with_proba=True)
        if isinstance(data, pd.DataFrame) and 'image' in data:
            index_name = data.index.name
            if index_name is None:
                # TODO: This crashes if a feature is already named 'index'.
                index_name = 'index'
            idx_to_image_map = data[['image']]
            idx_to_image_map = idx_to_image_map.reset_index(drop=False)
            y_pred_proba = idx_to_image_map.merge(y_pred_proba, on='image')
<<<<<<< HEAD
            y_pred_proba = y_pred_proba.set_index('index').rename_axis(None)
        if self._problem_type in [MULTICLASS, BINARY]:
            y_pred_proba[list(self._label_cleaner.cat_mappings_dependent_var.values())] = y_pred_proba['image_proba'].to_list()
            ret = y_pred_proba.drop(['image', 'image_proba'], axis=1, errors='ignore')
        elif self._problem_type == REGRESSION:
            ret = y_pred_proba.drop(['image'], axis=1, errors='ignore')
=======
            y_pred_proba = y_pred_proba.set_index(index_name).rename_axis(None)
        y_pred_proba[list(self._label_cleaner.cat_mappings_dependent_var.values())] = y_pred_proba['image_proba'].to_list()
        ret = y_pred_proba.drop(['image', 'image_proba'], axis=1, errors='ignore')

>>>>>>> 6d197d08
        if as_pandas:
            return ret
        else:
            if self._problem_type == REGRESSION:
                return ret.to_numpy().squeeze(axis=-1)
            return ret.to_numpy()

    def predict(self, data, as_pandas=True):
        """Predict images as a whole, return labels(class category).

        Parameters
        ----------
        data : str, pd.DataFrame or ndarray
            The input, can be str(filepath), pd.DataFrame with 'image' column, or raw ndarray input.
        as_pandas : bool, default = True
            Whether to return the output as a pandas object (True) or list of numpy array(s) (False).
            Pandas object is a DataFrame.

        Returns
        -------

        pd.DataFrame
            The returned dataframe will contain labels. If more than one image in input,
            the returned dataframe will contain `images` column, and all results are concatenated.
        """
        if self._problem_type in [REGRESSION]:
            return self.predict_proba(data, as_pandas)
        
        if self._classifier is None:
            raise RuntimeError('Classifier is not initialized, try `fit` first.')
        assert self._label_cleaner is not None
        proba = self._classifier.predict(data)
        if 'image' in proba.columns:
            # multiple images
            assert isinstance(data, pd.DataFrame) and 'image' in data.columns
            index_name = data.index.name
            if index_name is None:
                # TODO: This crashes if a feature is already named 'index'.
                index_name = 'index'
            y_pred = proba.loc[proba.groupby(["image"])["score"].idxmax()].reset_index(drop=True)
            idx_to_image_map = data[['image']]
            idx_to_image_map = idx_to_image_map.reset_index(drop=False)
            y_pred = idx_to_image_map.merge(y_pred, on='image')
            y_pred = y_pred.set_index(index_name).rename_axis(None)
            ret = self._label_cleaner.inverse_transform(y_pred['id'].rename(self._label))
        else:
            # single image
            ret = proba.loc[[proba["score"].idxmax()]]
            ret = self._label_cleaner.inverse_transform(ret['id'].rename(self._label))
        if as_pandas:
            return ret
        else:
            return ret.to_numpy()

    def predict_feature(self, data, as_pandas=True):
        """Predict images visual feature representations, return the features as numpy (1xD) vector.

        Parameters
        ----------
        data : str, pd.DataFrame or ndarray
            The input, can be str(filepath), pd.DataFrame with 'image' column, or raw ndarray input.
        as_pandas : bool, default = True
            Whether to return the output as a pandas object (True) or list of numpy array(s) (False).
            Pandas object is a DataFrame.

        Returns
        -------

        pd.DataFrame
            The returned dataframe will contain image features. If more than one image in input,
            the returned dataframe will contain `images` column, and all results are concatenated.
        """
        if self._classifier is None:
            raise RuntimeError('Classifier is not initialized, try `fit` first.')
        ret = self._classifier.predict_feature(data)
        if as_pandas:
            return ret
        else:
            return ret.to_numpy()

    def evaluate(self, data):
        """Evaluate model performance on validation data.

        Parameters
        ----------
        data : pd.DataFrame or iterator
            The validation data.
        """
        if self._classifier is None:
            raise RuntimeError('Classifier not initialized, try `fit` first.')
        assert self._train_classes is not None
        if isinstance(data, pd.DataFrame) and not isinstance(data, _ImageClassification.Dataset):
            assert self._label in data.columns, f'{self._label} is not present in evaluation data'
            # note that evaluation data must use the same classes as training data, otherwise incorrect result
            data = _ImageClassification.Dataset(data, classes=self._train_classes)
        return self._classifier.evaluate(data)

    def fit_summary(self):
        """Return summary of last `fit` process.

        Returns
        -------
        dict
            The summary of last `fit` process. Major keys are ('train_acc', 'val_acc', 'total_time',...)

        """
        return copy.copy(self._fit_summary)

    def save(self, path=None):
        """Dump predictor to disk.

        Parameters
        ----------
        path : str, default = None
            The path of saved copy. If not specified(None), will automatically save to `self.path` directory
            with filename `image_predictor.ag`

        """
        if path is None:
            path = os.path.join(self.path, 'image_predictor.ag')
        with open(path, 'wb') as fid:
            pickle.dump(self, fid)

    @classmethod
    def load(cls, path, verbosity=2):
        """Load previously saved predictor.

        Parameters
        ----------
        path : str
            The file name for saved pickle file. If `path` is a directory, will try to load the file `image_predictor.ag` in
            this directory.
        verbosity : int, default = 2
            Verbosity levels range from 0 to 4 and control how much information is printed.
            Higher levels correspond to more detailed print statements (you can set verbosity = 0 to suppress warnings).
            If using logging, you can alternatively control amount of information printed via logger.setLevel(L),
            where L ranges from 0 to 50 (Note: higher values of L correspond to fewer print statements, opposite of verbosity levels)

        """
        if os.path.isdir(path):
            path = os.path.join(path, 'image_predictor.ag')
        with open(path, 'rb') as fid:
            obj = pickle.load(fid)
        obj._verbosity = verbosity
        return obj

    @classmethod
    def list_models(cls):
        """Get the list of supported model names in model zoo that
        can be used for image classification.

        Returns
        -------
        tuple of str
            A tuple of supported model names in str.

        """
        return tuple(_SUPPORTED_MODELS)


def _get_valid_labels(data):
    ret = None
    if isinstance(data, pd.DataFrame):
        ret = data['label']
    else:
        from d8.image_classification import Dataset as D8D
        if isinstance(data, D8D):
            ret = data.df['class_name']
    if ret is None:
        raise ValueError('Dataset must be pandas.DataFrame or d8.image_classification.Dataset')
    return ret

def _set_valid_labels(data, label):
    if isinstance(data, pd.DataFrame):
        data['label'] = label
    else:
        from d8.image_classification import Dataset as D8D
        if isinstance(data, D8D):
            data.df['class_name'] = label
        else:
            raise ValueError('Dataset must be pandas.DataFrame or d8.image_classification.Dataset')

def _get_supported_models():
    all_models = get_model_list()
    blacklist = ['ssd', 'faster_rcnn', 'mask_rcnn', 'fcn', 'deeplab',
                 'psp', 'icnet', 'fastscnn', 'danet', 'yolo', 'pose',
                 'center_net', 'siamrpn', 'monodepth',
                 'ucf101', 'kinetics', 'voc', 'coco', 'citys', 'mhpv1',
                 'ade', 'hmdb51', 'sthsth', 'otb']
    cls_models = [m for m in all_models if not any(x in m for x in blacklist)]
    return cls_models

_SUPPORTED_MODELS = _get_supported_models()<|MERGE_RESOLUTION|>--- conflicted
+++ resolved
@@ -421,12 +421,7 @@
             # TODO(zhreshold): allow custom label column without this renaming trick
             if self._label != self._label_inner and self._label in data.columns:
                 # data is deepcopied so it's okay to overwrite directly
-<<<<<<< HEAD
-                data = data.rename(columns={'label': '_unused_label', self._label: 'label'}, errors='ignore')
-=======
                 data = data.rename(columns={self._label_inner: '_unused_label', self._label: self._label_inner}, errors='ignore')
-
->>>>>>> 6d197d08
         if not (hasattr(data, 'classes') and hasattr(data, 'to_mxnet')):
             if isinstance(data, pd.DataFrame):
                 # raw dataframe, try to add metadata automatically
@@ -528,19 +523,12 @@
             idx_to_image_map = data[['image']]
             idx_to_image_map = idx_to_image_map.reset_index(drop=False)
             y_pred_proba = idx_to_image_map.merge(y_pred_proba, on='image')
-<<<<<<< HEAD
-            y_pred_proba = y_pred_proba.set_index('index').rename_axis(None)
+            y_pred_proba = y_pred_proba.set_index(index_name).rename_axis(None)
         if self._problem_type in [MULTICLASS, BINARY]:
             y_pred_proba[list(self._label_cleaner.cat_mappings_dependent_var.values())] = y_pred_proba['image_proba'].to_list()
             ret = y_pred_proba.drop(['image', 'image_proba'], axis=1, errors='ignore')
         elif self._problem_type == REGRESSION:
             ret = y_pred_proba.drop(['image'], axis=1, errors='ignore')
-=======
-            y_pred_proba = y_pred_proba.set_index(index_name).rename_axis(None)
-        y_pred_proba[list(self._label_cleaner.cat_mappings_dependent_var.values())] = y_pred_proba['image_proba'].to_list()
-        ret = y_pred_proba.drop(['image', 'image_proba'], axis=1, errors='ignore')
-
->>>>>>> 6d197d08
         if as_pandas:
             return ret
         else:
