from typing import Union, Dict, Any

import matplotlib.pyplot as plt
import numpy as np
import seaborn as sns
from scipy import stats
from scipy.cluster import hierarchy as hc

from .base import AbstractVisualization
from .jupyter import JupyterMixin
from ..state import AnalysisState, StateCheckMixin
from ..util.types import map_raw_type_to_feature_type

__all__ = ['CorrelationVisualization', 'CorrelationSignificanceVisualization', 'FeatureDistanceAnalysisVisualization', 'FeatureInteractionVisualization']


class FeatureInteractionVisualization(AbstractVisualization, JupyterMixin):

    def __init__(self,
                 key: str,
                 headers: bool = False,
                 namespace: str = None,
                 numeric_as_categorical_threshold=20,
                 fig_args: Union[None, Dict[str, Any]] = {},
                 chart_args: Union[None, Dict[str, Any]] = {},
                 **kwargs) -> None:
        super().__init__(namespace, **kwargs)
        self.key = key
        self.headers = headers
        self.numeric_as_categorical_threshold = numeric_as_categorical_threshold
        self.fig_args = fig_args
        self.chart_args = chart_args

    def can_handle(self, state: AnalysisState) -> bool:
        return self.all_keys_must_be_present(state, 'interactions', 'raw_type')

    def _render(self, state: AnalysisState) -> None:
        for ds in state.interactions.keys():
            if self.key not in state.interactions[ds]:
                continue
            i = state.interactions[ds][self.key]
            df = i['data'].copy()
            x, y, hue = [i['features'].get(k, None) for k in ['x', 'y', 'hue']]
            x_type, y_type, hue_type = [map_raw_type_to_feature_type(var, state.raw_type[ds].get(var, None), df, self.numeric_as_categorical_threshold)
                                        for var in [x, y, hue]]

            # swap y <-> hue when category vs category to enable charting
            if (x_type is not None) and y_type == 'category' and hue is None:
                hue, hue_type = y, y_type
                y, y_type = None, None

            chart_type = self._get_chart_type(x_type, y_type, hue_type)
            if chart_type is not None:
                chart_args = {
                    'x': x,
                    'y': y,
                    'hue': hue,
                    **self.chart_args.get(self.key, {}),
                }
                chart_args = {k: v for k, v in chart_args.items() if v is not None}
                if chart_type != 'kdeplot':
                    chart_args.pop('fill', None)
                if chart_type == 'barplot':
                    # Don't show ci ticks
                    chart_args['ci'] = None

                fig, ax = plt.subplots(**self.fig_args.get(self.key, {}))

                # convert to categoricals for plots
                for col, typ in zip([x, y, hue], [x_type, y_type, hue_type]):
                    if typ == 'category':
                        df[col] = df[col].astype('object')

                data = df
                single_var = False
                if y is None and hue is None:
                    single_var = True
                    if x_type == 'numeric':
                        data = df[x]
                        chart_args.pop('x')
                elif x is None and hue is None:
                    single_var = True
                    if y_type == 'numeric':
                        data = df[y]
                        chart_args.pop('y')

                # Handling fitted distributions if present
                dists = None
                if (chart_type == 'histplot') and ('distributions_fit' in state) and ((x_type, y_type, hue_type) == ('numeric', None, None)):
                    chart_args['stat'] = 'density'
                    dists = state.distributions_fit[ds][x]

                chart = self._get_sns_chart_method(chart_type)(ax=ax, data=data, **chart_args)
                if chart_type in ('countplot', 'barplot', 'boxplot'):
                    plt.setp(chart.get_xticklabels(), rotation=90)

                if dists is not None:
                    x_min, x_max = ax.get_xlim()
                    xs = np.linspace(x_min, x_max, 200)
                    for dist, v in dists.items():
                        _dist = getattr(stats, dist)
                        ax.plot(xs, _dist.pdf(xs, *dists[dist]['param']), ls='--', lw=0.7, label=f'{dist}: pvalue {dists[dist]["pvalue"]:.2f}')
                    ax.set_xlim(x_min, x_max)  # set the limits back to the ones of the distplot
                    plt.legend()

                if chart_type == 'countplot':
                    for container in ax.containers:
                        ax.bar_label(container)

                if self.headers:
                    features = '/'.join([i['features'][k] for k in ['x', 'y', 'hue'] if k in i['features']])
                    prefix = '' if single_var else 'Feature interaction between '
                    self.render_header_if_needed(state, f'{prefix}{features} in {ds}')
                plt.show(fig)

    def _get_sns_chart_method(self, chart_type):
        return {
            'countplot': sns.countplot,
            'barplot': sns.barplot,
            'boxplot': sns.boxplot,
            'kdeplot': sns.kdeplot,
            'scatterplot': sns.scatterplot,
            'regplot': sns.regplot,
            'histplot': sns.histplot,
        }.get(chart_type)

    def _get_chart_type(self, x_type: str, y_type: str, hue_type: Union[None, str]) -> Union[None, str]:
        types = {
            ('numeric', None, None): 'histplot',
            ('category', None, None): 'countplot',
            (None, 'category', None): 'countplot',

            ('category', None, 'category'): 'countplot',
            (None, 'category', 'category'): 'countplot',

            ('numeric', None, 'category'): 'histplot',
            (None, 'numeric', 'category'): 'histplot',

            ('category', 'category', None): 'barplot',
            ('category', 'category', 'category'): 'barplot',

            ('category', 'numeric', None): 'boxplot',
            ('numeric', 'category', None): 'kdeplot',
            ('category', 'numeric', 'category'): 'boxplot',
            ('numeric', 'category', 'category'): 'kdeplot',

            ('numeric', 'numeric', None): 'regplot',
            ('numeric', 'numeric', 'category'): 'scatterplot',
        }
        return types.get((x_type, y_type, hue_type), None)


class CorrelationVisualization(AbstractVisualization, JupyterMixin):

    def __init__(self,
                 headers: bool = False,
                 namespace: str = None,
                 fig_args: Union[None, Dict[str, Any]] = {},
                 **kwargs) -> None:
        super().__init__(namespace, **kwargs)
        self.headers = headers
        self.fig_args = fig_args

    def can_handle(self, state: AnalysisState) -> bool:
        return 'correlations' in state

    def _render(self, state: AnalysisState) -> None:
        for ds, corr in state.correlations.items():
            # Don't render single cell
            if len(state.correlations[ds]) <= 1:
                continue

            if state.correlations_focus_field is not None:
                focus_field_header = f'; focus: {state.correlations_focus_field} >= {state.correlations_focus_field_threshold}'
            else:
                focus_field_header = ''
            self.render_header_if_needed(state, f'{ds} - {state.correlations_method} correlation matrix{focus_field_header}')

            fig, ax = plt.subplots(**self.fig_args)
            args = {
                'vmin': 0 if state.correlations_method == 'phik' else -1,
                'vmax': 1, 'center': 0, 'cmap': 'Spectral'
            }
            sns.heatmap(corr,
                        annot=True,
                        ax=ax,
                        linewidths=.9,
                        linecolor='white',
                        fmt='.2f',
                        square=True,
                        cbar_kws={"shrink": 0.5},
                        **args)
            plt.yticks(rotation=0)
            plt.show(fig)


class CorrelationSignificanceVisualization(AbstractVisualization, JupyterMixin):

    def __init__(self,
                 headers: bool = False,
                 namespace: str = None,
                 fig_args: Union[None, Dict[str, Any]] = {},
                 **kwargs) -> None:
        super().__init__(namespace, **kwargs)
        self.headers = headers
        self.fig_args = fig_args

    def can_handle(self, state: AnalysisState) -> bool:
        return 'significance_matrix' in state

    def _render(self, state: AnalysisState) -> None:
        for ds, corr in state.correlations.items():
            # Don't render single cell
            if len(state.significance_matrix[ds]) <= 1:
                continue

            if state.correlations_focus_field is not None:
                focus_field_header = f'; focus: {state.correlations_focus_field} >= {state.correlations_focus_field_threshold}'
            else:
                focus_field_header = ''
            self.render_header_if_needed(state, f'{ds} - {state.correlations_method} correlation matrix significance{focus_field_header}')

            fig, ax = plt.subplots(**self.fig_args)
            args = {'center': 3, 'vmax': 5, 'cmap': 'Spectral', 'robust': True}

            sns.heatmap(corr,
                        annot=True,
                        ax=ax,
                        linewidths=.9,
                        linecolor='white',
                        fmt='.2f',
                        square=True,
                        cbar_kws={"shrink": 0.5},
                        **args)
            plt.yticks(rotation=0)
            plt.show(fig)


class FeatureDistanceAnalysisVisualization(AbstractVisualization, StateCheckMixin, JupyterMixin):
    def __init__(self,
                 namespace: str = None,
                 fig_args: Union[None, Dict[str, Any]] = {},
                 **kwargs) -> None:
        super().__init__(namespace, **kwargs)
        self.fig_args = fig_args

    def can_handle(self, state: AnalysisState) -> bool:
        return self.all_keys_must_be_present(state, 'feature_distance')

    def _render(self, state: AnalysisState) -> None:
        fig, ax = plt.subplots(**self.fig_args)
        default_args = dict(
            orientation='left'
        )
        ax.grid(False)
        hc.dendrogram(ax=ax, Z=state.feature_distance.linkage, labels=state.feature_distance.columns, **{**default_args, **self._kwargs})
        plt.show(fig)
<<<<<<< HEAD

class NonparametricSignificanceVisualization(AbstractVisualization, JupyterMixin):

    def __init__(self,
                 headers: bool = False,
                 namespace: str = None,
                 fig_args: Union[None, Dict[str, Any]] = {},
                 pvalue_cmap: str = 'rocket',
                 **kwargs) -> None:
        super().__init__(namespace, **kwargs)
        self.headers = headers
        self.fig_args = fig_args
        self.cmap = pvalue_cmap

    def can_handle(self, state: AnalysisState) -> bool:
        return 'association_pvalue_matrix' in state

    def _render(self, state: AnalysisState) -> None:
        if self.headers:
            self.render_header_if_needed(state, 'P-values for non-parametric association tests')

        fig, ax = plt.subplots(**self.fig_args)
        args = {'vmin': 0, 'vmax': 1, 'cmap': self.cmap}
        corr = state.association_pvalue_matrix

        sns.heatmap(corr,
                    annot=True,
                    ax=ax,
                    linewidths=.9,
                    linecolor='white',
                    fmt='.2f',
                    square=True,
                    # cbar_kws={"shrink": 0.5},
                    **args)
        plt.yticks(rotation=0)
        plt.show(fig)
=======
        if len(state.feature_distance.near_duplicates) > 0:
            message = f'**The following feature groups are considered as near-duplicates**:\n\n' \
                      f'Distance threshold: <= `{state.feature_distance.near_duplicates_threshold}`. ' \
                      f'Consider keeping only some of the columns within each group:\n'
            for group in state.feature_distance.near_duplicates:
                message += f'\n - `{"`, `".join(sorted(group["nodes"]))}` - distance `{group["distance"]:.2f}`'
            self.render_markdown(message)
>>>>>>> e012d9dd
<|MERGE_RESOLUTION|>--- conflicted
+++ resolved
@@ -255,7 +255,13 @@
         ax.grid(False)
         hc.dendrogram(ax=ax, Z=state.feature_distance.linkage, labels=state.feature_distance.columns, **{**default_args, **self._kwargs})
         plt.show(fig)
-<<<<<<< HEAD
+        if len(state.feature_distance.near_duplicates) > 0:
+            message = f'**The following feature groups are considered as near-duplicates**:\n\n' \
+                      f'Distance threshold: <= `{state.feature_distance.near_duplicates_threshold}`. ' \
+                      f'Consider keeping only some of the columns within each group:\n'
+            for group in state.feature_distance.near_duplicates:
+                message += f'\n - `{"`, `".join(sorted(group["nodes"]))}` - distance `{group["distance"]:.2f}`'
+            self.render_markdown(message)
 
 class NonparametricSignificanceVisualization(AbstractVisualization, JupyterMixin):
 
@@ -290,14 +296,4 @@
                     square=True,
                     # cbar_kws={"shrink": 0.5},
                     **args)
-        plt.yticks(rotation=0)
-        plt.show(fig)
-=======
-        if len(state.feature_distance.near_duplicates) > 0:
-            message = f'**The following feature groups are considered as near-duplicates**:\n\n' \
-                      f'Distance threshold: <= `{state.feature_distance.near_duplicates_threshold}`. ' \
-                      f'Consider keeping only some of the columns within each group:\n'
-            for group in state.feature_distance.near_duplicates:
-                message += f'\n - `{"`, `".join(sorted(group["nodes"]))}` - distance `{group["distance"]:.2f}`'
-            self.render_markdown(message)
->>>>>>> e012d9dd
+        self.display_obj(fig)