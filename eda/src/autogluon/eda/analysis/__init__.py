--- conflicted
+++ resolved
@@ -1,7 +1,4 @@
 from .base import Namespace
 from .dataset import Sampler
-<<<<<<< HEAD
-from .shift import XShiftDetector
-=======
 from .transform import ApplyFeatureGenerator
->>>>>>> 7b458e92
+from .shift import XShiftDetector