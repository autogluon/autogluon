--- conflicted
+++ resolved
@@ -49,13 +49,7 @@
     'matplotlib',
     'requests',
     'pytest',
-<<<<<<< HEAD
     'dask[complete]==2.0.0',
-=======
-    'scikit-optimize',
-    'dask[complete]==2.0.0',
-    'distributed==2.0.1',
->>>>>>> 1895423f
     'tornado',
     'ConfigSpace',
     'nose',
