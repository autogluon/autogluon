--- conflicted
+++ resolved
@@ -53,19 +53,11 @@
     'requests',
     'matplotlib',
     'tqdm>=4.38.0',
-<<<<<<< HEAD
-    'paramiko==2.5.0',
-    'distributed==2.6.0',
-    'ConfigSpace==0.4.10',
-    'gluoncv',
-    'gluonnlp',
-=======
     'paramiko>=2.5.0',
     'distributed>=2.6.0',
     'ConfigSpace<=0.4.10',
     'gluoncv>=0.5.0',
     'gluonnlp==0.8.1',
->>>>>>> ef0e8d30
     'graphviz',
     'scikit-optimize',
     'catboost',
