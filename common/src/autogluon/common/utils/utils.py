--- conflicted
+++ resolved
@@ -72,19 +72,12 @@
 
 
 def get_autogluon_metadata() -> Dict[str, Any]:
-<<<<<<< HEAD
     from ..version import __version__, __lite__
-    metadata = dict(
-        system=platform.system(),
-        version=f'{__version__}',
-        lite=__lite__,
-=======
-    from ..version import __version__
 
     metadata = dict(
         system=platform.system(),
         version=f"{__version__}",
->>>>>>> f91829a4
+        lite=__lite__,
         py_version=get_python_version(include_micro=False),
         py_version_micro=get_python_version(include_micro=True),
         packages=get_package_versions(),
