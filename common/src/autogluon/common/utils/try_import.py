--- conflicted
+++ resolved
@@ -46,8 +46,9 @@
         import ray
         from packaging import version
 
-<<<<<<< HEAD
-        if version.parse(ray.__version__) < version.parse(ray_min_version) or version.parse(ray.__version__) >= version.parse(ray_max_version):
+        if version.parse(ray.__version__) < version.parse(ray_min_version) or version.parse(
+            ray.__version__
+        ) >= version.parse(ray_max_version):
             ignore_ray_version = os.environ.get("AG_IGNORE_RAY_VERSION", False)
             if not ignore_ray_version:
                 msg = (
@@ -56,17 +57,6 @@
                     f"`pip install ray=={ray_min_version}` "
                 )
                 raise ValueError(msg)
-=======
-        if version.parse(ray.__version__) < version.parse(ray_min_version) or version.parse(
-            ray.__version__
-        ) >= version.parse(ray_max_version):
-            msg = (
-                f"ray=={ray.__version__} detected. "
-                f"{ray_min_version} <= ray < {ray_max_version} is required. You can use pip to install certain version of ray "
-                f"`pip install ray=={ray_min_version}` "
-            )
-            raise ValueError(msg)
->>>>>>> f5c7b740
         return ray
     except ImportError:
         raise ImportError(
