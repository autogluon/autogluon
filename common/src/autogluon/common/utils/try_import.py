--- conflicted
+++ resolved
@@ -198,30 +198,7 @@
     try:
         import imodels
     except ImportError:
-<<<<<<< HEAD
-        raise ImportError(
-            "Unable to import dependency imodels. " "A quick tip is to install via `pip install imodels`. "
-        )
-
-
-def try_import_vowpalwabbit():
-    try:
-        import vowpalwabbit
-        from pkg_resources import (
-            parse_version,
-        )  # pylint: disable=import-outside-toplevel
-
-        vowpalwabbit_version = parse_version(vowpalwabbit.__version__)
-        assert (
-            vowpalwabbit_version >= parse_version("9.0.0") and vowpalwabbit_version < parse_version("9.10.0")
-        ), f"Currently, we only support vowpalwabbit version >=9.0 and <9.10. Found vowpalwabbit version: {vowpalwabbit_version}"
-    except ImportError:
-        raise ImportError(
-            "`import vowpalwabbit` failed.\n" "A quick tip is to install via `pip install vowpalwabbit>=9,<9.10"
-        )
-=======
         raise ImportError("Unable to import dependency imodels. A quick tip is to install via `pip install imodels`. ")
->>>>>>> 3494f411
 
 
 def try_import_fasttext():
