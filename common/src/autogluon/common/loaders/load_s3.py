--- conflicted
+++ resolved
@@ -1,11 +1,6 @@
-<<<<<<< HEAD
-import os, pathlib, logging
-=======
-import boto3
 import logging
 import os
 import pathlib
->>>>>>> b0ccd059
 
 from . import load_pd
 from ..utils import s3_utils
@@ -14,12 +9,8 @@
 
 
 def list_bucket_s3(bucket):
-<<<<<<< HEAD
     import boto3
-    logger.log(15, 'Listing s3 bucket: '+str(bucket))
-=======
     logger.log(15, 'Listing s3 bucket: ' + str(bucket))
->>>>>>> b0ccd059
 
     s3bucket = boto3.resource('s3')
     my_bucket = s3bucket.Bucket(bucket)
