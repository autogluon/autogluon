import logging
import multiprocessing
from os import listdir
from os.path import isfile, join

import pandas as pd
from pandas import DataFrame

from . import load_pointer
from .load_s3 import list_bucket_prefix_suffix_s3
from ..savers import save_pointer
from ..utils import multiprocessing_utils, s3_utils

logger = logging.getLogger(__name__)


def load(path, delimiter=None, encoding='utf-8', columns_to_keep=None, dtype=None, header=0,
         names=None, format=None, nrows=None, skiprows=None, usecols=None, low_memory=False, converters=None,
         filters=None, sample_count=None, worker_count=None, multiprocessing_method='forkserver') -> DataFrame:
    if isinstance(path, list):
        return load_multipart(
            paths=path, delimiter=delimiter, encoding=encoding, columns_to_keep=columns_to_keep,
            dtype=dtype, header=header, names=names, format=format,
            nrows=nrows, skiprows=skiprows, usecols=usecols, low_memory=low_memory, converters=converters,
            filters=filters,
            worker_count=worker_count,
            multiprocessing_method=multiprocessing_method
        )
    if format is not None:
        pass
    elif path.endswith(save_pointer.POINTER_SUFFIX):
        format = 'pointer'
    elif path[-1] == '/' and s3_utils.is_s3_url(path):  # and path[:2] == 's3'
        format = 'multipart_s3'
    elif path[-1] == '/' and not s3_utils.is_s3_url(path):  # and path[:2] != 's3'
        format = 'multipart_local'
    elif '.parquet' in path or '.pq' in path or path[-1] == '/':
        format = 'parquet'
    else:
        format = 'csv'
        if delimiter is None:
            if path.endswith('.tsv'):
                delimiter = '\t'
                logger.debug(f'File delimiter for {path} inferred as \'\\t\' (tab). If this is incorrect, please manually load the data as a pandas DataFrame.')
            else:
                delimiter = ','
                logger.debug(f'File delimiter for {path} inferred as \',\' (comma). If this is incorrect, please manually load the data as a pandas DataFrame.')

    if format == 'pointer':
        content_path = load_pointer.get_pointer_content(path)
        return load(path=content_path, delimiter=delimiter, encoding=encoding, columns_to_keep=columns_to_keep, dtype=dtype,
                    header=header, names=names, format=None, nrows=nrows, skiprows=skiprows,
                    usecols=usecols, low_memory=low_memory, converters=converters, filters=filters, sample_count=sample_count,
                    worker_count=worker_count, multiprocessing_method=multiprocessing_method)
    elif format == 'multipart_s3':
        bucket, prefix = s3_utils.s3_path_to_bucket_prefix(path)
        return load_multipart_s3(bucket=bucket, prefix=prefix, columns_to_keep=columns_to_keep, dtype=dtype, filters=filters,
                                 sample_count=sample_count, worker_count=worker_count, multiprocessing_method=multiprocessing_method)  # TODO: Add arguments!
    elif format == 'multipart_local':
        paths = [join(path, f) for f in listdir(path) if (isfile(join(path, f))) & (f.startswith('part-'))]
        return load_multipart(
            paths=paths, delimiter=delimiter, encoding=encoding, columns_to_keep=columns_to_keep,
            dtype=dtype, header=header, names=names, format=None,
            nrows=nrows, skiprows=skiprows, usecols=usecols, low_memory=low_memory, converters=converters,
            filters=filters,
            worker_count=worker_count,
            multiprocessing_method=multiprocessing_method,
        )
    elif format == 'parquet':
        try:
            # TODO: Deal with extremely strange issue resulting from torch being present in package,
            #  will cause read_parquet to either freeze or Segmentation Fault when performing multiprocessing
            df = pd.read_parquet(path, columns=columns_to_keep, engine='fastparquet')
        except:
            df = pd.read_parquet(path, columns=columns_to_keep, engine='pyarrow')
        column_count_full = len(df.columns)
    elif format == 'csv':
        df = pd.read_csv(path, converters=converters, delimiter=delimiter, encoding=encoding, header=header, names=names, dtype=dtype,
                         low_memory=low_memory, nrows=nrows, skiprows=skiprows, usecols=usecols)
        column_count_full = len(list(df.columns.values))
        if columns_to_keep is not None:
            df = df[columns_to_keep]
    else:
        raise Exception('file format ' + format + ' not supported!')

    row_count = df.shape[0]

    column_count_trimmed = len(list(df.columns.values))

    if filters is not None:
        if isinstance(filters, list):
            for filter in filters:
                df = filter(df)
        else:
            df = filters(df)

    logger.log(20, "Loaded data from: " + str(path) + " | Columns = " + str(column_count_trimmed) + " / " +
               str(column_count_full) + " | Rows = " + str(row_count) + " -> " + str(len(df)))
    return df


def load_multipart_child(chunk):
    path, delimiter, encoding, columns_to_keep, dtype, header, names, format, nrows, skiprows, usecols, low_memory, converters, filters = chunk
    df = load(path=path, delimiter=delimiter, encoding=encoding, columns_to_keep=columns_to_keep,
              dtype=dtype, header=header, names=names, format=format,
              nrows=nrows, skiprows=skiprows, usecols=usecols, low_memory=low_memory, converters=converters,
              filters=filters)
    return df


def load_multipart(paths, delimiter=',', encoding='utf-8', columns_to_keep=None, dtype=None, header=0,
                   names=None, format=None, nrows=None, skiprows=None, usecols=None, low_memory=False, converters=None,
                   filters=None, worker_count=None, multiprocessing_method='forkserver'):
    cpu_count = multiprocessing.cpu_count()
    workers = int(round(cpu_count))
    if worker_count is not None:
        if worker_count <= workers:
            workers = worker_count

    logger.log(15, 'Load multipart running pool with ' + str(workers) + ' workers...')

    full_chunks = [[
        path, delimiter, encoding, columns_to_keep, dtype, header, names,
        format, nrows, skiprows, usecols, low_memory, converters, filters
    ] for path in paths]

    df_list = multiprocessing_utils.execute_multiprocessing(workers_count=workers, transformer=load_multipart_child,
                                                            chunks=full_chunks, multiprocessing_method=multiprocessing_method)

    df_combined = pd.concat(df_list, axis=0, ignore_index=True)

    column_count = len(list(df_combined.columns.values))
    row_count = df_combined.shape[0]

    logger.log(20, "Loaded data from multipart file | Columns = " + str(column_count) + " | Rows = " + str(row_count))
    return df_combined


# Loads multiple files and concatenates row-wise (adding columns together)
def load_multi(path_list, delimiter=',', encoding='utf-8', columns_to_keep_list=None, dtype_list=None):
    num_files = len(path_list)

    df_list = []
    for i in range(num_files):
        columns_to_keep = None
        dtype = None
        if dtype_list:
            dtype = dtype_list[i]
        if columns_to_keep_list:
            columns_to_keep = columns_to_keep_list[i]
        df = load(path_list[i], delimiter=delimiter, encoding=encoding, columns_to_keep=columns_to_keep, dtype=dtype)
        df_list.append(df)

    df_multi = pd.concat(df_list, axis=1, sort=False)

    column_count = len(list(df_multi.columns.values))
    row_count = df_multi.shape[0]
    logger.log(20, "Loaded data from " + str(num_files) + " files | Columns = " + str(column_count) + " | Rows = " + str(row_count))
    return df_multi


<<<<<<< HEAD
def load_multipart_s3(bucket, prefix, columns_to_keep=None, dtype=None, sample_count=None, filters=None, worker_count=None, multiprocessing_method='forkserver'):
    from .load_s3 import list_bucket_prefix_suffix_s3
=======
def load_multipart_s3(bucket, prefix, columns_to_keep=None, dtype=None, sample_count=None, filters=None,
                      worker_count=None, multiprocessing_method='forkserver'):
>>>>>>> b0ccd059
    if prefix[-1] == '/':
        prefix = prefix[:-1]
    files = list_bucket_prefix_suffix_s3(bucket=bucket, prefix=prefix, suffix='/part-')
    files_cleaned = [file for file in files if prefix + '/part-' in file]
    paths_full = [s3_utils.s3_bucket_prefix_to_path(bucket=bucket, prefix=file, version='s3') for file in files_cleaned]
    if sample_count is not None:
        logger.log(15, 'Load multipart s3 taking sample of ' + str(sample_count) + ' out of ' + str(len(paths_full)) + ' files to load')
        paths_full = paths_full[:sample_count]

    df = load(path=paths_full, columns_to_keep=columns_to_keep, dtype=dtype, filters=filters,
              worker_count=worker_count, multiprocessing_method=multiprocessing_method)
    return df<|MERGE_RESOLUTION|>--- conflicted
+++ resolved
@@ -159,13 +159,9 @@
     return df_multi
 
 
-<<<<<<< HEAD
-def load_multipart_s3(bucket, prefix, columns_to_keep=None, dtype=None, sample_count=None, filters=None, worker_count=None, multiprocessing_method='forkserver'):
-    from .load_s3 import list_bucket_prefix_suffix_s3
-=======
 def load_multipart_s3(bucket, prefix, columns_to_keep=None, dtype=None, sample_count=None, filters=None,
                       worker_count=None, multiprocessing_method='forkserver'):
->>>>>>> b0ccd059
+    from .load_s3 import list_bucket_prefix_suffix_s3
     if prefix[-1] == '/':
         prefix = prefix[:-1]
     files = list_bucket_prefix_suffix_s3(bucket=bucket, prefix=prefix, suffix='/part-')
