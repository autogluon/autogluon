# TODO: Standardize / unify this code with ag.save()
<<<<<<< HEAD
import os, pickle, tempfile, logging
=======
import boto3
import logging
import os
import pickle
import tempfile
>>>>>>> b0ccd059

from ..utils import compression_utils, s3_utils

logger = logging.getLogger(__name__)

compression_fn_map = compression_utils.get_compression_map()


# TODO: object -> obj?
def save(path, object, format=None, verbose=True, **kwargs):
    compression_fn = kwargs.get('compression_fn', None)
    compression_fn_kwargs = kwargs.get('compression_fn_kwargs', None)

    if compression_fn in compression_fn_map:
        validated_path = compression_utils.get_validated_path(path, compression_fn)
    else:
        raise ValueError(f'compression_fn={compression_fn} is not a valid compression_fn. Valid values: {compression_fn_map.keys()}')

    def pickle_fn(o, buffer):
        return pickle.dump(o, buffer, protocol=4)

    save_with_fn(validated_path, object, pickle_fn, format=format, verbose=verbose, compression_fn=compression_fn,
                 compression_fn_kwargs=compression_fn_kwargs)


def save_with_fn(path, object, pickle_fn, format=None, verbose=True, compression_fn=None, compression_fn_kwargs=None):
    if verbose:
        logger.log(15, 'Saving ' + str(path))
    if s3_utils.is_s3_url(path):
        format = 's3'
    if format == 's3':
        save_s3(path, object, pickle_fn, verbose=verbose)
    else:
        os.makedirs(os.path.dirname(path), exist_ok=True)

        if compression_fn_kwargs is None:
            compression_fn_kwargs = {}

        with compression_fn_map[compression_fn]['open'](path, 'wb', **compression_fn_kwargs) as fout:
            pickle_fn(object, fout)


def save_s3(path: str, obj, pickle_fn, verbose=True):
    import boto3
    if verbose:
        logger.info(f'save object to {path}')
    with tempfile.TemporaryFile() as f:
        pickle_fn(obj, f)
        f.flush()
        f.seek(0)

        bucket, key = s3_utils.s3_path_to_bucket_prefix(path)
        s3_client = boto3.client('s3')
        try:
            config = boto3.s3.transfer.TransferConfig()  # enable multipart uploading for files larger than 8MB
            s3_client.upload_fileobj(f, bucket, key, Config=config)
        except:
            logger.error('Failed to save object to s3')
            raise<|MERGE_RESOLUTION|>--- conflicted
+++ resolved
@@ -1,13 +1,8 @@
 # TODO: Standardize / unify this code with ag.save()
-<<<<<<< HEAD
-import os, pickle, tempfile, logging
-=======
-import boto3
 import logging
 import os
 import pickle
 import tempfile
->>>>>>> b0ccd059
 
 from ..utils import compression_utils, s3_utils
 
